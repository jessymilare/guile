--- conflicted
+++ resolved
@@ -5,7 +5,7 @@
 define(GUILE_CONFIGURE_COPYRIGHT,[[
 
 Copyright (C) 1998, 1999, 2000, 2001, 2002, 2003, 2004, 2005, 2006,
-  2007, 2008, 2009, 2010, 2011, 2012, 2013, 2014 Free Software Foundation, Inc.
+  2007, 2008, 2009, 2010, 2011, 2012, 2013, 2014, 2015 Free Software Foundation, Inc.
 
 This file is part of GUILE
 
@@ -1646,12 +1646,6 @@
   module/Makefile
 ])
 
-<<<<<<< HEAD
-AC_CONFIG_FILES([meta/guile-2.2.pc])
-AC_CONFIG_FILES([meta/guile-2.2-uninstalled.pc])
-
-=======
->>>>>>> 5fac1a7a
 GUILE_CONFIG_SCRIPT([check-guile])
 GUILE_CONFIG_SCRIPT([benchmark-guile])
 GUILE_CONFIG_SCRIPT([meta/guile])
