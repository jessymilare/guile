;;;; tree-il.test --- test suite for compiling tree-il   -*- scheme -*-
;;;; Andy Wingo <wingo@pobox.com> --- May 2009
;;;;
;;;; 	Copyright (C) 2009, 2010, 2011, 2012 Free Software Foundation, Inc.
;;;;
;;;; This library is free software; you can redistribute it and/or
;;;; modify it under the terms of the GNU Lesser General Public
;;;; License as published by the Free Software Foundation; either
;;;; version 3 of the License, or (at your option) any later version.
;;;;
;;;; This library is distributed in the hope that it will be useful,
;;;; but WITHOUT ANY WARRANTY; without even the implied warranty of
;;;; MERCHANTABILITY or FITNESS FOR A PARTICULAR PURPOSE.  See the GNU
;;;; Lesser General Public License for more details.
;;;;
;;;; You should have received a copy of the GNU Lesser General Public
;;;; License along with this library; if not, write to the Free Software
;;;; Foundation, Inc., 51 Franklin Street, Fifth Floor, Boston, MA 02110-1301 USA

(define-module (test-suite tree-il)
  #:use-module (test-suite lib)
  #:use-module (system base compile)
  #:use-module (system base pmatch)
  #:use-module (system base message)
  #:use-module (language tree-il)
  #:use-module (language tree-il canonicalize)
  #:use-module (language tree-il primitives)
  #:use-module (language tree-il fix-letrec)
  #:use-module (language tree-il cse)
  #:use-module (language tree-il peval)
  #:use-module (language glil)
  #:use-module (srfi srfi-13))

(define-syntax pass-if-cse
  (syntax-rules ()
    ((_ in pat)
     (pass-if 'in
       (let ((evaled (unparse-tree-il
                      (canonicalize!
                       (fix-letrec!
                        (cse
                         (peval
                          (expand-primitives!
                           (resolve-primitives!
                            (compile 'in #:from 'scheme #:to 'tree-il)
                            (current-module))))))))))
         (pmatch evaled
           (pat #t)
           (_   (pk 'cse-mismatch)
                ((@ (ice-9 pretty-print) pretty-print)
                 'in)
                (newline)
                ((@ (ice-9 pretty-print) pretty-print)
                 evaled)
                (newline)
                ((@ (ice-9 pretty-print) pretty-print)
                 'pat)
                (newline)
                #f)))))))


(with-test-prefix "cse"

  ;; The eq? propagates, and (if TEST #t #f) folds to TEST if TEST is
  ;; boolean-valued.
  (pass-if-cse
   (lambda (x y)
      (and (eq? x y)
           (eq? x y)))
    (lambda _
     (lambda-case
      (((x y) #f #f #f () (_ _))
       (primcall eq? (lexical x _) (lexical y _))))))

  ;; The eq? propagates, and (if TEST #f #t) folds to (not TEST).
  (pass-if-cse
   (lambda (x y)
      (if (eq? x y) #f #t))
    (lambda _
     (lambda-case
      (((x y) #f #f #f () (_ _))
       (primcall not
                 (primcall eq? (lexical x _) (lexical y _)))))))

  ;; (if TEST (not TEST) #f)
  ;; => (if TEST #f #f)
  ;; => (begin TEST #f)
  ;; => #f
  (pass-if-cse
    (lambda (x y)
      (and (eq? x y) (not (eq? x y))))
    (lambda _
     (lambda-case
      (((x y) #f #f #f () (_ _))
       (const #f)))))

  ;; (if TEST #f TEST) => (if TEST #f #f) => ...
  (pass-if-cse
   (lambda (x y)
      (if (eq? x y) #f (eq? x y)))
    (lambda _
     (lambda-case
      (((x y) #f #f #f () (_ _))
       (const #f)))))

  ;; The same, but side-effecting primitives do not propagate.
  (pass-if-cse
   (lambda (x y)
      (and (set-car! x y) (not (set-car! x y))))
    (lambda _
     (lambda-case
      (((x y) #f #f #f () (_ _))
       (if (primcall set-car!
                     (lexical x _)
                     (lexical y _))
           (primcall not
                     (primcall set-car!
                               (lexical x _)
                               (lexical y _)))
           (const #f))))))

  ;; Primitives that access mutable memory can propagate, as long as
  ;; there is no intervening mutation.
  (pass-if-cse
    (lambda (x y)
      (and (string-ref x y)
           (begin
             (string-ref x y)
             (not (string-ref x y)))))
    (lambda _
     (lambda-case
      (((x y) #f #f #f () (_ _))
       (seq (primcall string-ref
                      (lexical x _)
                      (lexical y _))
            (const #f))))))

  ;; However, expressions with dependencies on effects do not propagate
  ;; through a lambda.
  (pass-if-cse
    (lambda (x y)
      (and (string-ref x y)
           (lambda ()
             (and (string-ref x y) #t))))
    (lambda _
     (lambda-case
      (((x y) #f #f #f () (_ _))
       (if (primcall string-ref
                     (lexical x _)
                     (lexical y _))
           (lambda _
             (lambda-case
              ((() #f #f #f () ())
               (if (primcall string-ref
                             (lexical x _)
                             (lexical y _))
                   (const #t)
                   (const #f)))))
           (const #f))))))

  ;; A mutation stops the propagation.
  (pass-if-cse
    (lambda (x y)
      (and (string-ref x y)
           (begin
             (string-set! x #\!)
             (not (string-ref x y)))))
    (lambda _
     (lambda-case
      (((x y) #f #f #f () (_ _))
       (if (primcall string-ref
                     (lexical x _)
                     (lexical y _))
           (seq (primcall string-set!
                          (lexical x _)
                          (const #\!))
                (primcall not
                          (primcall string-ref
                                    (lexical x _)
                                    (lexical y _))))
           (const #f))))))

  ;; Predicates are only added to the database if they are in a
  ;; predicate context.
  (pass-if-cse
    (lambda (x y)
      (begin (eq? x y) (eq? x y)))
    (lambda _
     (lambda-case
      (((x y) #f #f #f () (_ _))
       (primcall eq? (lexical x _) (lexical y _))))))

  ;; Conditional bailouts do cause primitives to be added to the DB.
  (pass-if-cse
    (lambda (x y)
      (begin (unless (eq? x y) (throw 'foo)) (eq? x y)))
    (lambda _
     (lambda-case
      (((x y) #f #f #f () (_ _))
       (seq (if (primcall eq?
                          (lexical x _) (lexical y _))
                (void)
                (primcall throw (const foo)))
            (const #t))))))

  ;; A chain of tests in a conditional bailout add data to the DB
  ;; correctly.
  (pass-if-cse
    (lambda (x y)
      (begin
        (unless (and (struct? x) (eq? (struct-vtable x) x-vtable))
          (throw 'foo))
        (if (and (struct? x) (eq? (struct-vtable x) x-vtable))
            (struct-ref x y)
            (throw 'bar))))
    (lambda _
     (lambda-case
      (((x y) #f #f #f () (_ _))
<<<<<<< HEAD
       (seq (if (if (primcall struct? (lexical x _))
                    (primcall eq?
                              (primcall struct-vtable
                                        (lexical x _))
                              (toplevel x-vtable))
                    (const #f))
                (void)
                (primcall throw (const foo)))
            (primcall struct-ref (lexical x _) (lexical y _)))))))
=======
       (begin
         (fix (failure) (_)
              ((lambda _
                 (lambda-case
                  ((() #f #f #f () ())
                   (apply (primitive throw) (const foo))))))
              (if (apply (primitive struct?) (lexical x _))
                  (if (apply (primitive eq?)
                             (apply (primitive struct-vtable)
                                    (lexical x _))
                             (toplevel x-vtable))
                      (void)
                      (apply (lexical failure _)))
                  (apply (lexical failure _))))
         (apply (primitive struct-ref) (lexical x _) (lexical y _)))))))
>>>>>>> 15bb587f

  ;; Strict argument evaluation also adds info to the DB.
  (pass-if-cse
    (lambda (x)
      ((lambda (z)
         (+ z (if (and (struct? x) (eq? (struct-vtable x) x-vtable))
                  (struct-ref x 2)
                  (throw 'bar))))
       (if (and (struct? x) (eq? (struct-vtable x) x-vtable))
           (struct-ref x 1)
           (throw 'foo))))
    
    (lambda _
      (lambda-case
       (((x) #f #f #f () (_))
<<<<<<< HEAD
        (let (z) (_) ((if (if (primcall struct? (lexical x _))
                              (primcall eq?
                                        (primcall struct-vtable
                                                  (lexical x _))
                                        (toplevel x-vtable))
                              (const #f))
                          (primcall struct-ref (lexical x _) (const 1))
                          (primcall throw (const foo))))
             (primcall + (lexical z _)
                       (primcall struct-ref (lexical x _) (const 2))))))))
=======
        (let (z) (_)
             ((fix (failure) (_)
                   ((lambda _
                      (lambda-case
                       ((() #f #f #f () ())
                        (apply (primitive throw) (const foo))))))
                   (if (apply (primitive struct?) (lexical x _))
                       (if (apply (primitive eq?)
                                  (apply (primitive struct-vtable)
                                         (lexical x _))
                                  (toplevel x-vtable))
                           (apply (primitive struct-ref) (lexical x _) (const 1))
                           (apply (lexical failure _)))
                       (apply (lexical failure _)))))
             (apply (primitive +) (lexical z _)
                    (apply (primitive struct-ref) (lexical x _) (const 2))))))))
>>>>>>> 15bb587f

  ;; Replacing named expressions with lexicals.
  (pass-if-cse
   (let ((x (car y)))
     (cons x (car y)))
   (let (x) (_) ((primcall car (toplevel y)))
        (primcall cons (lexical x _) (lexical x _)))))<|MERGE_RESOLUTION|>--- conflicted
+++ resolved
@@ -217,33 +217,20 @@
     (lambda _
      (lambda-case
       (((x y) #f #f #f () (_ _))
-<<<<<<< HEAD
-       (seq (if (if (primcall struct? (lexical x _))
-                    (primcall eq?
-                              (primcall struct-vtable
-                                        (lexical x _))
-                              (toplevel x-vtable))
-                    (const #f))
-                (void)
-                (primcall throw (const foo)))
-            (primcall struct-ref (lexical x _) (lexical y _)))))))
-=======
-       (begin
+       (seq
          (fix (failure) (_)
               ((lambda _
                  (lambda-case
                   ((() #f #f #f () ())
-                   (apply (primitive throw) (const foo))))))
-              (if (apply (primitive struct?) (lexical x _))
-                  (if (apply (primitive eq?)
-                             (apply (primitive struct-vtable)
-                                    (lexical x _))
-                             (toplevel x-vtable))
+                   (primcall throw (const foo))))))
+              (if (primcall struct? (lexical x _))
+                  (if (primcall eq?
+                                (primcall struct-vtable (lexical x _))
+                                (toplevel x-vtable))
                       (void)
-                      (apply (lexical failure _)))
-                  (apply (lexical failure _))))
-         (apply (primitive struct-ref) (lexical x _) (lexical y _)))))))
->>>>>>> 15bb587f
+                      (call (lexical failure _)))
+                  (call (lexical failure _))))
+         (primcall struct-ref (lexical x _) (lexical y _)))))))
 
   ;; Strict argument evaluation also adds info to the DB.
   (pass-if-cse
@@ -259,35 +246,21 @@
     (lambda _
       (lambda-case
        (((x) #f #f #f () (_))
-<<<<<<< HEAD
-        (let (z) (_) ((if (if (primcall struct? (lexical x _))
-                              (primcall eq?
-                                        (primcall struct-vtable
-                                                  (lexical x _))
-                                        (toplevel x-vtable))
-                              (const #f))
-                          (primcall struct-ref (lexical x _) (const 1))
-                          (primcall throw (const foo))))
-             (primcall + (lexical z _)
-                       (primcall struct-ref (lexical x _) (const 2))))))))
-=======
         (let (z) (_)
              ((fix (failure) (_)
                    ((lambda _
                       (lambda-case
                        ((() #f #f #f () ())
-                        (apply (primitive throw) (const foo))))))
-                   (if (apply (primitive struct?) (lexical x _))
-                       (if (apply (primitive eq?)
-                                  (apply (primitive struct-vtable)
-                                         (lexical x _))
-                                  (toplevel x-vtable))
-                           (apply (primitive struct-ref) (lexical x _) (const 1))
-                           (apply (lexical failure _)))
-                       (apply (lexical failure _)))))
-             (apply (primitive +) (lexical z _)
-                    (apply (primitive struct-ref) (lexical x _) (const 2))))))))
->>>>>>> 15bb587f
+                        (primcall throw (const foo))))))
+                   (if (primcall struct? (lexical x _))
+                       (if (primcall eq?
+                                     (primcall struct-vtable (lexical x _))
+                                     (toplevel x-vtable))
+                           (primcall struct-ref (lexical x _) (const 1))
+                           (call (lexical failure _)))
+                       (call (lexical failure _)))))
+             (primcall + (lexical z _)
+                       (primcall struct-ref (lexical x _) (const 2))))))))
 
   ;; Replacing named expressions with lexicals.
   (pass-if-cse
