--- conflicted
+++ resolved
@@ -1013,13 +1013,10 @@
                    out))))
       ((lambda (y) (list y)) x))
     (let (x) (_) (_)
-<<<<<<< HEAD
-         (primcall list (lexical x _)))))
-=======
-         (apply (primitive list) (lexical x _))))
+         (primcall list (lexical x _))))
 
   ;; Here we test that a common test in a chain of ifs gets lifted.
-  (pass-if-peval resolve-primitives
+  (pass-if-peval
     (if (and (struct? x) (eq? (struct-vtable x) A))
         (foo x)
         (if (and (struct? x) (eq? (struct-vtable x) B))
@@ -1030,25 +1027,25 @@
     (let (failure) (_) ((lambda _
                           (lambda-case
                            ((() #f #f #f () ())
-                            (apply (toplevel qux) (toplevel x))))))
-         (if (apply (primitive struct?) (toplevel x))
-             (if (apply (primitive eq?)
-                        (apply (primitive struct-vtable) (toplevel x))
-                        (toplevel A))
-                 (apply (toplevel foo) (toplevel x))
-                 (if (apply (primitive eq?)
-                            (apply (primitive struct-vtable) (toplevel x))
-                            (toplevel B))
-                     (apply (toplevel bar) (toplevel x))
-                     (if (apply (primitive eq?)
-                                (apply (primitive struct-vtable) (toplevel x))
-                                (toplevel C))
-                         (apply (toplevel baz) (toplevel x))
-                         (apply (lexical failure _)))))
-             (apply (lexical failure _)))))
+                            (call (toplevel qux) (toplevel x))))))
+         (if (primcall struct? (toplevel x))
+             (if (primcall eq?
+                           (primcall struct-vtable (toplevel x))
+                           (toplevel A))
+                 (call (toplevel foo) (toplevel x))
+                 (if (primcall eq?
+                               (primcall struct-vtable (toplevel x))
+                               (toplevel B))
+                     (call (toplevel bar) (toplevel x))
+                     (if (primcall eq?
+                                   (primcall struct-vtable (toplevel x))
+                                   (toplevel C))
+                         (call (toplevel baz) (toplevel x))
+                         (call (lexical failure _)))))
+             (call (lexical failure _)))))
 
   ;; Multiple common tests should get lifted as well.
-  (pass-if-peval resolve-primitives
+  (pass-if-peval
     (if (and (struct? x) (eq? (struct-vtable x) A) B)
         (foo x)
         (if (and (struct? x) (eq? (struct-vtable x) A) C)
@@ -1059,18 +1056,17 @@
     (let (failure) (_) ((lambda _
                           (lambda-case
                            ((() #f #f #f () ())
-                            (apply (toplevel qux) (toplevel x))))))
-         (if (apply (primitive struct?) (toplevel x))
-             (if (apply (primitive eq?)
-                        (apply (primitive struct-vtable) (toplevel x))
-                        (toplevel A))
+                            (call (toplevel qux) (toplevel x))))))
+         (if (primcall struct? (toplevel x))
+             (if (primcall eq?
+                           (primcall struct-vtable (toplevel x))
+                           (toplevel A))
                  (if (toplevel B)
-                     (apply (toplevel foo) (toplevel x))
+                     (call (toplevel foo) (toplevel x))
                      (if (toplevel C)
-                         (apply (toplevel bar) (toplevel x))
+                         (call (toplevel bar) (toplevel x))
                          (if (toplevel D)
-                             (apply (toplevel baz) (toplevel x))
-                             (apply (lexical failure _)))))
-                 (apply (lexical failure _)))
-             (apply (lexical failure _))))))
->>>>>>> 15bb587f
+                             (call (toplevel baz) (toplevel x))
+                             (call (lexical failure _)))))
+                 (call (lexical failure _)))
+             (call (lexical failure _))))))