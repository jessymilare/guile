--- conflicted
+++ resolved
@@ -1,11 +1,7 @@
 ;;;; reader.test --- Reader test.    -*- coding: iso-8859-1; mode: scheme -*-
 ;;;;
 ;;;; Copyright (C) 1999, 2001, 2002, 2003, 2007, 2008, 2009, 2010, 2011,
-<<<<<<< HEAD
-;;;;   2013 Free Software Foundation, Inc.
-=======
-;;;;   2014 Free Software Foundation, Inc.
->>>>>>> 0fc54828
+;;;;   2013, 2014 Free Software Foundation, Inc.
 ;;;; Jim Blandy <jimb@red-bean.com>
 ;;;;
 ;;;; This library is free software; you can redistribute it and/or
