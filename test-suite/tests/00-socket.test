;;;; 00-socket.test --- test socket functions     -*- scheme -*-
;;;;
;;;; Copyright (C) 2004, 2005, 2006, 2007, 2008, 2009, 2010,
<<<<<<< HEAD
;;;;   2011, 2012, 2013 Free Software Foundation, Inc.
=======
;;;;   2011, 2013, 2014 Free Software Foundation, Inc.
>>>>>>> b9b88351
;;;;
;;;; This library is free software; you can redistribute it and/or
;;;; modify it under the terms of the GNU Lesser General Public
;;;; License as published by the Free Software Foundation; either
;;;; version 3 of the License, or (at your option) any later version.
;;;;
;;;; This library is distributed in the hope that it will be useful,
;;;; but WITHOUT ANY WARRANTY; without even the implied warranty of
;;;; MERCHANTABILITY or FITNESS FOR A PARTICULAR PURPOSE.  See the GNU
;;;; Lesser General Public License for more details.
;;;;
;;;; You should have received a copy of the GNU Lesser General Public
;;;; License along with this library; if not, write to the Free Software
;;;; Foundation, Inc., 51 Franklin Street, Fifth Floor, Boston, MA 02110-1301 USA

;; This test runs early, so that we can fork before any threads are
;; created in other tests.

(define-module (test-suite test-socket)
  #:use-module (rnrs bytevectors)
  #:use-module (srfi srfi-26)
  #:use-module (test-suite lib))



;;;
;;; inet-ntop
;;;

(if (defined? 'inet-ntop)
    (with-test-prefix "inet-ntop"

      (with-test-prefix "ipv6"
	(pass-if "0"
	  (string? (inet-ntop AF_INET6 0)))

	(pass-if "2^128-1"
	  (string? (inet-ntop AF_INET6 (1- (ash 1 128)))))

	(pass-if-exception "-1" exception:out-of-range
	  (inet-ntop AF_INET6 -1))

	(pass-if-exception "2^128" exception:out-of-range
	  (inet-ntop AF_INET6 (ash 1 128)))

	(pass-if-exception "2^1024" exception:out-of-range
	  (inet-ntop AF_INET6 (ash 1 1024))))))

;;;
;;; inet-pton
;;;

(if (defined? 'inet-pton)
    (with-test-prefix "inet-pton"

      (with-test-prefix "ipv6"
	(pass-if "00:00:00:00:00:00:00:00"
	  (eqv? 0 (inet-pton AF_INET6 "00:00:00:00:00:00:00:00")))

	(pass-if "0:0:0:0:0:0:0:1"
	  (eqv? 1 (inet-pton AF_INET6 "0:0:0:0:0:0:0:1")))

	(pass-if "::1"
	  (eqv? 1 (inet-pton AF_INET6 "::1")))

	(pass-if "FFFF:FFFF:FFFF:FFFF:FFFF:FFFF:FFFF:FFFF"
	  (eqv? #xFFFFFFFFFFFFFFFFFFFFFFFFFFFFFFFF
		(inet-pton AF_INET6
			   "FFFF:FFFF:FFFF:FFFF:FFFF:FFFF:FFFF:FFFF")))

	(pass-if "F000:0000:0000:0000:0000:0000:0000:0000"
	  (eqv? #xF0000000000000000000000000000000
		(inet-pton AF_INET6
			   "F000:0000:0000:0000:0000:0000:0000:0000")))

	(pass-if "0F00:0000:0000:0000:0000:0000:0000:0000"
	  (eqv? #x0F000000000000000000000000000000
		(inet-pton AF_INET6
			   "0F00:0000:0000:0000:0000:0000:0000:0000")))

	(pass-if "0000:0000:0000:0000:0000:0000:0000:00F0"
	  (eqv? #xF0
		(inet-pton AF_INET6
			   "0000:0000:0000:0000:0000:0000:0000:00F0"))))))

(if (defined? 'inet-ntop)
    (with-test-prefix "inet-ntop"

      (with-test-prefix "ipv4"
	(pass-if "127.0.0.1"
	  (equal? "127.0.0.1" (inet-ntop AF_INET INADDR_LOOPBACK))))

      (if (defined? 'AF_INET6)
	  (with-test-prefix "ipv6"
	    (pass-if "FFFF:FFFF:FFFF:FFFF:FFFF:FFFF:FFFF:FFFF"
	      (string-ci=? "FFFF:FFFF:FFFF:FFFF:FFFF:FFFF:FFFF:FFFF"
			   (inet-ntop AF_INET6 (- (expt 2 128) 1))))

	    (pass-if "::1"
	      (equal? "::1" (inet-ntop AF_INET6 1)))))))


;;;
;;; make-socket-address
;;;

(with-test-prefix "make-socket-address"
  (if (defined? 'AF_INET)
      (pass-if "AF_INET"
	(let ((sa (make-socket-address AF_INET 123456 80)))
	  (and (= (sockaddr:fam  sa) AF_INET)
	       (= (sockaddr:addr sa) 123456)
	       (= (sockaddr:port sa) 80)))))

  (if (defined? 'AF_INET6)
      (pass-if "AF_INET6"
	;; Since the platform doesn't necessarily support `scopeid', we won't
        ;; test it.
	(let ((sa* (make-socket-address AF_INET6 123456 80 1))
	      (sa+ (make-socket-address AF_INET6 123456 80)))
	  (and (= (sockaddr:fam  sa*) (sockaddr:fam  sa+) AF_INET6)
	       (= (sockaddr:addr sa*) (sockaddr:addr sa+) 123456)
	       (= (sockaddr:port sa*) (sockaddr:port sa+) 80)
	       (= (sockaddr:flowinfo sa*) 1)))))

  (if (defined? 'AF_UNIX)
      (pass-if "AF_UNIX"
	(let ((sa (make-socket-address AF_UNIX "/tmp/unix-socket")))
	  (and (= (sockaddr:fam sa) AF_UNIX)
	       (string=? (sockaddr:path sa) "/tmp/unix-socket"))))))


;;;
;;; AF_UNIX sockets and `make-socket-address'
;;;

(define %tmpdir
  ;; Honor `$TMPDIR', which tmpnam(3) doesn't do.
  (or (getenv "TMPDIR") "/tmp"))

(define %curdir
  ;; Remember the current working directory.
  (getcwd))

;; Temporarily cd to %TMPDIR.  The goal is to work around path name
;; limitations, which can lead to exceptions like:
;;
;;  (misc-error "scm_to_sockaddr"
;;              "unix address path too long: ~A"
;;              ("/tmp/nix-build-fb7bph4ifh0vr3ihigm702dzffdnapfj-guile-coverage-1.9.5.drv-0/guile-test-socket-1258553296-77619")
;;              #f)
(chdir %tmpdir)

(define (temp-file-path)
  ;; Return a temporary file name, assuming the current directory is %TMPDIR.
  (string-append "guile-test-socket-"
                 (number->string (current-time)) "-"
                 (number->string (random 100000))))


(if (defined? 'AF_UNIX)
    (with-test-prefix "AF_UNIX/SOCK_DGRAM"

      ;; testing `bind' and `sendto' and datagram sockets

      (let ((server-socket (socket AF_UNIX SOCK_DGRAM 0))
	    (server-bound? #f)
	    (path (temp-file-path)))

	(pass-if "bind"
	  (catch 'system-error
	    (lambda ()
	      (bind server-socket AF_UNIX path)
	      (set! server-bound? #t)
	      #t)
	    (lambda args
	      (let ((errno (system-error-errno args)))
		(cond ((= errno EADDRINUSE) (throw 'unresolved))
		      (else (apply throw args)))))))

	(pass-if "bind/sockaddr"
	  (let* ((sock (socket AF_UNIX SOCK_STREAM 0))
		 (path (temp-file-path))
		 (sockaddr (make-socket-address AF_UNIX path)))
	    (catch 'system-error
	      (lambda ()
		(bind sock sockaddr)
		(false-if-exception (delete-file path))
		#t)
	      (lambda args
		(let ((errno (system-error-errno args)))
		  (cond ((= errno EADDRINUSE) (throw 'unresolved))
			(else (apply throw args))))))))

	(pass-if "sendto"
	  (if (not server-bound?)
	      (throw 'unresolved)
	      (let ((client  (socket AF_UNIX SOCK_DGRAM 0))
                    (message (string->utf8 "hello")))
		(> (sendto client message AF_UNIX path) 0))))

	(pass-if "sendto/sockaddr"
	  (if (not server-bound?)
	      (throw 'unresolved)
	      (let ((client   (socket AF_UNIX SOCK_DGRAM 0))
                    (message  (string->utf8 "hello"))
		    (sockaddr (make-socket-address AF_UNIX path)))
		(> (sendto client message sockaddr) 0))))

	(false-if-exception (delete-file path)))))


(if (defined? 'AF_UNIX)
    (with-test-prefix "AF_UNIX/SOCK_STREAM"

      ;; testing `bind', `listen' and `connect' on stream-oriented sockets

      (let ((server-socket (socket AF_UNIX SOCK_STREAM 0))
	    (server-bound? #f)
	    (server-listening? #f)
	    (server-pid #f)
	    (path (temp-file-path)))

	(pass-if "bind"
	  (catch 'system-error
	    (lambda ()
	      (bind server-socket AF_UNIX path)
	      (set! server-bound? #t)
	      #t)
	    (lambda args
	      (let ((errno (system-error-errno args)))
		(cond ((= errno EADDRINUSE) (throw 'unresolved))
		      (else (apply throw args)))))))

	(pass-if "bind/sockaddr"
	  (let* ((sock (socket AF_UNIX SOCK_STREAM 0))
		 (path (temp-file-path))
		 (sockaddr (make-socket-address AF_UNIX path)))
	    (catch 'system-error
	      (lambda ()
		(bind sock sockaddr)
		(false-if-exception (delete-file path))
		#t)
	      (lambda args
		(let ((errno (system-error-errno args)))
		  (cond ((= errno EADDRINUSE) (throw 'unresolved))
			(else (apply throw args))))))))

	(pass-if "listen"
	  (if (not server-bound?)
	      (throw 'unresolved)
	      (begin
		(listen server-socket 123)
		(set! server-listening? #t)
		#t)))

	(force-output (current-output-port))
	(force-output (current-error-port))
	(if server-listening?
	    (let ((pid (primitive-fork)))
	      ;; Spawn a server process.
	      (case pid
		((-1) (throw 'unresolved))
		((0)   ;; the kid:  serve two connections and exit
		 (let serve ((conn
			      (false-if-exception (accept server-socket)))
			     (count 1))
		   (if (not conn)
		       (exit 1)
		       (if (> count 0)
			   (serve (false-if-exception (accept server-socket))
				  (- count 1)))))
		 (exit 0))
		(else  ;; the parent
		 (set! server-pid pid)
		 #t))))

	(pass-if "connect"
	  (if (not server-pid)
	      (throw 'unresolved)
	      (let ((s (socket AF_UNIX SOCK_STREAM 0)))
		(connect s AF_UNIX path)
		#t)))

	(pass-if "connect/sockaddr"
	  (if (not server-pid)
	      (throw 'unresolved)
	      (let ((s (socket AF_UNIX SOCK_STREAM 0)))
		(connect s (make-socket-address AF_UNIX path))
		#t)))

	(pass-if "accept"
	  (if (not server-pid)
	      (throw 'unresolved)
	      (let ((status (cdr (waitpid server-pid))))
		(eqv? 0 (status:exit-val status)))))

	(false-if-exception (delete-file path))

	#t)


      ;; Testing `send', `recv!' & co. on stream-oriented sockets (with
      ;; a bit of duplication with the above.)

      (let ((server-socket     (socket AF_UNIX SOCK_STREAM 0))
            (server-bound?     #f)
            (server-listening? #f)
            (server-pid        #f)
            (message           "hello, world!")
            (path              (temp-file-path)))

        (define (sub-bytevector bv len)
          (let ((c (make-bytevector len)))
            (bytevector-copy! bv 0 c 0 len)
            c))

        (pass-if "bind (bis)"
          (catch 'system-error
            (lambda ()
              (bind server-socket AF_UNIX path)
              (set! server-bound? #t)
              #t)
            (lambda args
              (let ((errno (system-error-errno args)))
                (cond ((= errno EADDRINUSE) (throw 'unresolved))
                      (else (apply throw args)))))))

        (pass-if "listen (bis)"
          (if (not server-bound?)
              (throw 'unresolved)
              (begin
                (listen server-socket 123)
                (set! server-listening? #t)
                #t)))

        (force-output (current-output-port))
        (force-output (current-error-port))
        (if server-listening?
            (let ((pid (primitive-fork)))
              ;; Spawn a server process.
              (case pid
                ((-1) (throw 'unresolved))
                ((0)   ;; the kid: send MESSAGE and exit
                 (exit
                  (false-if-exception
                   (let ((conn (car (accept server-socket)))
                         (bv   (string->utf8 message)))
                     (= (bytevector-length bv)
                        (send conn bv))))))
                (else  ;; the parent
                 (set! server-pid pid)
                 #t))))

        (pass-if "recv!"
          (if (not server-pid)
              (throw 'unresolved)
              (let ((s (socket AF_UNIX SOCK_STREAM 0)))
                (connect s AF_UNIX path)
                (let* ((buf      (make-bytevector 123))
                       (received (recv! s buf)))
                  (string=? (utf8->string (sub-bytevector buf received))
                            message)))))

        (pass-if "accept (bis)"
          (if (not server-pid)
              (throw 'unresolved)
              (let ((status (cdr (waitpid server-pid))))
                (eqv? 0 (status:exit-val status)))))

        (false-if-exception (delete-file path))

        #t)))


(if (defined? 'AF_INET6)
    (with-test-prefix "AF_INET6/SOCK_STREAM"

      ;; testing `bind', `listen' and `connect' on stream-oriented sockets

      (let ((server-socket
             ;; Some platforms don't support this protocol/family combination.
             (false-if-exception (socket AF_INET6 SOCK_STREAM 0)))
	    (server-bound? #f)
	    (server-listening? #f)
	    (server-pid #f)
	    (ipv6-addr 1)		; ::1
	    (server-port 8889)
	    (client-port 9998))

	(pass-if "bind"
          (if (not server-socket)
              (throw 'unresolved))
	  (catch 'system-error
	    (lambda ()
	      (bind server-socket AF_INET6 ipv6-addr server-port)
	      (set! server-bound? #t)
	      #t)
	    (lambda args
	      (let ((errno (system-error-errno args)))
		(cond ((= errno EADDRINUSE) (throw 'unresolved))

                      ;; On Linux-based systems, when `ipv6' support is
                      ;; missing (for instance, `ipv6' is loaded and
                      ;; /proc/sys/net/ipv6/conf/all/disable_ipv6 is set
                      ;; to 1), the socket call above succeeds but
                      ;; bind(2) fails like this.
                      ((= errno EADDRNOTAVAIL) (throw 'unresolved))

		      (else (apply throw args)))))))

	(pass-if "bind/sockaddr"
	  (let* ((sock (false-if-exception (socket AF_INET6 SOCK_STREAM 0)))
		 (sockaddr (make-socket-address AF_INET6 ipv6-addr client-port)))
            (if (not sock)
                (throw 'unresolved))
	    (catch 'system-error
	      (lambda ()
		(bind sock sockaddr)
		#t)
	      (lambda args
		(let ((errno (system-error-errno args)))
		  (cond ((= errno EADDRINUSE) (throw 'unresolved))
                        ((= errno EADDRNOTAVAIL) (throw 'unresolved))
			(else (apply throw args))))))))

	(pass-if "listen"
	  (if (not server-bound?)
	      (throw 'unresolved)
	      (begin
		(listen server-socket 123)
		(set! server-listening? #t)
		#t)))

	(force-output (current-output-port))
	(force-output (current-error-port))
	(if server-listening?
	    (let ((pid (primitive-fork)))
	      ;; Spawn a server process.
	      (case pid
		((-1) (throw 'unresolved))
		((0)   ;; the kid:  serve two connections and exit
		 (let serve ((conn
			      (false-if-exception (accept server-socket)))
			     (count 1))
		   (if (not conn)
		       (exit 1)
		       (if (> count 0)
			   (serve (false-if-exception (accept server-socket))
				  (- count 1)))))
		 (exit 0))
		(else  ;; the parent
		 (set! server-pid pid)
		 #t))))

	(pass-if "connect"
	  (if (not server-pid)
	      (throw 'unresolved)
	      (let ((s (socket AF_INET6 SOCK_STREAM 0)))
		(connect s AF_INET6 ipv6-addr server-port)
		#t)))

	(pass-if "connect/sockaddr"
	  (if (not server-pid)
	      (throw 'unresolved)
	      (let ((s (socket AF_INET6 SOCK_STREAM 0)))
		(connect s (make-socket-address AF_INET6 ipv6-addr server-port))
		#t)))

	(pass-if "accept"
	  (if (not server-pid)
	      (throw 'unresolved)
	      (let ((status (cdr (waitpid server-pid))))
		(eqv? 0 (status:exit-val status)))))

	#t)))

;; Switch back to the previous directory.
(false-if-exception (chdir %curdir))<|MERGE_RESOLUTION|>--- conflicted
+++ resolved
@@ -1,11 +1,7 @@
 ;;;; 00-socket.test --- test socket functions     -*- scheme -*-
 ;;;;
 ;;;; Copyright (C) 2004, 2005, 2006, 2007, 2008, 2009, 2010,
-<<<<<<< HEAD
-;;;;   2011, 2012, 2013 Free Software Foundation, Inc.
-=======
-;;;;   2011, 2013, 2014 Free Software Foundation, Inc.
->>>>>>> b9b88351
+;;;;   2011, 2012, 2013, 2014 Free Software Foundation, Inc.
 ;;;;
 ;;;; This library is free software; you can redistribute it and/or
 ;;;; modify it under the terms of the GNU Lesser General Public
