--- conflicted
+++ resolved
@@ -72,32 +72,10 @@
   scm_i_pthread_cond_t sleep_cond;
   int sleep_fd, sleep_pipe[2];
 
-<<<<<<< HEAD
   /* Information about the Boehm-GC mark stack during the mark phase.  This
      is used by `scm_gc_mark ()'.  */
   void *current_mark_stack_ptr;
   void *current_mark_stack_limit;
-=======
-  /* This mutex represents this threads right to access the heap.
-     That right can temporarily be taken away by the GC.
-  */
-  scm_i_pthread_mutex_t heap_mutex;
-
-  /* Boolean tracking whether the above mutex is currently locked by
-     this thread.  This is equivalent to whether or not the thread is
-     in "Guile mode".  This field doesn't need any protection because
-     it is only ever set or tested by the owning thread.
-  */
-  int heap_mutex_locked_by_self;
-
-  /* The freelists of this thread.  Each thread has its own lists so
-     that they can all allocate concurrently.
-  */
-  SCM freelist, freelist2;
-  int clear_freelists_p; /* set if GC was done while thread was asleep */
-  int gc_running_p;      /* non-zero while this thread does GC or a
-			    sweep. */
->>>>>>> fe11efee
 
   /* Other thread local things.
    */
