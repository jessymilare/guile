/* Copyright (C) 1995,1996,1997,1998,1999,2000,2001,2002,2003,2004,2005,2006,2007,2008,2009
 * Free Software Foundation, Inc.
 * 
 * This library is free software; you can redistribute it and/or
 * modify it under the terms of the GNU Lesser General Public License
 * as published by the Free Software Foundation; either version 3 of
 * the License, or (at your option) any later version.
 *
 * This library is distributed in the hope that it will be useful, but
 * WITHOUT ANY WARRANTY; without even the implied warranty of
 * MERCHANTABILITY or FITNESS FOR A PARTICULAR PURPOSE.  See the GNU
 * Lesser General Public License for more details.
 *
 * You should have received a copy of the GNU Lesser General Public
 * License along with this library; if not, write to the Free Software
 * Foundation, Inc., 51 Franklin Street, Fifth Floor, Boston, MA
 * 02110-1301 USA
 */



/* SECTION: This code is compiled once.
 */

#ifdef HAVE_CONFIG_H
#  include <config.h>
#endif

#include <alloca.h>

#include "libguile/__scm.h"

#include <assert.h>
#include "libguile/_scm.h"
#include "libguile/alist.h"
#include "libguile/async.h"
#include "libguile/continuations.h"
#include "libguile/debug.h"
#include "libguile/deprecation.h"
#include "libguile/dynwind.h"
#include "libguile/eq.h"
#include "libguile/feature.h"
#include "libguile/fluids.h"
#include "libguile/goops.h"
#include "libguile/hash.h"
#include "libguile/hashtab.h"
#include "libguile/lang.h"
#include "libguile/list.h"
#include "libguile/macros.h"
#include "libguile/modules.h"
#include "libguile/objects.h"
#include "libguile/ports.h"
#include "libguile/print.h"
#include "libguile/procprop.h"
#include "libguile/programs.h"
#include "libguile/root.h"
#include "libguile/smob.h"
#include "libguile/srcprop.h"
#include "libguile/stackchk.h"
#include "libguile/strings.h"
#include "libguile/threads.h"
#include "libguile/throw.h"
#include "libguile/validate.h"
#include "libguile/values.h"
#include "libguile/vectors.h"
#include "libguile/vm.h"

#include "libguile/eval.h"
#include "libguile/private-options.h"




static SCM unmemoize_exprs (SCM expr, SCM env);
static SCM canonicalize_define (SCM expr);
static SCM *scm_lookupcar1 (SCM vloc, SCM genv, int check);
static SCM unmemoize_builtin_macro (SCM expr, SCM env);
static void ceval_letrec_inits (SCM env, SCM init_forms, SCM **init_values_eol);
static SCM ceval (SCM x, SCM env);
static SCM deval (SCM x, SCM env);



/* {Syntax Errors}
 *
 * This section defines the message strings for the syntax errors that can be
 * detected during memoization and the functions and macros that shall be
 * called by the memoizer code to signal syntax errors.  */


/* Syntax errors that can be detected during memoization: */

/* Circular or improper lists do not form valid scheme expressions.  If a
 * circular list or an improper list is detected in a place where a scheme
 * expression is expected, a 'Bad expression' error is signalled.  */
static const char s_bad_expression[] = "Bad expression";

/* If a form is detected that holds a different number of expressions than are
 * required in that context, a 'Missing or extra expression' error is
 * signalled.  */
static const char s_expression[] = "Missing or extra expression in";

/* If a form is detected that holds less expressions than are required in that
 * context, a 'Missing expression' error is signalled.  */
static const char s_missing_expression[] = "Missing expression in";

/* If a form is detected that holds more expressions than are allowed in that
 * context, an 'Extra expression' error is signalled.  */
static const char s_extra_expression[] = "Extra expression in";

/* The empty combination '()' is not allowed as an expression in scheme.  If
 * it is detected in a place where an expression is expected, an 'Illegal
 * empty combination' error is signalled.  Note: If you encounter this error
 * message, it is very likely that you intended to denote the empty list.  To
 * do so, you need to quote the empty list like (quote ()) or '().  */
static const char s_empty_combination[] = "Illegal empty combination";

/* A body may hold an arbitrary number of internal defines, followed by a
 * non-empty sequence of expressions.  If a body with an empty sequence of
 * expressions is detected, a 'Missing body expression' error is signalled.
 */
static const char s_missing_body_expression[] = "Missing body expression in";

/* A body may hold an arbitrary number of internal defines, followed by a
 * non-empty sequence of expressions.  Each the definitions and the
 * expressions may be grouped arbitraryly with begin, but it is not allowed to
 * mix definitions and expressions.  If a define form in a body mixes
 * definitions and expressions, a 'Mixed definitions and expressions' error is
 * signalled.  */
static const char s_mixed_body_forms[] = "Mixed definitions and expressions in";
/* Definitions are only allowed on the top level and at the start of a body.
 * If a definition is detected anywhere else, a 'Bad define placement' error
 * is signalled.  */
static const char s_bad_define[] = "Bad define placement";

/* Case or cond expressions must have at least one clause.  If a case or cond
 * expression without any clauses is detected, a 'Missing clauses' error is
 * signalled.  */
static const char s_missing_clauses[] = "Missing clauses";

/* If there is an 'else' clause in a case or a cond statement, it must be the
 * last clause.  If after the 'else' case clause further clauses are detected,
 * a 'Misplaced else clause' error is signalled.  */
static const char s_misplaced_else_clause[] = "Misplaced else clause";

/* If a case clause is detected that is not in the format
 *   (<label(s)> <expression1> <expression2> ...)
 * a 'Bad case clause' error is signalled.  */
static const char s_bad_case_clause[] = "Bad case clause";

/* If a case clause is detected where the <label(s)> element is neither a
 * proper list nor (in case of the last clause) the syntactic keyword 'else',
 * a 'Bad case labels' error is signalled.  Note: If you encounter this error
 * for an else-clause which seems to be syntactically correct, check if 'else'
 * is really a syntactic keyword in that context.  If 'else' is bound in the
 * local or global environment, it is not considered a syntactic keyword, but
 * will be treated as any other variable.  */
static const char s_bad_case_labels[] = "Bad case labels";

/* In a case statement all labels have to be distinct.  If in a case statement
 * a label occurs more than once, a 'Duplicate case label' error is
 * signalled.  */
static const char s_duplicate_case_label[] = "Duplicate case label";

/* If a cond clause is detected that is not in one of the formats
 *   (<test> <expression1> ...) or (else <expression1> <expression2> ...)
 * a 'Bad cond clause' error is signalled.  */
static const char s_bad_cond_clause[] = "Bad cond clause";

/* If a cond clause is detected that uses the alternate '=>' form, but does
 * not hold a recipient element for the test result, a 'Missing recipient'
 * error is signalled.  */
static const char s_missing_recipient[] = "Missing recipient in";

/* If in a position where a variable name is required some other object is
 * detected, a 'Bad variable' error is signalled.  */
static const char s_bad_variable[] = "Bad variable";

/* Bindings for forms like 'let' and 'do' have to be given in a proper,
 * possibly empty list.  If any other object is detected in a place where a
 * list of bindings was required, a 'Bad bindings' error is signalled.  */
static const char s_bad_bindings[] = "Bad bindings";

/* Depending on the syntactic context, a binding has to be in the format
 * (<variable> <expression>) or (<variable> <expression1> <expression2>).
 * If anything else is detected in a place where a binding was expected, a
 * 'Bad binding' error is signalled.  */
static const char s_bad_binding[] = "Bad binding";

/* Some syntactic forms don't allow variable names to appear more than once in
 * a list of bindings.  If such a situation is nevertheless detected, a
 * 'Duplicate binding' error is signalled.  */
static const char s_duplicate_binding[] = "Duplicate binding";

/* If the exit form of a 'do' expression is not in the format
 *   (<test> <expression> ...)
 * a 'Bad exit clause' error is signalled.  */
static const char s_bad_exit_clause[] = "Bad exit clause";

/* The formal function arguments of a lambda expression have to be either a
 * single symbol or a non-cyclic list.  For anything else a 'Bad formals'
 * error is signalled.  */
static const char s_bad_formals[] = "Bad formals";

/* If in a lambda expression something else than a symbol is detected at a
 * place where a formal function argument is required, a 'Bad formal' error is
 * signalled.  */
static const char s_bad_formal[] = "Bad formal";

/* If in the arguments list of a lambda expression an argument name occurs
 * more than once, a 'Duplicate formal' error is signalled.  */
static const char s_duplicate_formal[] = "Duplicate formal";

/* If the evaluation of an unquote-splicing expression gives something else
 * than a proper list, a 'Non-list result for unquote-splicing' error is
 * signalled.  */
static const char s_splicing[] = "Non-list result for unquote-splicing";

/* If something else than an exact integer is detected as the argument for
 * @slot-ref and @slot-set!, a 'Bad slot number' error is signalled.  */
static const char s_bad_slot_number[] = "Bad slot number";


/* Signal a syntax error.  We distinguish between the form that caused the
 * error and the enclosing expression.  The error message will print out as
 * shown in the following pattern.  The file name and line number are only
 * given when they can be determined from the erroneous form or from the
 * enclosing expression.
 *
 * <filename>: In procedure memoization:
 * <filename>: In file <name>, line <nr>: <error-message> in <expression>.  */

SCM_SYMBOL (syntax_error_key, "syntax-error");

/* The prototype is needed to indicate that the function does not return.  */
static void
syntax_error (const char* const, const SCM, const SCM) SCM_NORETURN;

static void 
syntax_error (const char* const msg, const SCM form, const SCM expr)
{
  SCM msg_string = scm_from_locale_string (msg);
  SCM filename = SCM_BOOL_F;
  SCM linenr = SCM_BOOL_F;
  const char *format;
  SCM args;

  if (scm_is_pair (form))
    {
      filename = scm_source_property (form, scm_sym_filename);
      linenr = scm_source_property (form, scm_sym_line);
    }

  if (scm_is_false (filename) && scm_is_false (linenr) && scm_is_pair (expr))
    {
      filename = scm_source_property (expr, scm_sym_filename);
      linenr = scm_source_property (expr, scm_sym_line);
    }

  if (!SCM_UNBNDP (expr))
    {
      if (scm_is_true (filename))
	{
	  format = "In file ~S, line ~S: ~A ~S in expression ~S.";
	  args = scm_list_5 (filename, linenr, msg_string, form, expr);
	}
      else if (scm_is_true (linenr))
	{
	  format = "In line ~S: ~A ~S in expression ~S.";
	  args = scm_list_4 (linenr, msg_string, form, expr);
	}
      else
	{
	  format = "~A ~S in expression ~S.";
	  args = scm_list_3 (msg_string, form, expr);
	}
    }
  else
    {
      if (scm_is_true (filename))
	{
	  format = "In file ~S, line ~S: ~A ~S.";
	  args = scm_list_4 (filename, linenr, msg_string, form);
	}
      else if (scm_is_true (linenr))
	{
	  format = "In line ~S: ~A ~S.";
	  args = scm_list_3 (linenr, msg_string, form);
	}
      else
	{
	  format = "~A ~S.";
	  args = scm_list_2 (msg_string, form);
	}
    }

  scm_error (syntax_error_key, "memoization", format, args, SCM_BOOL_F);
}


/* Shortcut macros to simplify syntax error handling. */
#define ASSERT_SYNTAX(cond, message, form)		\
  { if (SCM_UNLIKELY (!(cond)))			\
      syntax_error (message, form, SCM_UNDEFINED); }
#define ASSERT_SYNTAX_2(cond, message, form, expr)	\
  { if (SCM_UNLIKELY (!(cond)))			\
      syntax_error (message, form, expr); }

static void error_unbound_variable (SCM symbol) SCM_NORETURN;
static void error_defined_variable (SCM symbol) SCM_NORETURN;



/* {Ilocs}
 *
 * Ilocs are memoized references to variables in local environment frames.
 * They are represented as three values:  The relative offset of the
 * environment frame, the number of the binding within that frame, and a
 * boolean value indicating whether the binding is the last binding in the
 * frame.
 *
 * Frame numbers have 11 bits, relative offsets have 12 bits.
 */

#define SCM_ILOC00		SCM_MAKE_ITAG8(0L, scm_tc8_iloc)
#define SCM_IFRINC		(0x00000100L)
#define SCM_ICDR		(0x00080000L)
#define SCM_IDINC		(0x00100000L)
#define SCM_IFRAME(n) 		((long)((SCM_ICDR-SCM_IFRINC)>>8) \
				 & (SCM_UNPACK (n) >> 8))
#define SCM_IDIST(n) 		(SCM_UNPACK (n) >> 20)
#define SCM_ICDRP(n) 		(SCM_ICDR & SCM_UNPACK (n))
#define SCM_IDSTMSK		(-SCM_IDINC)
#define SCM_IFRAMEMAX           ((1<<11)-1)
#define SCM_IDISTMAX            ((1<<12)-1)
#define SCM_MAKE_ILOC(frame_nr, binding_nr, last_p) \
  SCM_PACK ( \
    ((frame_nr) << 8) \
    + ((binding_nr) << 20) \
    + ((last_p) ? SCM_ICDR : 0) \
    + scm_tc8_iloc )

void
scm_i_print_iloc (SCM iloc, SCM port)
{
  scm_puts ("#@", port);
  scm_intprint ((long) SCM_IFRAME (iloc), 10, port);
  scm_putc (SCM_ICDRP (iloc) ? '-' : '+', port);
  scm_intprint ((long) SCM_IDIST (iloc), 10, port);
}

#if (SCM_DEBUG_DEBUGGING_SUPPORT == 1)

SCM scm_dbg_make_iloc (SCM frame, SCM binding, SCM cdrp);

SCM_DEFINE (scm_dbg_make_iloc, "dbg-make-iloc", 3, 0, 0,
            (SCM frame, SCM binding, SCM cdrp),
	    "Return a new iloc with frame offset @var{frame}, binding\n"
	    "offset @var{binding} and the cdr flag @var{cdrp}.")
#define FUNC_NAME s_scm_dbg_make_iloc
{
  return SCM_MAKE_ILOC ((scm_t_bits) scm_to_unsigned_integer (frame, 0, SCM_IFRAMEMAX),
			(scm_t_bits) scm_to_unsigned_integer (binding, 0, SCM_IDISTMAX),
			scm_is_true (cdrp));
}
#undef FUNC_NAME

SCM scm_dbg_iloc_p (SCM obj);

SCM_DEFINE (scm_dbg_iloc_p, "dbg-iloc?", 1, 0, 0, 
          (SCM obj),
	    "Return @code{#t} if @var{obj} is an iloc.")
#define FUNC_NAME s_scm_dbg_iloc_p
{
  return scm_from_bool (SCM_ILOCP (obj));
}
#undef FUNC_NAME

#endif



/* {Evaluator byte codes (isyms)}
 */

#define ISYMNUM(n) 		(SCM_ITAG8_DATA (n))

/* This table must agree with the list of SCM_IM_ constants in tags.h */
static const char *const isymnames[] =
{
  "#@and",
  "#@begin",
  "#@case",
  "#@cond",
  "#@do",
  "#@if",
  "#@lambda",
  "#@let",
  "#@let*",
  "#@letrec",
  "#@or",
  "#@quote",
  "#@set!",
  "#@define",
  "#@apply",
  "#@call-with-current-continuation",
  "#@dispatch",
  "#@slot-ref",
  "#@slot-set!",
  "#@delay",
  "#@call-with-values",
  "#@else",
  "#@arrow",
  "#@nil-cond",
  "#@bind"
};

void
scm_i_print_isym (SCM isym, SCM port)
{
  const size_t isymnum = ISYMNUM (isym);
  if (isymnum < (sizeof isymnames / sizeof (char *)))
    scm_puts (isymnames[isymnum], port);
  else
    scm_ipruk ("isym", isym, port);
}



/* The function lookup_symbol is used during memoization: Lookup the symbol in
 * the environment.  If there is no binding for the symbol, SCM_UNDEFINED is
 * returned.  If the symbol is a global variable, the variable object to which
 * the symbol is bound is returned.  Finally, if the symbol is a local
 * variable the corresponding iloc object is returned.  */

/* A helper function for lookup_symbol: Try to find the symbol in the top
 * level environment frame.  The function returns SCM_UNDEFINED if the symbol
 * is unbound and it returns a variable object if the symbol is a global
 * variable.  */
static SCM
lookup_global_symbol (const SCM symbol, const SCM top_level)
{
  const SCM variable = scm_sym2var (symbol, top_level, SCM_BOOL_F);
  if (scm_is_false (variable))
    return SCM_UNDEFINED;
  else
    return variable;
}

static SCM
lookup_symbol (const SCM symbol, const SCM env)
{
  SCM frame_idx;
  unsigned int frame_nr;

  for (frame_idx = env, frame_nr = 0;
       !scm_is_null (frame_idx);
       frame_idx = SCM_CDR (frame_idx), ++frame_nr)
    {
      const SCM frame = SCM_CAR (frame_idx);
      if (scm_is_pair (frame))
	{
	  /* frame holds a local environment frame */
	  SCM symbol_idx;
	  unsigned int symbol_nr;

	  for (symbol_idx = SCM_CAR (frame), symbol_nr = 0;
	       scm_is_pair (symbol_idx);
	       symbol_idx = SCM_CDR (symbol_idx), ++symbol_nr)
	    {
	      if (scm_is_eq (SCM_CAR (symbol_idx), symbol))
		/* found the symbol, therefore return the iloc */
		return SCM_MAKE_ILOC (frame_nr, symbol_nr, 0);
	    }
	  if (scm_is_eq (symbol_idx, symbol))
	    /* found the symbol as the last element of the current frame */
	    return SCM_MAKE_ILOC (frame_nr, symbol_nr, 1);
	}
      else
	{
	  /* no more local environment frames */
	  return lookup_global_symbol (symbol, frame);
	}
    }

  return lookup_global_symbol (symbol, SCM_BOOL_F);
}


/* Return true if the symbol is - from the point of view of a macro
 * transformer - a literal in the sense specified in chapter "pattern
 * language" of R5RS.  In the code below, however, we don't match the
 * definition of R5RS exactly:  It returns true if the identifier has no
 * binding or if it is a syntactic keyword.  */
static int
literal_p (const SCM symbol, const SCM env)
{
  const SCM variable = lookup_symbol (symbol, env);
  if (SCM_UNBNDP (variable))
    return 1;
  if (SCM_VARIABLEP (variable) && SCM_MACROP (SCM_VARIABLE_REF (variable)))
    return 1;
  else
    return 0;
}


/* Return true if the expression is self-quoting in the memoized code.  Thus,
 * some other objects (like e. g. vectors) are reported as self-quoting, which
 * according to R5RS would need to be quoted.  */
static int
is_self_quoting_p (const SCM expr)
{
  if (scm_is_pair (expr))
    return 0;
  else if (scm_is_symbol (expr))
    return 0;
  else if (scm_is_null (expr))
    return 0;
  else return 1;
}


SCM_SYMBOL (sym_three_question_marks, "???");

static SCM
unmemoize_expression (const SCM expr, const SCM env)
{
  if (SCM_ILOCP (expr))
    {
      SCM frame_idx;
      unsigned long int frame_nr;
      SCM symbol_idx;
      unsigned long int symbol_nr;

      for (frame_idx = env, frame_nr = SCM_IFRAME (expr);
           frame_nr != 0; 
           frame_idx = SCM_CDR (frame_idx), --frame_nr)
        ;
      for (symbol_idx = SCM_CAAR (frame_idx), symbol_nr = SCM_IDIST (expr);
           symbol_nr != 0;
           symbol_idx = SCM_CDR (symbol_idx), --symbol_nr)
        ;
      return SCM_ICDRP (expr) ? symbol_idx : SCM_CAR (symbol_idx);
    }
  else if (SCM_VARIABLEP (expr))
    {
      const SCM sym = scm_module_reverse_lookup (scm_env_module (env), expr);
      return scm_is_true (sym) ? sym : sym_three_question_marks;
    }
  else if (scm_is_simple_vector (expr))
    {
      return scm_list_2 (scm_sym_quote, expr);
    }
  else if (!scm_is_pair (expr))
    {
      return expr;
    }
  else if (SCM_ISYMP (SCM_CAR (expr)))
    {
      return unmemoize_builtin_macro (expr, env);
    }
  else
    {
      return unmemoize_exprs (expr, env);
    }
}


static SCM
unmemoize_exprs (const SCM exprs, const SCM env)
{
  SCM r_result = SCM_EOL;
  SCM expr_idx = exprs;
  SCM um_expr;

  /* Note that due to the current lazy memoizer we may find partially memoized
   * code during execution.  In such code we have to expect improper lists of
   * expressions: On the one hand, for such code syntax checks have not yet
   * fully been performed, on the other hand, there may be even legal code
   * like '(a . b) appear as an improper list of expressions as long as the
   * quote expression is still in its unmemoized form.  For this reason, the
   * following code handles improper lists of expressions until memoization
   * and execution have been completely separated.  */
  for (; scm_is_pair (expr_idx); expr_idx = SCM_CDR (expr_idx))
    {
      const SCM expr = SCM_CAR (expr_idx);

      /* In partially memoized code, lists of expressions that stem from a
       * body form may start with an ISYM if the body itself has not yet been
       * memoized.  This isym is just an internal marker to indicate that the
       * body still needs to be memoized.  An isym may occur at the very
       * beginning of the body or after one or more comment strings.  It is
       * dropped during unmemoization.  */
      if (!SCM_ISYMP (expr))
        {
          um_expr = unmemoize_expression (expr, env);
          r_result = scm_cons (um_expr, r_result);
        }
    }
  um_expr = unmemoize_expression (expr_idx, env);
  if (!scm_is_null (r_result))
    {
      const SCM result = scm_reverse_x (r_result, SCM_UNDEFINED);
      SCM_SETCDR (r_result, um_expr);
      return result;
    }
  else
    {
      return um_expr;
    }
}


/* Rewrite the body (which is given as the list of expressions forming the
 * body) into its internal form.  The internal form of a body (<expr> ...) is
 * just the body itself, but prefixed with an ISYM that denotes to what kind
 * of outer construct this body belongs: (<ISYM> <expr> ...).  A lambda body
 * starts with SCM_IM_LAMBDA, for example, a body of a let starts with
 * SCM_IM_LET, etc.
 *
 * It is assumed that the calling expression has already made sure that the
 * body is a proper list.  */
static SCM
m_body (SCM op, SCM exprs)
{
  /* Don't add another ISYM if one is present already. */
  if (SCM_ISYMP (SCM_CAR (exprs)))
    return exprs;
  else
    return scm_cons (op, exprs);
}


/* The function m_expand_body memoizes a proper list of expressions forming a
 * body.  This function takes care of dealing with internal defines and
 * transforming them into an equivalent letrec expression.  The list of
 * expressions is rewritten in place.  */ 

/* This is a helper function for m_expand_body.  If the argument expression is
 * a symbol that denotes a syntactic keyword, the corresponding macro object
 * is returned, in all other cases the function returns SCM_UNDEFINED.  */ 
static SCM
try_macro_lookup (const SCM expr, const SCM env)
{
  if (scm_is_symbol (expr))
    {
      const SCM variable = lookup_symbol (expr, env);
      if (SCM_VARIABLEP (variable))
        {
          const SCM value = SCM_VARIABLE_REF (variable);
          if (SCM_MACROP (value))
            return value;
        }
    }

  return SCM_UNDEFINED;
}

/* This is a helper function for m_expand_body.  It expands user macros,
 * because for the correct translation of a body we need to know whether they
 * expand to a definition. */ 
static SCM
expand_user_macros (SCM expr, const SCM env)
{
  while (scm_is_pair (expr))
    {
      const SCM car_expr = SCM_CAR (expr);
      const SCM new_car = expand_user_macros (car_expr, env);
      const SCM value = try_macro_lookup (new_car, env);

      if (SCM_MACROP (value) && SCM_MACRO_TYPE (value) == 2)
	{
	  /* User macros transform code into code.  */
	  expr = scm_call_2 (SCM_MACRO_CODE (value), expr, env);
	  /* We need to reiterate on the transformed code.  */
	}
      else
	{
	  /* No user macro: return.  */
	  SCM_SETCAR (expr, new_car);
	  return expr;
	}
    }

  return expr;
}

/* This is a helper function for m_expand_body.  It determines if a given form
 * represents an application of a given built-in macro.  The built-in macro to
 * check for is identified by its syntactic keyword.  The form is an
 * application of the given macro if looking up the car of the form in the
 * given environment actually returns the built-in macro.  */
static int
is_system_macro_p (const SCM syntactic_keyword, const SCM form, const SCM env)
{
  if (scm_is_pair (form))
    {
      const SCM car_form = SCM_CAR (form);
      const SCM value = try_macro_lookup (car_form, env);
      if (SCM_BUILTIN_MACRO_P (value))
        {
          const SCM macro_name = scm_macro_name (value);
          return scm_is_eq (macro_name, syntactic_keyword);
        }
    }

  return 0;
}

static SCM
macroexp (SCM x, SCM env)
{
  SCM res, proc, orig_sym;

  /* Don't bother to produce error messages here.  We get them when we
     eventually execute the code for real. */

 macro_tail:
  orig_sym = SCM_CAR (x);
  if (!scm_is_symbol (orig_sym))
    return x;

  {
    SCM *proc_ptr = scm_lookupcar1 (x, env, 0);
    if (proc_ptr == NULL)
      {
	/* We have lost the race. */
	goto macro_tail;
      }
    proc = *proc_ptr;
  }
  
  /* Only handle memoizing macros.  `Acros' and `macros' are really
     special forms and should not be evaluated here. */

  if (!SCM_MACROP (proc)
      || (SCM_MACRO_TYPE (proc) != 2 && !SCM_BUILTIN_MACRO_P (proc)))
    return x;

  SCM_SETCAR (x, orig_sym);  /* Undo memoizing effect of lookupcar */
  res = scm_call_2 (SCM_MACRO_CODE (proc), x, env);

  if (scm_ilength (res) <= 0)
    /* Result of expansion is not a list.  */
    return (scm_list_2 (SCM_IM_BEGIN, res));
  else
    {
      /* njrev: Several queries here: (1) I don't see how it can be
	 correct that the SCM_SETCAR 2 lines below this comment needs
	 protection, but the SCM_SETCAR 6 lines above does not, so
	 something here is probably wrong.  (2) macroexp() is now only
	 used in one place - scm_m_generalized_set_x - whereas all other
	 macro expansion happens through expand_user_macros.  Therefore
	 (2.1) perhaps macroexp() could be eliminated completely now?
	 (2.2) Does expand_user_macros need any critical section
	 protection? */

      SCM_CRITICAL_SECTION_START;
      SCM_SETCAR (x, SCM_CAR (res));
      SCM_SETCDR (x, SCM_CDR (res));
      SCM_CRITICAL_SECTION_END;

      goto macro_tail;
    }
}


/* Start of the memoizers for the standard R5RS builtin macros.  */

static SCM scm_m_quote (SCM xorig, SCM env);
static SCM scm_m_begin (SCM xorig, SCM env);
static SCM scm_m_if (SCM xorig, SCM env);
static SCM scm_m_set_x (SCM xorig, SCM env);
static SCM scm_m_and (SCM xorig, SCM env);
static SCM scm_m_or (SCM xorig, SCM env);
static SCM scm_m_case (SCM xorig, SCM env);
static SCM scm_m_cond (SCM xorig, SCM env);
static SCM scm_m_lambda (SCM xorig, SCM env);
static SCM scm_m_letstar (SCM xorig, SCM env);
static SCM scm_m_do (SCM xorig, SCM env);
static SCM scm_m_quasiquote (SCM xorig, SCM env);
static SCM scm_m_delay (SCM xorig, SCM env);
static SCM scm_m_generalized_set_x (SCM xorig, SCM env);
static SCM scm_m_define (SCM x, SCM env);
static SCM scm_m_letrec (SCM xorig, SCM env);
static SCM scm_m_let (SCM xorig, SCM env);
static SCM scm_m_at (SCM xorig, SCM env);
static SCM scm_m_atat (SCM xorig, SCM env);
static SCM scm_m_atslot_ref (SCM xorig, SCM env);
static SCM scm_m_atslot_set_x (SCM xorig, SCM env);
static SCM scm_m_apply (SCM xorig, SCM env);
static SCM scm_m_cont (SCM xorig, SCM env);
#if SCM_ENABLE_ELISP
static SCM scm_m_nil_cond (SCM xorig, SCM env);
static SCM scm_m_atfop (SCM xorig, SCM env);
#endif /* SCM_ENABLE_ELISP */
static SCM scm_m_atbind (SCM xorig, SCM env);
static SCM scm_m_at_call_with_values (SCM xorig, SCM env);
static SCM scm_m_eval_when (SCM xorig, SCM env);


static void
m_expand_body (const SCM forms, const SCM env)
{
  /* The first body form can be skipped since it is known to be the ISYM that
   * was prepended to the body by m_body.  */
  SCM cdr_forms = SCM_CDR (forms);
  SCM form_idx = cdr_forms;
  SCM definitions = SCM_EOL;
  SCM sequence = SCM_EOL;

  /* According to R5RS, the list of body forms consists of two parts: a number
   * (maybe zero) of definitions, followed by a non-empty sequence of
   * expressions.  Each the definitions and the expressions may be grouped
   * arbitrarily with begin, but it is not allowed to mix definitions and
   * expressions.  The task of the following loop therefore is to split the
   * list of body forms into the list of definitions and the sequence of
   * expressions.  */ 
  while (!scm_is_null (form_idx))
    {
      const SCM form = SCM_CAR (form_idx);
      const SCM new_form = expand_user_macros (form, env);
      if (is_system_macro_p (scm_sym_define, new_form, env))
	{
	  definitions = scm_cons (new_form, definitions);
	  form_idx = SCM_CDR (form_idx);
	}
      else if (is_system_macro_p (scm_sym_begin, new_form, env))
	{
          /* We have encountered a group of forms.  This has to be either a
           * (possibly empty) group of (possibly further grouped) definitions,
           * or a non-empty group of (possibly further grouped)
           * expressions.  */
          const SCM grouped_forms = SCM_CDR (new_form);
          unsigned int found_definition = 0;
          unsigned int found_expression = 0;
          SCM grouped_form_idx = grouped_forms;
          while (!found_expression && !scm_is_null (grouped_form_idx))
            {
              const SCM inner_form = SCM_CAR (grouped_form_idx);
              const SCM new_inner_form = expand_user_macros (inner_form, env);
              if (is_system_macro_p (scm_sym_define, new_inner_form, env))
                {
                  found_definition = 1;
                  definitions = scm_cons (new_inner_form, definitions);
                  grouped_form_idx = SCM_CDR (grouped_form_idx);
                }
              else if (is_system_macro_p (scm_sym_begin, new_inner_form, env))
                {
                  const SCM inner_group = SCM_CDR (new_inner_form);
                  grouped_form_idx
                    = scm_append (scm_list_2 (inner_group,
                                              SCM_CDR (grouped_form_idx)));
                }
              else
                {
                  /* The group marks the start of the expressions of the body.
                   * We have to make sure that within the same group we have
                   * not encountered a definition before.  */
                  ASSERT_SYNTAX (!found_definition, s_mixed_body_forms, form);
                  found_expression = 1;
                  grouped_form_idx = SCM_EOL;
                }
            }

          /* We have finished processing the group.  If we have not yet
           * encountered an expression we continue processing the forms of the
           * body to collect further definition forms.  Otherwise, the group
           * marks the start of the sequence of expressions of the body.  */
          if (!found_expression)
            {
              form_idx = SCM_CDR (form_idx);
            }
          else
            {
              sequence = form_idx;
              form_idx = SCM_EOL;
            }
	}
      else
	{
          /* We have detected a form which is no definition.  This marks the
           * start of the sequence of expressions of the body.  */
          sequence = form_idx;
          form_idx = SCM_EOL;
	}
    }

  /* FIXME: forms does not hold information about the file location.  */
  ASSERT_SYNTAX (scm_is_pair (sequence), s_missing_body_expression, cdr_forms);

  if (!scm_is_null (definitions))
    {
      SCM definition_idx;
      SCM letrec_tail;
      SCM letrec_expression;
      SCM new_letrec_expression;

      SCM bindings = SCM_EOL;
      for (definition_idx = definitions;
           !scm_is_null (definition_idx);
           definition_idx = SCM_CDR (definition_idx))
	{
	  const SCM definition = SCM_CAR (definition_idx);
	  const SCM canonical_definition = canonicalize_define (definition);
	  const SCM binding = SCM_CDR (canonical_definition);
	  bindings = scm_cons (binding, bindings);
	};

      letrec_tail = scm_cons (bindings, sequence);
      /* FIXME: forms does not hold information about the file location.  */
      letrec_expression = scm_cons_source (forms, scm_sym_letrec, letrec_tail);
      new_letrec_expression = scm_m_letrec (letrec_expression, env);
      SCM_SETCAR (forms, new_letrec_expression);
      SCM_SETCDR (forms, SCM_EOL);
    }
  else
    {
      SCM_SETCAR (forms, SCM_CAR (sequence));
      SCM_SETCDR (forms, SCM_CDR (sequence));
    }
}

SCM_SYNTAX (s_and, "and", scm_i_makbimacro, scm_m_and);
SCM_GLOBAL_SYMBOL (scm_sym_and, "and");

static SCM
scm_m_and (SCM expr, SCM env SCM_UNUSED)
{
  const SCM cdr_expr = SCM_CDR (expr);
  const long length = scm_ilength (cdr_expr);

  ASSERT_SYNTAX (length >= 0, s_bad_expression, expr);

  if (length == 0)
    {
      /* Special case:  (and) is replaced by #t. */
      return SCM_BOOL_T;
    }
  else
    {
      SCM_SETCAR (expr, SCM_IM_AND);
      return expr;
    }
}

static SCM
unmemoize_and (const SCM expr, const SCM env)
{
  return scm_cons (scm_sym_and, unmemoize_exprs (SCM_CDR (expr), env));
}


SCM_SYNTAX (s_begin, "begin", scm_i_makbimacro, scm_m_begin);
SCM_GLOBAL_SYMBOL (scm_sym_begin, "begin");

static SCM
scm_m_begin (SCM expr, SCM env SCM_UNUSED)
{
  const SCM cdr_expr = SCM_CDR (expr);
  /* Dirk:FIXME:: An empty begin clause is not generally allowed by R5RS.
   * That means, there should be a distinction between uses of begin where an
   * empty clause is OK and where it is not.  */
  ASSERT_SYNTAX (scm_ilength (cdr_expr) >= 0, s_bad_expression, expr);

  SCM_SETCAR (expr, SCM_IM_BEGIN);
  return expr;
}

static SCM
unmemoize_begin (const SCM expr, const SCM env)
{
  return scm_cons (scm_sym_begin, unmemoize_exprs (SCM_CDR (expr), env));
}


SCM_SYNTAX (s_case, "case", scm_i_makbimacro, scm_m_case);
SCM_GLOBAL_SYMBOL (scm_sym_case, "case");
SCM_GLOBAL_SYMBOL (scm_sym_else, "else");

static SCM
scm_m_case (SCM expr, SCM env)
{
  SCM clauses;
  SCM all_labels = SCM_EOL;

  /* Check, whether 'else is a literal, i. e. not bound to a value. */
  const int else_literal_p = literal_p (scm_sym_else, env);

  const SCM cdr_expr = SCM_CDR (expr);
  ASSERT_SYNTAX (scm_ilength (cdr_expr) >= 0, s_bad_expression, expr);
  ASSERT_SYNTAX (scm_ilength (cdr_expr) >= 2, s_missing_clauses, expr);

  clauses = SCM_CDR (cdr_expr);
  while (!scm_is_null (clauses))
    {
      SCM labels;

      const SCM clause = SCM_CAR (clauses);
      ASSERT_SYNTAX_2 (scm_ilength (clause) >= 2, 
		       s_bad_case_clause, clause, expr);

      labels = SCM_CAR (clause);
      if (scm_is_pair (labels))
        {
          ASSERT_SYNTAX_2 (scm_ilength (labels) >= 0,
                           s_bad_case_labels, labels, expr);
          all_labels = scm_append (scm_list_2 (labels, all_labels));
        }
      else if (scm_is_null (labels))
        {
          /* The list of labels is empty.  According to R5RS this is allowed.
           * It means that the sequence of expressions will never be executed.
           * Therefore, as an optimization, we could remove the whole
           * clause.  */
        }
      else
        {
          ASSERT_SYNTAX_2 (scm_is_eq (labels, scm_sym_else) && else_literal_p,
                           s_bad_case_labels, labels, expr);
          ASSERT_SYNTAX_2 (scm_is_null (SCM_CDR (clauses)),
                           s_misplaced_else_clause, clause, expr);
        }

      /* build the new clause */
      if (scm_is_eq (labels, scm_sym_else))
        SCM_SETCAR (clause, SCM_IM_ELSE);

      clauses = SCM_CDR (clauses);
    }

  /* Check whether all case labels are distinct. */
  for (; !scm_is_null (all_labels); all_labels = SCM_CDR (all_labels))
    {
      const SCM label = SCM_CAR (all_labels);
      ASSERT_SYNTAX_2 (scm_is_false (scm_c_memq (label, SCM_CDR (all_labels))),
                       s_duplicate_case_label, label, expr);
    }

  SCM_SETCAR (expr, SCM_IM_CASE);
  return expr;
}

static SCM
unmemoize_case (const SCM expr, const SCM env)
{
  const SCM um_key_expr = unmemoize_expression (SCM_CADR (expr), env);
  SCM um_clauses = SCM_EOL;
  SCM clause_idx;

  for (clause_idx = SCM_CDDR (expr);
       !scm_is_null (clause_idx);
       clause_idx = SCM_CDR (clause_idx))
    {
      const SCM clause = SCM_CAR (clause_idx);
      const SCM labels = SCM_CAR (clause);
      const SCM exprs = SCM_CDR (clause);

      const SCM um_exprs = unmemoize_exprs (exprs, env);
      const SCM um_labels = (scm_is_eq (labels, SCM_IM_ELSE))
        ? scm_sym_else
        : scm_i_finite_list_copy (labels);
      const SCM um_clause = scm_cons (um_labels, um_exprs);

      um_clauses = scm_cons (um_clause, um_clauses);
    }
  um_clauses = scm_reverse_x (um_clauses, SCM_UNDEFINED);

  return scm_cons2 (scm_sym_case, um_key_expr, um_clauses);
}


SCM_SYNTAX (s_cond, "cond", scm_i_makbimacro, scm_m_cond);
SCM_GLOBAL_SYMBOL (scm_sym_cond, "cond");
SCM_GLOBAL_SYMBOL (scm_sym_arrow, "=>");

static SCM
scm_m_cond (SCM expr, SCM env)
{
  /* Check, whether 'else or '=> is a literal, i. e. not bound to a value. */
  const int else_literal_p = literal_p (scm_sym_else, env);
  const int arrow_literal_p = literal_p (scm_sym_arrow, env);

  const SCM clauses = SCM_CDR (expr);
  SCM clause_idx;

  ASSERT_SYNTAX (scm_ilength (clauses) >= 0, s_bad_expression, expr);
  ASSERT_SYNTAX (scm_ilength (clauses) >= 1, s_missing_clauses, expr);

  for (clause_idx = clauses;
       !scm_is_null (clause_idx);
       clause_idx = SCM_CDR (clause_idx))
    {
      SCM test;

      const SCM clause = SCM_CAR (clause_idx);
      const long length = scm_ilength (clause);
      ASSERT_SYNTAX_2 (length >= 1, s_bad_cond_clause, clause, expr);

      test = SCM_CAR (clause);
      if (scm_is_eq (test, scm_sym_else) && else_literal_p)
	{
	  const int last_clause_p = scm_is_null (SCM_CDR (clause_idx));
          ASSERT_SYNTAX_2 (length >= 2,
                           s_bad_cond_clause, clause, expr);
          ASSERT_SYNTAX_2 (last_clause_p,
                           s_misplaced_else_clause, clause, expr);
          SCM_SETCAR (clause, SCM_IM_ELSE);
	}
      else if (length >= 2
               && scm_is_eq (SCM_CADR (clause), scm_sym_arrow)
               && arrow_literal_p)
        {
          ASSERT_SYNTAX_2 (length > 2, s_missing_recipient, clause, expr);
          ASSERT_SYNTAX_2 (length == 3, s_extra_expression, clause, expr);
          SCM_SETCAR (SCM_CDR (clause), SCM_IM_ARROW);
	}
      /* SRFI 61 extended cond */
      else if (length >= 3
	       && scm_is_eq (SCM_CADDR (clause), scm_sym_arrow)
	       && arrow_literal_p)
	{
	  ASSERT_SYNTAX_2 (length > 3, s_missing_recipient, clause, expr);
	  ASSERT_SYNTAX_2 (length == 4, s_extra_expression, clause, expr);
	  SCM_SETCAR (SCM_CDDR (clause), SCM_IM_ARROW);
	}
    }

  SCM_SETCAR (expr, SCM_IM_COND);
  return expr;
}

static SCM
unmemoize_cond (const SCM expr, const SCM env)
{
  SCM um_clauses = SCM_EOL;
  SCM clause_idx;

  for (clause_idx = SCM_CDR (expr);
       !scm_is_null (clause_idx);
       clause_idx = SCM_CDR (clause_idx))
    {
      const SCM clause = SCM_CAR (clause_idx);
      const SCM sequence = SCM_CDR (clause);
      const SCM test = SCM_CAR (clause);
      SCM um_test;
      SCM um_sequence;
      SCM um_clause;

      if (scm_is_eq (test, SCM_IM_ELSE))
        um_test = scm_sym_else;
      else
        um_test = unmemoize_expression (test, env);

      if (!scm_is_null (sequence) && scm_is_eq (SCM_CAR (sequence),
					      SCM_IM_ARROW))
        {
          const SCM target = SCM_CADR (sequence);
          const SCM um_target = unmemoize_expression (target, env);
          um_sequence = scm_list_2 (scm_sym_arrow, um_target);
        }
      else
        {
          um_sequence = unmemoize_exprs (sequence, env);
        }

      um_clause = scm_cons (um_test, um_sequence);
      um_clauses = scm_cons (um_clause, um_clauses);
    }
  um_clauses = scm_reverse_x (um_clauses, SCM_UNDEFINED);

  return scm_cons (scm_sym_cond, um_clauses);
}


SCM_SYNTAX (s_define, "define", scm_i_makbimacro, scm_m_define);
SCM_GLOBAL_SYMBOL (scm_sym_define, "define");

/* Guile provides an extension to R5RS' define syntax to represent function
 * currying in a compact way.  With this extension, it is allowed to write
 * (define <nested-variable> <body>), where <nested-variable> has of one of
 * the forms (<nested-variable> <formals>), (<nested-variable> . <formal>),  
 * (<variable> <formals>) or (<variable> . <formal>).  As in R5RS, <formals>
 * should be either a sequence of zero or more variables, or a sequence of one
 * or more variables followed by a space-delimited period and another
 * variable.  Each level of argument nesting wraps the <body> within another
 * lambda expression.  For example, the following forms are allowed, each one
 * followed by an equivalent, more explicit implementation.
 * Example 1:
 *   (define ((a b . c) . d) <body>)  is equivalent to
 *   (define a (lambda (b . c) (lambda d <body>)))
 * Example 2:
 *   (define (((a) b) c . d) <body>)  is equivalent to
 *   (define a (lambda () (lambda (b) (lambda (c . d) <body>))))
 */
/* Dirk:FIXME:: We should provide an implementation for 'define' in the R5RS
 * module that does not implement this extension.  */
static SCM
canonicalize_define (const SCM expr)
{
  SCM body;
  SCM variable;

  const SCM cdr_expr = SCM_CDR (expr);
  ASSERT_SYNTAX (scm_ilength (cdr_expr) >= 0, s_bad_expression, expr);
  ASSERT_SYNTAX (scm_ilength (cdr_expr) >= 2, s_missing_expression, expr);

  body = SCM_CDR (cdr_expr);
  variable = SCM_CAR (cdr_expr);
  while (scm_is_pair (variable))
    {
      /* This while loop realizes function currying by variable nesting.
       * Variable is known to be a nested-variable.  In every iteration of the
       * loop another level of lambda expression is created, starting with the
       * innermost one.  Note that we don't check for duplicate formals here:
       * This will be done by the memoizer of the lambda expression.  */
      const SCM formals = SCM_CDR (variable);
      const SCM tail = scm_cons (formals, body);

      /* Add source properties to each new lambda expression:  */
      const SCM lambda = scm_cons_source (variable, scm_sym_lambda, tail);

      body = scm_list_1 (lambda);
      variable = SCM_CAR (variable);
    }
  ASSERT_SYNTAX_2 (scm_is_symbol (variable), s_bad_variable, variable, expr);
  ASSERT_SYNTAX (scm_ilength (body) == 1, s_expression, expr);

  SCM_SETCAR (cdr_expr, variable);
  SCM_SETCDR (cdr_expr, body);
  return expr;
}

/* According to Section 5.2.1 of R5RS we first have to make sure that the
   variable is bound, and then perform the `(set! variable expression)'
   operation.  However, EXPRESSION _can_ be evaluated before VARIABLE is
   bound.  This means that EXPRESSION won't necessarily be able to assign
   values to VARIABLE as in `(define foo (begin (set! foo 1) (+ foo 1)))'.  */
static SCM
scm_m_define (SCM expr, SCM env)
{
  ASSERT_SYNTAX (SCM_TOP_LEVEL (env), s_bad_define, expr);

  {
    const SCM canonical_definition = canonicalize_define (expr);
    const SCM cdr_canonical_definition = SCM_CDR (canonical_definition);
    const SCM variable = SCM_CAR (cdr_canonical_definition);
    const SCM value = scm_eval_car (SCM_CDR (cdr_canonical_definition), env);
    const SCM location
      = scm_sym2var (variable, scm_env_top_level (env), SCM_BOOL_T);

    if (SCM_REC_PROCNAMES_P)
      {
        SCM tmp = value;
        while (SCM_MACROP (tmp))
          tmp = SCM_MACRO_CODE (tmp);
        if (scm_is_true (scm_procedure_p (tmp))
            /* Only the first definition determines the name. */
            && scm_is_false (scm_procedure_property (tmp, scm_sym_name)))
          scm_set_procedure_property_x (tmp, scm_sym_name, variable);
      }

    SCM_VARIABLE_SET (location, value);

    return SCM_UNSPECIFIED;
  }
}


/* This is a helper function for forms (<keyword> <expression>) that are
 * transformed into (#@<keyword> '() <memoized_expression>) in order to allow
 * for easy creation of a thunk (i. e. a closure without arguments) using the
 * ('() <memoized_expression>) tail of the memoized form.  */
static SCM
memoize_as_thunk_prototype (const SCM expr, const SCM env SCM_UNUSED)
{
  const SCM cdr_expr = SCM_CDR (expr);
  ASSERT_SYNTAX (scm_ilength (cdr_expr) >= 0, s_bad_expression, expr);
  ASSERT_SYNTAX (scm_ilength (cdr_expr) == 1, s_expression, expr);

  SCM_SETCDR (expr, scm_cons (SCM_EOL, cdr_expr));

  return expr;
}


SCM_SYNTAX (s_delay, "delay", scm_i_makbimacro, scm_m_delay);
SCM_GLOBAL_SYMBOL (scm_sym_delay, "delay");

/* Promises are implemented as closures with an empty parameter list.  Thus,
 * (delay <expression>) is transformed into (#@delay '() <expression>), where
 * the empty list represents the empty parameter list.  This representation
 * allows for easy creation of the closure during evaluation.  */
static SCM
scm_m_delay (SCM expr, SCM env)
{
  const SCM new_expr = memoize_as_thunk_prototype (expr, env);
  SCM_SETCAR (new_expr, SCM_IM_DELAY);
  return new_expr;
}

static SCM
unmemoize_delay (const SCM expr, const SCM env)
{
  const SCM thunk_expr = SCM_CADDR (expr);
  /* A promise is implemented as a closure, and when applying a
     closure the evaluator adds a new frame to the environment - even
     though, in the case of a promise, the added frame is always
     empty.  We need to extend the environment here in the same way,
     so that any ILOCs in thunk_expr can be unmemoized correctly. */
  const SCM new_env = SCM_EXTEND_ENV (SCM_EOL, SCM_EOL, env);
  return scm_list_2 (scm_sym_delay, unmemoize_expression (thunk_expr, new_env));
}


SCM_SYNTAX(s_do, "do", scm_i_makbimacro, scm_m_do);
SCM_GLOBAL_SYMBOL(scm_sym_do, "do");

/* DO gets the most radically altered syntax.  The order of the vars is
 * reversed here.  During the evaluation this allows for simple consing of the
 * results of the inits and steps:

   (do ((<var1> <init1> <step1>)
        (<var2> <init2>)
        ... )
       (<test> <return>)
     <body>)

   ;; becomes

   (#@do (<init1> <init2> ... <initn>)
         (varn ... var2 var1)
         (<test> <return>)
         (<body>)
     <step1> <step2> ... <stepn>) ;; missing steps replaced by var
 */
static SCM
scm_m_do (SCM expr, SCM env SCM_UNUSED)
{
  SCM variables = SCM_EOL;
  SCM init_forms = SCM_EOL;
  SCM step_forms = SCM_EOL;
  SCM binding_idx;
  SCM cddr_expr;
  SCM exit_clause;
  SCM commands;
  SCM tail;

  const SCM cdr_expr = SCM_CDR (expr);
  ASSERT_SYNTAX (scm_ilength (cdr_expr) >= 0, s_bad_expression, expr);
  ASSERT_SYNTAX (scm_ilength (cdr_expr) >= 2, s_missing_expression, expr);

  /* Collect variables, init and step forms. */
  binding_idx = SCM_CAR (cdr_expr);
  ASSERT_SYNTAX_2 (scm_ilength (binding_idx) >= 0,
                   s_bad_bindings, binding_idx, expr);
  for (; !scm_is_null (binding_idx); binding_idx = SCM_CDR (binding_idx))
    {
      const SCM binding = SCM_CAR (binding_idx);
      const long length = scm_ilength (binding);
      ASSERT_SYNTAX_2 (length == 2 || length == 3,
                       s_bad_binding, binding, expr);

      {
        const SCM name = SCM_CAR (binding);
        const SCM init = SCM_CADR (binding);
        const SCM step = (length == 2) ? name : SCM_CADDR (binding);
        ASSERT_SYNTAX_2 (scm_is_symbol (name), s_bad_variable, name, expr);
        ASSERT_SYNTAX_2 (scm_is_false (scm_c_memq (name, variables)),
                         s_duplicate_binding, name, expr);

        variables = scm_cons (name, variables);
        init_forms = scm_cons (init, init_forms);
        step_forms = scm_cons (step, step_forms);
      }
    }
  init_forms = scm_reverse_x (init_forms, SCM_UNDEFINED);
  step_forms = scm_reverse_x (step_forms, SCM_UNDEFINED);

  /* Memoize the test form and the exit sequence. */
  cddr_expr = SCM_CDR (cdr_expr);
  exit_clause = SCM_CAR (cddr_expr);
  ASSERT_SYNTAX_2 (scm_ilength (exit_clause) >= 1,
                   s_bad_exit_clause, exit_clause, expr);

  commands = SCM_CDR (cddr_expr);
  tail = scm_cons2 (exit_clause, commands, step_forms);
  tail = scm_cons2 (init_forms, variables, tail);
  SCM_SETCAR (expr, SCM_IM_DO);
  SCM_SETCDR (expr, tail);
  return expr;
}

static SCM
unmemoize_do (const SCM expr, const SCM env)
{
  const SCM cdr_expr = SCM_CDR (expr);
  const SCM cddr_expr = SCM_CDR (cdr_expr);
  const SCM rnames = SCM_CAR (cddr_expr);
  const SCM extended_env = SCM_EXTEND_ENV (rnames, SCM_EOL, env);
  const SCM cdddr_expr = SCM_CDR (cddr_expr);
  const SCM exit_sequence = SCM_CAR (cdddr_expr);
  const SCM um_exit_sequence = unmemoize_exprs (exit_sequence, extended_env);
  const SCM cddddr_expr = SCM_CDR (cdddr_expr);
  const SCM um_body = unmemoize_exprs (SCM_CAR (cddddr_expr), extended_env);

  /* build transformed binding list */
  SCM um_names = scm_reverse (rnames);
  SCM um_inits = unmemoize_exprs (SCM_CAR (cdr_expr), env);
  SCM um_steps = unmemoize_exprs (SCM_CDR (cddddr_expr), extended_env);
  SCM um_bindings = SCM_EOL;
  while (!scm_is_null (um_names))
    {
      const SCM name = SCM_CAR (um_names);
      const SCM init = SCM_CAR (um_inits);
      SCM step = SCM_CAR (um_steps);
      step = scm_is_eq (step, name) ? SCM_EOL : scm_list_1 (step);

      um_bindings = scm_cons (scm_cons2 (name, init, step), um_bindings);

      um_names = SCM_CDR (um_names);
      um_inits = SCM_CDR (um_inits);
      um_steps = SCM_CDR (um_steps);
    }
  um_bindings = scm_reverse_x (um_bindings, SCM_UNDEFINED);

  return scm_cons (scm_sym_do,
                   scm_cons2 (um_bindings, um_exit_sequence, um_body));
}


SCM_SYNTAX (s_if, "if", scm_i_makbimacro, scm_m_if);
SCM_GLOBAL_SYMBOL (scm_sym_if, "if");

static SCM
scm_m_if (SCM expr, SCM env SCM_UNUSED)
{
  const SCM cdr_expr = SCM_CDR (expr);
  const long length = scm_ilength (cdr_expr);
  ASSERT_SYNTAX (length == 2 || length == 3, s_expression, expr);
  SCM_SETCAR (expr, SCM_IM_IF);
  return expr;
}

static SCM
unmemoize_if (const SCM expr, const SCM env)
{
  const SCM cdr_expr = SCM_CDR (expr);
  const SCM um_condition = unmemoize_expression (SCM_CAR (cdr_expr), env);
  const SCM cddr_expr = SCM_CDR (cdr_expr);
  const SCM um_then = unmemoize_expression (SCM_CAR (cddr_expr), env);
  const SCM cdddr_expr = SCM_CDR (cddr_expr);

  if (scm_is_null (cdddr_expr))
    {
      return scm_list_3 (scm_sym_if, um_condition, um_then);
    }
  else
    {
      const SCM um_else = unmemoize_expression (SCM_CAR (cdddr_expr), env);
      return scm_list_4 (scm_sym_if, um_condition, um_then, um_else);
    }
}


SCM_SYNTAX (s_lambda, "lambda", scm_i_makbimacro, scm_m_lambda);
SCM_GLOBAL_SYMBOL (scm_sym_lambda, "lambda");

/* A helper function for memoize_lambda to support checking for duplicate
 * formal arguments: Return true if OBJ is `eq?' to one of the elements of
 * LIST or to the cdr of the last cons.  Therefore, LIST may have any of the
 * forms that a formal argument can have:
 *   <rest>, (<arg1> ...), (<arg1> ...  .  <rest>) */
static int
c_improper_memq (SCM obj, SCM list)
{
  for (; scm_is_pair (list); list = SCM_CDR (list))
    {
      if (scm_is_eq (SCM_CAR (list), obj))
        return 1;
    }
  return scm_is_eq (list, obj);
}

static SCM
scm_m_lambda (SCM expr, SCM env SCM_UNUSED)
{
  SCM formals;
  SCM formals_idx;
  SCM cddr_expr;
  int documentation;
  SCM body;
  SCM new_body;

  const SCM cdr_expr = SCM_CDR (expr);
  const long length = scm_ilength (cdr_expr);
  ASSERT_SYNTAX (length >= 0, s_bad_expression, expr);
  ASSERT_SYNTAX (length >= 2, s_missing_expression, expr);

  /* Before iterating the list of formal arguments, make sure the formals
   * actually are given as either a symbol or a non-cyclic list.  */
  formals = SCM_CAR (cdr_expr);
  if (scm_is_pair (formals))
    {
      /* Dirk:FIXME:: We should check for a cyclic list of formals, and if
       * detected, report a 'Bad formals' error.  */
    }
  else
    {
      ASSERT_SYNTAX_2 (scm_is_symbol (formals) || scm_is_null (formals),
                       s_bad_formals, formals, expr);
    }

  /* Now iterate the list of formal arguments to check if all formals are
   * symbols, and that there are no duplicates.  */
  formals_idx = formals;
  while (scm_is_pair (formals_idx))
    {
      const SCM formal = SCM_CAR (formals_idx);
      const SCM next_idx = SCM_CDR (formals_idx);
      ASSERT_SYNTAX_2 (scm_is_symbol (formal), s_bad_formal, formal, expr);
      ASSERT_SYNTAX_2 (!c_improper_memq (formal, next_idx),
                       s_duplicate_formal, formal, expr);
      formals_idx = next_idx;
    }
  ASSERT_SYNTAX_2 (scm_is_null (formals_idx) || scm_is_symbol (formals_idx),
                   s_bad_formal, formals_idx, expr);

  /* Memoize the body.  Keep a potential documentation string.  */
  /* Dirk:FIXME:: We should probably extract the documentation string to
   * some external database.  Otherwise it will slow down execution, since
   * the documentation string will have to be skipped with every execution
   * of the closure.  */
  cddr_expr = SCM_CDR (cdr_expr);
  documentation = (length >= 3 && scm_is_string (SCM_CAR (cddr_expr)));
  body = documentation ? SCM_CDR (cddr_expr) : cddr_expr;
  new_body = m_body (SCM_IM_LAMBDA, body);

  SCM_SETCAR (expr, SCM_IM_LAMBDA);
  if (documentation)
    SCM_SETCDR (cddr_expr, new_body);
  else
    SCM_SETCDR (cdr_expr, new_body);
  return expr;
}

static SCM
unmemoize_lambda (const SCM expr, const SCM env)
{
  const SCM formals = SCM_CADR (expr);
  const SCM body = SCM_CDDR (expr);

  const SCM new_env = SCM_EXTEND_ENV (formals, SCM_EOL, env);
  const SCM um_formals = scm_i_finite_list_copy (formals);
  const SCM um_body = unmemoize_exprs (body, new_env);

  return scm_cons2 (scm_sym_lambda, um_formals, um_body);
}


/* Check if the format of the bindings is ((<symbol> <init-form>) ...).  */
static void
check_bindings (const SCM bindings, const SCM expr)
{
  SCM binding_idx;

  ASSERT_SYNTAX_2 (scm_ilength (bindings) >= 0,
                   s_bad_bindings, bindings, expr);

  binding_idx = bindings;
  for (; !scm_is_null (binding_idx); binding_idx = SCM_CDR (binding_idx))
    {
      SCM name;         /* const */

      const SCM binding = SCM_CAR (binding_idx);
      ASSERT_SYNTAX_2 (scm_ilength (binding) == 2,
                       s_bad_binding, binding, expr);

      name = SCM_CAR (binding);
      ASSERT_SYNTAX_2 (scm_is_symbol (name), s_bad_variable, name, expr);
    }
}


/* The bindings, which must have the format ((v1 i1) (v2 i2) ... (vn in)), are
 * transformed to the lists (vn ... v2 v1) and (i1 i2 ... in).  That is, the
 * variables are returned in a list with their order reversed, and the init
 * forms are returned in a list in the same order as they are given in the
 * bindings.  If a duplicate variable name is detected, an error is
 * signalled.  */
static void
transform_bindings (
  const SCM bindings, const SCM expr,
  SCM *const rvarptr, SCM *const initptr )
{
  SCM rvariables = SCM_EOL;
  SCM rinits = SCM_EOL;
  SCM binding_idx = bindings;
  for (; !scm_is_null (binding_idx); binding_idx = SCM_CDR (binding_idx))
    {
      const SCM binding = SCM_CAR (binding_idx);
      const SCM cdr_binding = SCM_CDR (binding);
      const SCM name = SCM_CAR (binding);
      ASSERT_SYNTAX_2 (scm_is_false (scm_c_memq (name, rvariables)),
                       s_duplicate_binding, name, expr);
      rvariables = scm_cons (name, rvariables);
      rinits = scm_cons (SCM_CAR (cdr_binding), rinits);
    }
  *rvarptr = rvariables;
  *initptr = scm_reverse_x (rinits, SCM_UNDEFINED);
}


SCM_SYNTAX(s_let, "let", scm_i_makbimacro, scm_m_let);
SCM_GLOBAL_SYMBOL(scm_sym_let, "let");

/* This function is a helper function for memoize_let.  It transforms
 * (let name ((var init) ...) body ...) into
 * ((letrec ((name (lambda (var ...) body ...))) name) init ...)
 * and memoizes the expression.  It is assumed that the caller has checked
 * that name is a symbol and that there are bindings and a body.  */
static SCM
memoize_named_let (const SCM expr, const SCM env SCM_UNUSED)
{
  SCM rvariables;
  SCM variables;
  SCM inits;

  const SCM cdr_expr = SCM_CDR (expr);
  const SCM name = SCM_CAR (cdr_expr);
  const SCM cddr_expr = SCM_CDR (cdr_expr);
  const SCM bindings = SCM_CAR (cddr_expr);
  check_bindings (bindings, expr);

  transform_bindings (bindings, expr, &rvariables, &inits);
  variables = scm_reverse_x (rvariables, SCM_UNDEFINED);

  {
    const SCM let_body = SCM_CDR (cddr_expr);
    const SCM lambda_body = m_body (SCM_IM_LET, let_body);
    const SCM lambda_tail = scm_cons (variables, lambda_body);
    const SCM lambda_form = scm_cons_source (expr, scm_sym_lambda, lambda_tail);

    const SCM rvar = scm_list_1 (name);
    const SCM init = scm_list_1 (lambda_form);
    const SCM body = m_body (SCM_IM_LET, scm_list_1 (name));
    const SCM letrec_tail = scm_cons (rvar, scm_cons (init, body));
    const SCM letrec_form = scm_cons_source (expr, SCM_IM_LETREC, letrec_tail);
    return scm_cons_source (expr, letrec_form, inits);
  }
}

/* (let ((v1 i1) (v2 i2) ...) body) with variables v1 .. vn and initializers
 * i1 .. in is transformed to (#@let (vn ... v2 v1) (i1 i2 ...) body).  */
static SCM
scm_m_let (SCM expr, SCM env)
{
  SCM bindings;

  const SCM cdr_expr = SCM_CDR (expr);
  const long length = scm_ilength (cdr_expr);
  ASSERT_SYNTAX (length >= 0, s_bad_expression, expr);
  ASSERT_SYNTAX (length >= 2, s_missing_expression, expr);

  bindings = SCM_CAR (cdr_expr);
  if (scm_is_symbol (bindings))
    {
      ASSERT_SYNTAX (length >= 3, s_missing_expression, expr);
      return memoize_named_let (expr, env);
    }

  check_bindings (bindings, expr);
  if (scm_is_null (bindings) || scm_is_null (SCM_CDR (bindings)))
    {
      /* Special case: no bindings or single binding => let* is faster. */
      const SCM body = m_body (SCM_IM_LET, SCM_CDR (cdr_expr));
      return scm_m_letstar (scm_cons2 (SCM_CAR (expr), bindings, body), env);
    }
  else
    {
      /* plain let */
      SCM rvariables;
      SCM inits;
      transform_bindings (bindings, expr, &rvariables, &inits);

      {
        const SCM new_body = m_body (SCM_IM_LET, SCM_CDR (cdr_expr));
        const SCM new_tail = scm_cons2 (rvariables, inits, new_body);
        SCM_SETCAR (expr, SCM_IM_LET);
        SCM_SETCDR (expr, new_tail);
        return expr;
      }
    }
}

static SCM
build_binding_list (SCM rnames, SCM rinits)
{
  SCM bindings = SCM_EOL;
  while (!scm_is_null (rnames))
    {
      const SCM binding = scm_list_2 (SCM_CAR (rnames), SCM_CAR (rinits));
      bindings = scm_cons (binding, bindings);
      rnames = SCM_CDR (rnames);
      rinits = SCM_CDR (rinits);
    }
  return bindings;
}

static SCM
unmemoize_let (const SCM expr, const SCM env)
{
  const SCM cdr_expr = SCM_CDR (expr);
  const SCM um_rnames = SCM_CAR (cdr_expr);
  const SCM extended_env = SCM_EXTEND_ENV (um_rnames, SCM_EOL, env);
  const SCM cddr_expr = SCM_CDR (cdr_expr);
  const SCM um_inits = unmemoize_exprs (SCM_CAR (cddr_expr), env);
  const SCM um_rinits = scm_reverse_x (um_inits, SCM_UNDEFINED);
  const SCM um_bindings = build_binding_list (um_rnames, um_rinits);
  const SCM um_body = unmemoize_exprs (SCM_CDR (cddr_expr), extended_env);

  return scm_cons2 (scm_sym_let, um_bindings, um_body);
}


SCM_SYNTAX(s_letrec, "letrec", scm_i_makbimacro, scm_m_letrec);
SCM_GLOBAL_SYMBOL(scm_sym_letrec, "letrec");

static SCM
scm_m_letrec (SCM expr, SCM env)
{
  SCM bindings;

  const SCM cdr_expr = SCM_CDR (expr);
  ASSERT_SYNTAX (scm_ilength (cdr_expr) >= 0, s_bad_expression, expr);
  ASSERT_SYNTAX (scm_ilength (cdr_expr) >= 2, s_missing_expression, expr);

  bindings = SCM_CAR (cdr_expr);
  if (scm_is_null (bindings))
    {
      /* no bindings, let* is executed faster */
      SCM body = m_body (SCM_IM_LETREC, SCM_CDR (cdr_expr));
      return scm_m_letstar (scm_cons2 (SCM_CAR (expr), SCM_EOL, body), env);
    }
  else
    {
      SCM rvariables;
      SCM inits;
      SCM new_body;

      check_bindings (bindings, expr);
      transform_bindings (bindings, expr, &rvariables, &inits);
      new_body = m_body (SCM_IM_LETREC, SCM_CDR (cdr_expr));
      return scm_cons2 (SCM_IM_LETREC, rvariables, scm_cons (inits, new_body));
    }
}

static SCM
unmemoize_letrec (const SCM expr, const SCM env)
{
  const SCM cdr_expr = SCM_CDR (expr);
  const SCM um_rnames = SCM_CAR (cdr_expr);
  const SCM extended_env = SCM_EXTEND_ENV (um_rnames, SCM_EOL, env);
  const SCM cddr_expr = SCM_CDR (cdr_expr);
  const SCM um_inits = unmemoize_exprs (SCM_CAR (cddr_expr), extended_env);
  const SCM um_rinits = scm_reverse_x (um_inits, SCM_UNDEFINED);
  const SCM um_bindings = build_binding_list (um_rnames, um_rinits);
  const SCM um_body = unmemoize_exprs (SCM_CDR (cddr_expr), extended_env);

  return scm_cons2 (scm_sym_letrec, um_bindings, um_body);
}



SCM_SYNTAX (s_letstar, "let*", scm_i_makbimacro, scm_m_letstar);
SCM_GLOBAL_SYMBOL (scm_sym_letstar, "let*");

/* (let* ((v1 i1) (v2 i2) ...) body) with variables v1 .. vn and initializers
 * i1 .. in is transformed into the form (#@let* (v1 i1 v2 i2 ...) body).  */
static SCM
scm_m_letstar (SCM expr, SCM env SCM_UNUSED)
{
  SCM binding_idx;
  SCM new_body;

  const SCM cdr_expr = SCM_CDR (expr);
  ASSERT_SYNTAX (scm_ilength (cdr_expr) >= 0, s_bad_expression, expr);
  ASSERT_SYNTAX (scm_ilength (cdr_expr) >= 2, s_missing_expression, expr);

  binding_idx = SCM_CAR (cdr_expr);
  check_bindings (binding_idx, expr);

  /* Transform ((v1 i1) (v2 i2) ...) into (v1 i1 v2 i2 ...).  The
   * transformation is done in place.  At the beginning of one iteration of
   * the loop the variable binding_idx holds the form
   *   P1:( (vn . P2:(in . ())) . P3:( (vn+1 in+1) ... ) ),
   * where P1, P2 and P3 indicate the pairs, that are relevant for the
   * transformation.  P1 and P2 are modified in the loop, P3 remains
   * untouched.  After the execution of the loop, P1 will hold
   *   P1:( vn . P2:(in . P3:( (vn+1 in+1) ... )) )
   * and binding_idx will hold P3.  */
  while (!scm_is_null (binding_idx))
    {
      const SCM cdr_binding_idx = SCM_CDR (binding_idx);  /* remember P3 */
      const SCM binding = SCM_CAR (binding_idx);
      const SCM name = SCM_CAR (binding);
      const SCM cdr_binding = SCM_CDR (binding);

      SCM_SETCDR (cdr_binding, cdr_binding_idx);        /* update P2 */
      SCM_SETCAR (binding_idx, name);                   /* update P1 */
      SCM_SETCDR (binding_idx, cdr_binding);            /* update P1 */

      binding_idx = cdr_binding_idx;                    /* continue with P3 */
    }

  new_body = m_body (SCM_IM_LETSTAR, SCM_CDR (cdr_expr));
  SCM_SETCAR (expr, SCM_IM_LETSTAR);
  /* the bindings have been changed in place */
  SCM_SETCDR (cdr_expr, new_body);
  return expr;
}

static SCM
unmemoize_letstar (const SCM expr, const SCM env)
{
  const SCM cdr_expr = SCM_CDR (expr);
  const SCM body = SCM_CDR (cdr_expr);
  SCM bindings = SCM_CAR (cdr_expr);
  SCM um_bindings = SCM_EOL;
  SCM extended_env = env;
  SCM um_body;

  while (!scm_is_null (bindings))
    {
      const SCM variable = SCM_CAR (bindings);
      const SCM init = SCM_CADR (bindings);
      const SCM um_init = unmemoize_expression (init, extended_env);
      um_bindings = scm_cons (scm_list_2 (variable, um_init), um_bindings);
      extended_env = SCM_EXTEND_ENV (variable, SCM_BOOL_F, extended_env);
      bindings = SCM_CDDR (bindings);
    }
  um_bindings = scm_reverse_x (um_bindings, SCM_UNDEFINED);

  um_body = unmemoize_exprs (body, extended_env);

  return scm_cons2 (scm_sym_letstar, um_bindings, um_body);
}


SCM_SYNTAX (s_or, "or", scm_i_makbimacro, scm_m_or);
SCM_GLOBAL_SYMBOL (scm_sym_or, "or");

static SCM
scm_m_or (SCM expr, SCM env SCM_UNUSED)
{
  const SCM cdr_expr = SCM_CDR (expr);
  const long length = scm_ilength (cdr_expr);

  ASSERT_SYNTAX (length >= 0, s_bad_expression, expr);

  if (length == 0)
    {
      /* Special case:  (or) is replaced by #f. */
      return SCM_BOOL_F;
    }
  else
    {
      SCM_SETCAR (expr, SCM_IM_OR);
      return expr;
    }
}

static SCM
unmemoize_or (const SCM expr, const SCM env)
{
  return scm_cons (scm_sym_or, unmemoize_exprs (SCM_CDR (expr), env));
}


SCM_SYNTAX (s_quasiquote, "quasiquote", scm_makacro, scm_m_quasiquote);
SCM_GLOBAL_SYMBOL (scm_sym_quasiquote, "quasiquote");
SCM_GLOBAL_SYMBOL (scm_sym_unquote, "unquote");
SCM_GLOBAL_SYMBOL (scm_sym_uq_splicing, "unquote-splicing");

/* Internal function to handle a quasiquotation:  'form' is the parameter in
 * the call (quasiquotation form), 'env' is the environment where unquoted
 * expressions will be evaluated, and 'depth' is the current quasiquotation
 * nesting level and is known to be greater than zero.  */
static SCM 
iqq (SCM form, SCM env, unsigned long int depth)
{
  if (scm_is_pair (form))
    {
      const SCM tmp = SCM_CAR (form);
      if (scm_is_eq (tmp, scm_sym_quasiquote))
	{
	  const SCM args = SCM_CDR (form);
	  ASSERT_SYNTAX (scm_ilength (args) == 1, s_expression, form);
	  return scm_list_2 (tmp, iqq (SCM_CAR (args), env, depth + 1));
	}
      else if (scm_is_eq (tmp, scm_sym_unquote))
	{
	  const SCM args = SCM_CDR (form);
	  ASSERT_SYNTAX (scm_ilength (args) == 1, s_expression, form);
	  if (depth - 1 == 0)
	    return scm_eval_car (args, env);
	  else
	    return scm_list_2 (tmp, iqq (SCM_CAR (args), env, depth - 1));
	}
      else if (scm_is_pair (tmp)
	       && scm_is_eq (SCM_CAR (tmp), scm_sym_uq_splicing))
	{
	  const SCM args = SCM_CDR (tmp);
	  ASSERT_SYNTAX (scm_ilength (args) == 1, s_expression, form);
	  if (depth - 1 == 0)
	    {
	      const SCM list = scm_eval_car (args, env);
	      const SCM rest = SCM_CDR (form);
	      ASSERT_SYNTAX_2 (scm_ilength (list) >= 0,
			       s_splicing, list, form);
	      return scm_append (scm_list_2 (list, iqq (rest, env, depth)));
	    }
	  else
	    return scm_cons (iqq (SCM_CAR (form), env, depth - 1),
			     iqq (SCM_CDR (form), env, depth));
	}
      else
	return scm_cons (iqq (SCM_CAR (form), env, depth),
			 iqq (SCM_CDR (form), env, depth));
    }
  else if (scm_is_vector (form))
    return scm_vector (iqq (scm_vector_to_list (form), env, depth));
  else
    return form;
}

static SCM
scm_m_quasiquote (SCM expr, SCM env)
{
  const SCM cdr_expr = SCM_CDR (expr);
  ASSERT_SYNTAX (scm_ilength (cdr_expr) >= 0, s_bad_expression, expr);
  ASSERT_SYNTAX (scm_ilength (cdr_expr) == 1, s_expression, expr);
  return iqq (SCM_CAR (cdr_expr), env, 1);
}


SCM_SYNTAX (s_quote, "quote", scm_i_makbimacro, scm_m_quote);
SCM_GLOBAL_SYMBOL (scm_sym_quote, "quote");

static SCM
scm_m_quote (SCM expr, SCM env SCM_UNUSED)
{
  SCM quotee;

  const SCM cdr_expr = SCM_CDR (expr);
  ASSERT_SYNTAX (scm_ilength (cdr_expr) >= 0, s_bad_expression, expr);
  ASSERT_SYNTAX (scm_ilength (cdr_expr) == 1, s_expression, expr);
  quotee = SCM_CAR (cdr_expr);
  if (is_self_quoting_p (quotee))
    return quotee;

  SCM_SETCAR (expr, SCM_IM_QUOTE);
  SCM_SETCDR (expr, quotee);
  return expr;
}

static SCM
unmemoize_quote (const SCM expr, const SCM env SCM_UNUSED)
{
  return scm_list_2 (scm_sym_quote, SCM_CDR (expr));
}


/* Will go into the RnRS module when Guile is factorized.
SCM_SYNTAX (s_set_x, "set!", scm_i_makbimacro, scm_m_set_x); */
SCM_GLOBAL_SYMBOL (scm_sym_set_x, "set!");

static SCM
scm_m_set_x (SCM expr, SCM env SCM_UNUSED)
{
  SCM variable;
  SCM new_variable;

  const SCM cdr_expr = SCM_CDR (expr);
  ASSERT_SYNTAX (scm_ilength (cdr_expr) >= 0, s_bad_expression, expr);
  ASSERT_SYNTAX (scm_ilength (cdr_expr) == 2, s_expression, expr);
  variable = SCM_CAR (cdr_expr);

  /* Memoize the variable form. */
  ASSERT_SYNTAX_2 (scm_is_symbol (variable), s_bad_variable, variable, expr);
  new_variable = lookup_symbol (variable, env);
  /* Leave the memoization of unbound symbols to lazy memoization: */
  if (SCM_UNBNDP (new_variable))
    new_variable = variable;

  SCM_SETCAR (expr, SCM_IM_SET_X);
  SCM_SETCAR (cdr_expr, new_variable);
  return expr;
}

static SCM
unmemoize_set_x (const SCM expr, const SCM env)
{
  return scm_cons (scm_sym_set_x, unmemoize_exprs (SCM_CDR (expr), env));
}



/* Start of the memoizers for non-R5RS builtin macros.  */


SCM_SYNTAX (s_at, "@", scm_makmmacro, scm_m_at);
SCM_GLOBAL_SYMBOL (scm_sym_at, "@");

static SCM
scm_m_at (SCM expr, SCM env SCM_UNUSED)
{
  SCM mod, var;
  ASSERT_SYNTAX (scm_ilength (expr) == 3, s_bad_expression, expr);
  ASSERT_SYNTAX (scm_ilength (scm_cadr (expr)) > 0, s_bad_expression, expr);
  ASSERT_SYNTAX (scm_is_symbol (scm_caddr (expr)), s_bad_expression, expr);

  mod = scm_resolve_module (scm_cadr (expr));
  if (scm_is_false (mod))
    error_unbound_variable (expr);
  var = scm_module_variable (scm_module_public_interface (mod), scm_caddr (expr));
  if (scm_is_false (var))
    error_unbound_variable (expr);
  
  return var;
}

SCM_SYNTAX (s_atat, "@@", scm_makmmacro, scm_m_atat);
SCM_GLOBAL_SYMBOL (scm_sym_atat, "@@");

static SCM
scm_m_atat (SCM expr, SCM env SCM_UNUSED)
{
  SCM mod, var;
  ASSERT_SYNTAX (scm_ilength (expr) == 3, s_bad_expression, expr);
  ASSERT_SYNTAX (scm_ilength (scm_cadr (expr)) > 0, s_bad_expression, expr);
  ASSERT_SYNTAX (scm_is_symbol (scm_caddr (expr)), s_bad_expression, expr);

  mod = scm_resolve_module (scm_cadr (expr));
  if (scm_is_false (mod))
    error_unbound_variable (expr);
  var = scm_module_variable (mod, scm_caddr (expr));
  if (scm_is_false (var))
    error_unbound_variable (expr);
  
  return var;
}

SCM_SYNTAX (s_atapply, "@apply", scm_i_makbimacro, scm_m_apply);
SCM_GLOBAL_SYMBOL (scm_sym_atapply, "@apply");
SCM_GLOBAL_SYMBOL (scm_sym_apply, "apply");

static SCM
scm_m_apply (SCM expr, SCM env SCM_UNUSED)
{
  const SCM cdr_expr = SCM_CDR (expr);
  ASSERT_SYNTAX (scm_ilength (cdr_expr) >= 0, s_bad_expression, expr);
  ASSERT_SYNTAX (scm_ilength (cdr_expr) == 2, s_missing_expression, expr);

  SCM_SETCAR (expr, SCM_IM_APPLY);
  return expr;
}

static SCM
unmemoize_apply (const SCM expr, const SCM env)
{
  return scm_list_2 (scm_sym_atapply, unmemoize_exprs (SCM_CDR (expr), env));
}


SCM_SYNTAX (s_atbind, "@bind", scm_i_makbimacro, scm_m_atbind);

/* FIXME: The following explanation should go into the documentation: */
/* (@bind ((var init) ...) body ...) will assign the values of the `init's to
 * the global variables named by `var's (symbols, not evaluated), creating
 * them if they don't exist, executes body, and then restores the previous
 * values of the `var's.  Additionally, whenever control leaves body, the
 * values of the `var's are saved and restored when control returns.  It is an
 * error when a symbol appears more than once among the `var's.  All `init's
 * are evaluated before any `var' is set.
 *
 * Think of this as `let' for dynamic scope.
 */

/* (@bind ((var1 exp1) ... (varn expn)) body ...) is memoized into
 * (#@bind ((varn ... var1) . (exp1 ... expn)) body ...).
 *
 * FIXME - also implement `@bind*'.
 */
static SCM
scm_m_atbind (SCM expr, SCM env)
{
  SCM bindings;
  SCM rvariables;
  SCM inits;
  SCM variable_idx;

  const SCM top_level = scm_env_top_level (env);

  const SCM cdr_expr = SCM_CDR (expr);
  ASSERT_SYNTAX (scm_ilength (cdr_expr) >= 0, s_bad_expression, expr);
  ASSERT_SYNTAX (scm_ilength (cdr_expr) >= 2, s_missing_expression, expr);
  bindings = SCM_CAR (cdr_expr);
  check_bindings (bindings, expr);
  transform_bindings (bindings, expr, &rvariables, &inits);

  for (variable_idx = rvariables;
       !scm_is_null (variable_idx);
       variable_idx = SCM_CDR (variable_idx))
    {
      /* The first call to scm_sym2var will look beyond the current module,
       * while the second call wont.  */
      const SCM variable = SCM_CAR (variable_idx);
      SCM new_variable = scm_sym2var (variable, top_level, SCM_BOOL_F);
      if (scm_is_false (new_variable))
	new_variable = scm_sym2var (variable, top_level, SCM_BOOL_T);
      SCM_SETCAR (variable_idx, new_variable);
    }

  SCM_SETCAR (expr, SCM_IM_BIND);
  SCM_SETCAR (cdr_expr, scm_cons (rvariables, inits));
  return expr;
}


SCM_SYNTAX(s_atcall_cc, "@call-with-current-continuation", scm_i_makbimacro, scm_m_cont);
SCM_GLOBAL_SYMBOL(scm_sym_atcall_cc, "@call-with-current-continuation");

static SCM
scm_m_cont (SCM expr, SCM env SCM_UNUSED)
{
  const SCM cdr_expr = SCM_CDR (expr);
  ASSERT_SYNTAX (scm_ilength (cdr_expr) >= 0, s_bad_expression, expr);
  ASSERT_SYNTAX (scm_ilength (cdr_expr) == 1, s_expression, expr);

  SCM_SETCAR (expr, SCM_IM_CONT);
  return expr;
}

static SCM
unmemoize_atcall_cc (const SCM expr, const SCM env)
{
  return scm_list_2 (scm_sym_atcall_cc, unmemoize_exprs (SCM_CDR (expr), env));
}


SCM_SYNTAX (s_at_call_with_values, "@call-with-values", scm_i_makbimacro, scm_m_at_call_with_values);
SCM_GLOBAL_SYMBOL(scm_sym_at_call_with_values, "@call-with-values");

static SCM
scm_m_at_call_with_values (SCM expr, SCM env SCM_UNUSED)
{
  const SCM cdr_expr = SCM_CDR (expr);
  ASSERT_SYNTAX (scm_ilength (cdr_expr) >= 0, s_bad_expression, expr);
  ASSERT_SYNTAX (scm_ilength (cdr_expr) == 2, s_expression, expr);

  SCM_SETCAR (expr, SCM_IM_CALL_WITH_VALUES);
  return expr;
}

static SCM
unmemoize_at_call_with_values (const SCM expr, const SCM env)
{
  return scm_list_2 (scm_sym_at_call_with_values,
                     unmemoize_exprs (SCM_CDR (expr), env));
}

SCM_SYNTAX (s_eval_when, "eval-when", scm_makmmacro, scm_m_eval_when);
SCM_GLOBAL_SYMBOL (scm_sym_eval_when, "eval-when");
SCM_SYMBOL (sym_eval, "eval");
SCM_SYMBOL (sym_load, "load");


static SCM
scm_m_eval_when (SCM expr, SCM env SCM_UNUSED)
{
  ASSERT_SYNTAX (scm_ilength (expr) >= 3, s_bad_expression, expr);
  ASSERT_SYNTAX (scm_ilength (scm_cadr (expr)) > 0, s_bad_expression, expr);

  if (scm_is_true (scm_memq (sym_eval, scm_cadr (expr)))
      || scm_is_true (scm_memq (sym_load, scm_cadr (expr))))
    return scm_cons (SCM_IM_BEGIN, scm_cddr (expr));
  
  return scm_list_1 (SCM_IM_BEGIN);
}

<<<<<<< HEAD
=======
#if 0

/* See futures.h for a comment why futures are not enabled.
 */

SCM_SYNTAX (s_future, "future", scm_i_makbimacro, scm_m_future);
SCM_GLOBAL_SYMBOL (scm_sym_future, "future");

/* Like promises, futures are implemented as closures with an empty
 * parameter list.  Thus, (future <expression>) is transformed into
 * (#@future '() <expression>), where the empty list represents the
 * empty parameter list.  This representation allows for easy creation
 * of the closure during evaluation.  */
static SCM
scm_m_future (SCM expr, SCM env)
{
  const SCM new_expr = memoize_as_thunk_prototype (expr, env);
  SCM_SETCAR (new_expr, SCM_IM_FUTURE);
  return new_expr;
}

static SCM
unmemoize_future (const SCM expr, const SCM env)
{
  const SCM thunk_expr = SCM_CADDR (expr);
  return scm_list_2 (scm_sym_future, unmemoize_expression (thunk_expr, env));
}

#endif /* futures disabled. */

>>>>>>> 5f236208
SCM_SYNTAX (s_gset_x, "set!", scm_i_makbimacro, scm_m_generalized_set_x);
SCM_SYMBOL (scm_sym_setter, "setter");

static SCM
scm_m_generalized_set_x (SCM expr, SCM env)
{
  SCM target, exp_target;

  const SCM cdr_expr = SCM_CDR (expr);
  ASSERT_SYNTAX (scm_ilength (cdr_expr) >= 0, s_bad_expression, expr);
  ASSERT_SYNTAX (scm_ilength (cdr_expr) == 2, s_expression, expr);

  target = SCM_CAR (cdr_expr);
  if (!scm_is_pair (target))
    {
      /* R5RS usage */
      return scm_m_set_x (expr, env);
    }
  else
    {
      /* (set! (foo bar ...) baz) becomes ((setter foo) bar ... baz) */
      /* Macroexpanding the target might return things of the form
	 (begin <atom>).  In that case, <atom> must be a symbol or a
	 variable and we memoize to (set! <atom> ...).
      */
      exp_target = macroexp (target, env);
      if (scm_is_eq (SCM_CAR (exp_target), SCM_IM_BEGIN)
	  && !scm_is_null (SCM_CDR (exp_target))
	  && scm_is_null (SCM_CDDR (exp_target)))
	{
	  exp_target= SCM_CADR (exp_target);
	  ASSERT_SYNTAX_2 (scm_is_symbol (exp_target)
			   || SCM_VARIABLEP (exp_target),
			   s_bad_variable, exp_target, expr);
	  return scm_cons (SCM_IM_SET_X, scm_cons (exp_target,
						   SCM_CDR (cdr_expr)));
	}
      else
	{
	  const SCM setter_proc_tail = scm_list_1 (SCM_CAR (target));
	  const SCM setter_proc = scm_cons_source (expr, scm_sym_setter,
						   setter_proc_tail);

	  const SCM cddr_expr = SCM_CDR (cdr_expr);
	  const SCM setter_args = scm_append_x (scm_list_2 (SCM_CDR (target),
							    cddr_expr));

	  SCM_SETCAR (expr, setter_proc);
	  SCM_SETCDR (expr, setter_args);
	  return expr;
	}
    }
}


/* @slot-ref is bound privately in the (oop goops) module from goops.c.  As
 * soon as the module system allows us to more freely create bindings in
 * arbitrary modules during the startup phase, the code from goops.c should be
 * moved here.  */

SCM_SYNTAX (s_atslot_ref, "@slot-ref", scm_i_makbimacro, scm_m_atslot_ref);
SCM_SYNTAX (s_atslot_set_x, "@slot-set!", scm_i_makbimacro, scm_m_atslot_set_x);
SCM_SYMBOL (sym_atslot_ref, "@slot-ref");

static SCM
scm_m_atslot_ref (SCM expr, SCM env SCM_UNUSED)
{
  SCM slot_nr;

  const SCM cdr_expr = SCM_CDR (expr);
  ASSERT_SYNTAX (scm_ilength (cdr_expr) >= 0, s_bad_expression, expr);
  ASSERT_SYNTAX (scm_ilength (cdr_expr) == 2, s_expression, expr);
  slot_nr = SCM_CADR (cdr_expr);
  ASSERT_SYNTAX_2 (SCM_I_INUMP (slot_nr), s_bad_slot_number, slot_nr, expr);

  SCM_SETCAR (expr, SCM_IM_SLOT_REF);
  SCM_SETCDR (cdr_expr, slot_nr);
  return expr;
}

static SCM
unmemoize_atslot_ref (const SCM expr, const SCM env)
{
  const SCM instance = SCM_CADR (expr);
  const SCM um_instance = unmemoize_expression (instance, env);
  const SCM slot_nr = SCM_CDDR (expr);
  return scm_list_3 (sym_atslot_ref, um_instance, slot_nr);
}


/* @slot-set! is bound privately in the (oop goops) module from goops.c.  As
 * soon as the module system allows us to more freely create bindings in
 * arbitrary modules during the startup phase, the code from goops.c should be
 * moved here.  */

SCM_SYMBOL (sym_atslot_set_x, "@slot-set!");

static SCM
scm_m_atslot_set_x (SCM expr, SCM env SCM_UNUSED)
{
  SCM slot_nr;

  const SCM cdr_expr = SCM_CDR (expr);
  ASSERT_SYNTAX (scm_ilength (cdr_expr) >= 0, s_bad_expression, expr);
  ASSERT_SYNTAX (scm_ilength (cdr_expr) == 3, s_expression, expr);
  slot_nr = SCM_CADR (cdr_expr);
  ASSERT_SYNTAX_2 (SCM_I_INUMP (slot_nr), s_bad_slot_number, slot_nr, expr);

  SCM_SETCAR (expr, SCM_IM_SLOT_SET_X);
  return expr;
}

static SCM
unmemoize_atslot_set_x (const SCM expr, const SCM env)
{
  const SCM cdr_expr = SCM_CDR (expr);
  const SCM instance = SCM_CAR (cdr_expr);
  const SCM um_instance = unmemoize_expression (instance, env);
  const SCM cddr_expr = SCM_CDR (cdr_expr);
  const SCM slot_nr = SCM_CAR (cddr_expr);
  const SCM cdddr_expr = SCM_CDR (cddr_expr);
  const SCM value = SCM_CAR (cdddr_expr);
  const SCM um_value = unmemoize_expression (value, env);
  return scm_list_4 (sym_atslot_set_x, um_instance, slot_nr, um_value);
}


#if SCM_ENABLE_ELISP

static const char s_defun[] = "Symbol's function definition is void";

SCM_SYNTAX (s_nil_cond, "nil-cond", scm_i_makbimacro, scm_m_nil_cond);

/* nil-cond expressions have the form
 *   (nil-cond COND VAL COND VAL ... ELSEVAL)  */
static SCM
scm_m_nil_cond (SCM expr, SCM env SCM_UNUSED)
{
  const long length = scm_ilength (SCM_CDR (expr));
  ASSERT_SYNTAX (length >= 0, s_bad_expression, expr);
  ASSERT_SYNTAX (length >= 1 && (length % 2) == 1, s_expression, expr);

  SCM_SETCAR (expr, SCM_IM_NIL_COND);
  return expr;
}


SCM_SYNTAX (s_atfop, "@fop", scm_i_makbimacro, scm_m_atfop);

/* The @fop-macro handles procedure and macro applications for elisp.  The
 * input expression must have the form
 *    (@fop <var> (transformer-macro <expr> ...))
 * where <var> must be a symbol.  The expression is transformed into the
 * memoized form of either
 *    (apply <un-aliased var> (transformer-macro <expr> ...))
 * if the value of var (across all aliasing) is not a macro, or
 *    (<un-aliased var> <expr> ...)
 * if var is a macro. */
static SCM
scm_m_atfop (SCM expr, SCM env SCM_UNUSED)
{
  SCM location;
  SCM symbol;

  const SCM cdr_expr = SCM_CDR (expr);
  ASSERT_SYNTAX (scm_ilength (cdr_expr) >= 0, s_bad_expression, expr);
  ASSERT_SYNTAX (scm_ilength (cdr_expr) >= 1, s_missing_expression, expr);

  symbol = SCM_CAR (cdr_expr);
  ASSERT_SYNTAX_2 (scm_is_symbol (symbol), s_bad_variable, symbol, expr);

  location = scm_symbol_fref (symbol);
  ASSERT_SYNTAX_2 (SCM_VARIABLEP (location), s_defun, symbol, expr);

  /* The elisp function `defalias' allows to define aliases for symbols.  To
   * look up such definitions, the chain of symbol definitions has to be
   * followed up to the terminal symbol.  */
  while (scm_is_symbol (SCM_VARIABLE_REF (location)))
    {
      const SCM alias = SCM_VARIABLE_REF (location);
      location = scm_symbol_fref (alias);
      ASSERT_SYNTAX_2 (SCM_VARIABLEP (location), s_defun, symbol, expr);
    }

  /* Memoize the value location belonging to the terminal symbol.  */
  SCM_SETCAR (cdr_expr, location);

  if (!SCM_MACROP (SCM_VARIABLE_REF (location)))
    {
      /* Since the location does not contain a macro, the form is a procedure
       * application.  Replace `@fop' by `@apply' and transform the expression
       * including the `transformer-macro'.  */
      SCM_SETCAR (expr, SCM_IM_APPLY);
      return expr;
    }
  else
    {
      /* Since the location contains a macro, the arguments should not be
       * transformed, so the `transformer-macro' is cut out.  The resulting
       * expression starts with the memoized variable, that is at the cdr of
       * the input expression.  */
      SCM_SETCDR (cdr_expr, SCM_CDADR (cdr_expr));
      return cdr_expr;
    }
}

#endif /* SCM_ENABLE_ELISP */


static SCM
unmemoize_builtin_macro (const SCM expr, const SCM env)
{
  switch (ISYMNUM (SCM_CAR (expr)))
    {
    case (ISYMNUM (SCM_IM_AND)):
      return unmemoize_and (expr, env);

    case (ISYMNUM (SCM_IM_BEGIN)):
      return unmemoize_begin (expr, env);

    case (ISYMNUM (SCM_IM_CASE)):
      return unmemoize_case (expr, env);

    case (ISYMNUM (SCM_IM_COND)):
      return unmemoize_cond (expr, env);

    case (ISYMNUM (SCM_IM_DELAY)):
      return unmemoize_delay (expr, env);

    case (ISYMNUM (SCM_IM_DO)):
      return unmemoize_do (expr, env);

    case (ISYMNUM (SCM_IM_IF)):
      return unmemoize_if (expr, env);

    case (ISYMNUM (SCM_IM_LAMBDA)):
      return unmemoize_lambda (expr, env);

    case (ISYMNUM (SCM_IM_LET)):
      return unmemoize_let (expr, env);

    case (ISYMNUM (SCM_IM_LETREC)):
      return unmemoize_letrec (expr, env);

    case (ISYMNUM (SCM_IM_LETSTAR)):
      return unmemoize_letstar (expr, env);

    case (ISYMNUM (SCM_IM_OR)):
      return unmemoize_or (expr, env);

    case (ISYMNUM (SCM_IM_QUOTE)):
      return unmemoize_quote (expr, env);

    case (ISYMNUM (SCM_IM_SET_X)):
      return unmemoize_set_x (expr, env);

    case (ISYMNUM (SCM_IM_APPLY)):
      return unmemoize_apply (expr, env);

    case (ISYMNUM (SCM_IM_BIND)):
      return unmemoize_exprs (expr, env);  /* FIXME */

    case (ISYMNUM (SCM_IM_CONT)):
      return unmemoize_atcall_cc (expr, env);

    case (ISYMNUM (SCM_IM_CALL_WITH_VALUES)):
      return unmemoize_at_call_with_values (expr, env);

    case (ISYMNUM (SCM_IM_SLOT_REF)):
      return unmemoize_atslot_ref (expr, env);

    case (ISYMNUM (SCM_IM_SLOT_SET_X)):
      return unmemoize_atslot_set_x (expr, env);

    case (ISYMNUM (SCM_IM_NIL_COND)):
      return unmemoize_exprs (expr, env);  /* FIXME */

    default:
      return unmemoize_exprs (expr, env);  /* FIXME */
    }
}


/* scm_i_unmemocopy_expr and scm_i_unmemocopy_body take a memoized expression
 * respectively a memoized body together with its environment and rewrite it
 * to its original form.  Thus, these functions are the inversion of the
 * rewrite rules above.  The procedure is not optimized for speed.  It's used
 * in scm_i_unmemoize_expr, scm_procedure_source, macro_print and scm_iprin1.
 *
 * Unmemoizing is not a reliable process.  You cannot in general expect to get
 * the original source back.
 *
 * However, GOOPS currently relies on this for method compilation.  This ought
 * to change.  */

SCM
scm_i_unmemocopy_expr (SCM expr, SCM env)
{
  const SCM source_properties = scm_whash_lookup (scm_source_whash, expr);
  const SCM um_expr = unmemoize_expression (expr, env);

  if (scm_is_true (source_properties))
    scm_whash_insert (scm_source_whash, um_expr, source_properties);

  return um_expr;
}

SCM
scm_i_unmemocopy_body (SCM forms, SCM env)
{
  const SCM source_properties = scm_whash_lookup (scm_source_whash, forms);
  const SCM um_forms = unmemoize_exprs (forms, env);

  if (scm_is_true (source_properties))
    scm_whash_insert (scm_source_whash, um_forms, source_properties);

  return um_forms;
}


#if (SCM_ENABLE_DEPRECATED == 1)

static SCM scm_m_undefine (SCM expr, SCM env);

SCM_SYNTAX (s_undefine, "undefine", scm_makacro, scm_m_undefine);

static SCM
scm_m_undefine (SCM expr, SCM env)
{
  SCM variable;
  SCM location;

  const SCM cdr_expr = SCM_CDR (expr);
  ASSERT_SYNTAX (SCM_TOP_LEVEL (env), "Bad undefine placement in", expr);
  ASSERT_SYNTAX (scm_ilength (cdr_expr) >= 0, s_bad_expression, expr);
  ASSERT_SYNTAX (scm_ilength (cdr_expr) == 1, s_expression, expr);

  scm_c_issue_deprecation_warning
    ("`undefine' is deprecated.\n");

  variable = SCM_CAR (cdr_expr);
  ASSERT_SYNTAX_2 (scm_is_symbol (variable), s_bad_variable, variable, expr);
  location = scm_sym2var (variable, scm_env_top_level (env), SCM_BOOL_F);
  ASSERT_SYNTAX_2 (scm_is_true (location)
                   && !SCM_UNBNDP (SCM_VARIABLE_REF (location)),
                   "variable already unbound ", variable, expr);
  SCM_VARIABLE_SET (location, SCM_UNDEFINED);
  return SCM_UNSPECIFIED;
}

#endif /* SCM_ENABLE_DEPRECATED */



/*****************************************************************************/
/*****************************************************************************/
/*                 The definitions for execution start here.                 */
/*****************************************************************************/
/*****************************************************************************/

SCM_GLOBAL_SYMBOL (scm_sym_enter_frame, "enter-frame");
SCM_GLOBAL_SYMBOL (scm_sym_apply_frame, "apply-frame");
SCM_GLOBAL_SYMBOL (scm_sym_exit_frame, "exit-frame");
SCM_GLOBAL_SYMBOL (scm_sym_memoize_symbol, "memoize-symbol");
SCM_GLOBAL_SYMBOL (scm_sym_trace, "trace");
SCM_SYMBOL (sym_instead, "instead");

/* A function object to implement "apply" for non-closure functions.  */
static SCM f_apply;
/* An endless list consisting of #<undefined> objects:  */
static SCM undefineds;


int
scm_badargsp (SCM formals, SCM args)
{
  while (!scm_is_null (formals))
    {
      if (!scm_is_pair (formals)) 
        return 0;
      if (scm_is_null (args)) 
        return 1;
      formals = SCM_CDR (formals);
      args = SCM_CDR (args);
    }
  return !scm_is_null (args) ? 1 : 0;
}



/* The evaluator contains a plethora of EVAL symbols.  
 *
 *
 *   SCM_I_EVALIM is used when it is known that the expression is an
 *   immediate.  (This macro never calls an evaluator.)
 *
 *   SCM_I_XEVAL evaluates an expression that is expected to have its symbols already
 *   memoized.  Expressions that are not of the form '(<form> <form> ...)' are
 *   evaluated inline without calling an evaluator.
 *
 *   This macro uses ceval or deval depending on its 3rd argument.
 *
 *   SCM_I_XEVALCAR evaluates the car of an expression 'X:(Y:<form> <form> ...)',
 *   potentially replacing a symbol at the position Y:<form> by its memoized
 *   variable.  If Y:<form> is not of the form '(<form> <form> ...)', the
 *   evaluation is performed inline without calling an evaluator.
 *  
 *   This macro uses ceval or deval depending on its 3rd argument.
 *
 */

#define SCM_I_EVALIM2(x) \
  ((scm_is_eq ((x), SCM_EOL) \
    ? syntax_error (s_empty_combination, (x), SCM_UNDEFINED), 0 \
    : 0), \
   (x))

#define SCM_I_EVALIM(x, env) (SCM_ILOCP (x) \
                            ? *scm_ilookup ((x), (env)) \
			    : SCM_I_EVALIM2(x))

#define SCM_I_XEVAL(x, env, debug_p)			\
  (SCM_IMP (x) \
   ? SCM_I_EVALIM2 (x) \
   : (SCM_VARIABLEP (x) \
      ? SCM_VARIABLE_REF (x) \
      : (scm_is_pair (x) \
         ? (debug_p \
            ? deval ((x), (env)) \
            : ceval ((x), (env))) \
         : (x))))

#define SCM_I_XEVALCAR(x, env, debug_p)			\
  (SCM_IMP (SCM_CAR (x)) \
   ? SCM_I_EVALIM (SCM_CAR (x), (env)) \
   : (SCM_VARIABLEP (SCM_CAR (x)) \
      ? SCM_VARIABLE_REF (SCM_CAR (x)) \
      : (scm_is_pair (SCM_CAR (x)) \
         ? (debug_p \
            ? deval (SCM_CAR (x), (env)) \
            : ceval (SCM_CAR (x), (env))) \
         : (!scm_is_symbol (SCM_CAR (x)) \
            ? SCM_CAR (x) \
            : *scm_lookupcar ((x), (env), 1)))))

scm_i_pthread_mutex_t source_mutex;


/* Lookup a given local variable in an environment.  The local variable is
 * given as an iloc, that is a triple <frame, binding, last?>, where frame
 * indicates the relative number of the environment frame (counting upwards
 * from the innermost environment frame), binding indicates the number of the
 * binding within the frame, and last? (which is extracted from the iloc using
 * the macro SCM_ICDRP) indicates whether the binding forms the binding at the
 * very end of the improper list of bindings.  */
SCM *
scm_ilookup (SCM iloc, SCM env)
{
  unsigned int frame_nr = SCM_IFRAME (iloc);
  unsigned int binding_nr = SCM_IDIST (iloc);
  SCM frames = env;
  SCM bindings;
 
  for (; 0 != frame_nr; --frame_nr)
    frames = SCM_CDR (frames);

  bindings = SCM_CAR (frames);
  for (; 0 != binding_nr; --binding_nr)
    bindings = SCM_CDR (bindings);

  if (SCM_ICDRP (iloc))
    return SCM_CDRLOC (bindings);
  return SCM_CARLOC (SCM_CDR (bindings));
}


SCM_SYMBOL (scm_unbound_variable_key, "unbound-variable");

/* Call this for variables that are unfound.
 */
static void
error_unbound_variable (SCM symbol)
{
  scm_error (scm_unbound_variable_key, NULL,
	     "Unbound variable: ~S",
	     scm_list_1 (symbol), SCM_BOOL_F);
}

/* Call this for variables that are found but contain SCM_UNDEFINED.
 */
static void
error_defined_variable (SCM symbol)
{
  /* We use the 'unbound-variable' key here as well, since it
     basically is the same kind of error, with a slight variation in
     the displayed message.
  */
  scm_error (scm_unbound_variable_key, NULL,
	     "Variable used before given a value: ~S",
	     scm_list_1 (symbol), SCM_BOOL_F);
}


/* The Lookup Car Race
    - by Eva Luator

   Memoization of variables and special forms is done while executing
   the code for the first time.  As long as there is only one thread
   everything is fine, but as soon as two threads execute the same
   code concurrently `for the first time' they can come into conflict.

   This memoization includes rewriting variable references into more
   efficient forms and expanding macros.  Furthermore, macro expansion
   includes `compiling' special forms like `let', `cond', etc. into
   tree-code instructions.

   There shouldn't normally be a problem with memoizing local and
   global variable references (into ilocs and variables), because all
   threads will mutate the code in *exactly* the same way and (if I
   read the C code correctly) it is not possible to observe a half-way
   mutated cons cell.  The lookup procedure can handle this
   transparently without any critical sections.

   It is different with macro expansion, because macro expansion
   happens outside of the lookup procedure and can't be
   undone. Therefore the lookup procedure can't cope with it.  It has
   to indicate failure when it detects a lost race and hope that the
   caller can handle it.  Luckily, it turns out that this is the case.

   An example to illustrate this: Suppose that the following form will
   be memoized concurrently by two threads

       (let ((x 12)) x)

   Let's first examine the lookup of X in the body.  The first thread
   decides that it has to find the symbol "x" in the environment and
   starts to scan it.  Then the other thread takes over and actually
   overtakes the first.  It looks up "x" and substitutes an
   appropriate iloc for it.  Now the first thread continues and
   completes its lookup.  It comes to exactly the same conclusions as
   the second one and could - without much ado - just overwrite the
   iloc with the same iloc.

   But let's see what will happen when the race occurs while looking
   up the symbol "let" at the start of the form.  It could happen that
   the second thread interrupts the lookup of the first thread and not
   only substitutes a variable for it but goes right ahead and
   replaces it with the compiled form (#@let* (x 12) x).  Now, when
   the first thread completes its lookup, it would replace the #@let*
   with a variable containing the "let" binding, effectively reverting
   the form to (let (x 12) x).  This is wrong.  It has to detect that
   it has lost the race and the evaluator has to reconsider the
   changed form completely.

   This race condition could be resolved with some kind of traffic
   light (like mutexes) around scm_lookupcar, but I think that it is
   best to avoid them in this case.  They would serialize memoization
   completely and because lookup involves calling arbitrary Scheme
   code (via the lookup-thunk), threads could be blocked for an
   arbitrary amount of time or even deadlock.  But with the current
   solution a lot of unnecessary work is potentially done. */

/* SCM_LOOKUPCAR1 is what SCM_LOOKUPCAR used to be but is allowed to
   return NULL to indicate a failed lookup due to some race conditions
   between threads.  This only happens when VLOC is the first cell of
   a special form that will eventually be memoized (like `let', etc.)
   In that case the whole lookup is bogus and the caller has to
   reconsider the complete special form.

   SCM_LOOKUPCAR is still there, of course.  It just calls
   SCM_LOOKUPCAR1 and aborts on receiving NULL.  So SCM_LOOKUPCAR
   should only be called when it is known that VLOC is not the first
   pair of a special form.  Otherwise, use SCM_LOOKUPCAR1 and check
   for NULL.  I think I've found the only places where this
   applies. */

static SCM *
scm_lookupcar1 (SCM vloc, SCM genv, int check)
{
  SCM env = genv;
  register SCM *al, fl, var = SCM_CAR (vloc);
  register SCM iloc = SCM_ILOC00;
  for (; SCM_NIMP (env); env = SCM_CDR (env))
    {
      if (!scm_is_pair (SCM_CAR (env)))
	break;
      al = SCM_CARLOC (env);
      for (fl = SCM_CAR (*al); SCM_NIMP (fl); fl = SCM_CDR (fl))
	{
	  if (!scm_is_pair (fl))
	    {
	      if (scm_is_eq (fl, var))
	      {
		if (!scm_is_eq (SCM_CAR (vloc), var))
		  goto race;
		SCM_SET_CELL_WORD_0 (vloc, SCM_UNPACK (iloc) + SCM_ICDR);
		return SCM_CDRLOC (*al);
	      }
	      else
		break;
	    }
	  al = SCM_CDRLOC (*al);
	  if (scm_is_eq (SCM_CAR (fl), var))
	    {
	      if (SCM_UNBNDP (SCM_CAR (*al)))
		error_defined_variable (var);
	      if (!scm_is_eq (SCM_CAR (vloc), var))
		goto race;
	      SCM_SETCAR (vloc, iloc);
	      return SCM_CARLOC (*al);
	    }
	  iloc = SCM_PACK (SCM_UNPACK (iloc) + SCM_IDINC);
	}
      iloc = SCM_PACK ((~SCM_IDSTMSK) & (SCM_UNPACK(iloc) + SCM_IFRINC));
    }
  {
    SCM top_thunk, real_var;
    if (SCM_NIMP (env))
      {
	top_thunk = SCM_CAR (env); /* env now refers to a
				      top level env thunk */
	env = SCM_CDR (env);
      }
    else
      top_thunk = SCM_BOOL_F;
    real_var = scm_sym2var (var, top_thunk, SCM_BOOL_F);
    if (scm_is_false (real_var))
      goto errout;

    if (!scm_is_null (env) || SCM_UNBNDP (SCM_VARIABLE_REF (real_var)))
      {
      errout:
	if (check)
	  {
	    if (scm_is_null (env))
              error_unbound_variable (var);
	    else
	      scm_misc_error (NULL, "Damaged environment: ~S",
			      scm_list_1 (var));
	  }
	else 
	  {
	    /* A variable could not be found, but we shall
	       not throw an error. */
	    static SCM undef_object = SCM_UNDEFINED;
	    return &undef_object;
	  }
      }

    if (!scm_is_eq (SCM_CAR (vloc), var))
      {
	/* Some other thread has changed the very cell we are working
	   on.  In effect, it must have done our job or messed it up
	   completely. */
      race:
	var = SCM_CAR (vloc);
	if (SCM_VARIABLEP (var))
	  return SCM_VARIABLE_LOC (var);
	if (SCM_ILOCP (var))
	  return scm_ilookup (var, genv);
	/* We can't cope with anything else than variables and ilocs.  When
	   a special form has been memoized (i.e. `let' into `#@let') we
	   return NULL and expect the calling function to do the right
	   thing.  For the evaluator, this means going back and redoing
	   the dispatch on the car of the form. */
	return NULL;
      }

    SCM_SETCAR (vloc, real_var);
    return SCM_VARIABLE_LOC (real_var);
  }
}

SCM *
scm_lookupcar (SCM vloc, SCM genv, int check)
{
  SCM *loc = scm_lookupcar1 (vloc, genv, check);
  if (loc == NULL)
    abort ();
  return loc;
}


/* During execution, look up a symbol in the top level of the given local
 * environment and return the corresponding variable object.  If no binding
 * for the symbol can be found, an 'Unbound variable' error is signalled.  */
static SCM
lazy_memoize_variable (const SCM symbol, const SCM environment)
{
  const SCM top_level = scm_env_top_level (environment);
  const SCM variable = scm_sym2var (symbol, top_level, SCM_BOOL_F);

  if (scm_is_false (variable))
    error_unbound_variable (symbol);
  else
    return variable;
}


SCM
scm_eval_car (SCM pair, SCM env)
{
  return SCM_I_XEVALCAR (pair, env, scm_debug_mode_p);
}


SCM
scm_eval_body (SCM code, SCM env)
{
  SCM next;

 again:
  next = SCM_CDR (code);
  while (!scm_is_null (next))
    {
      if (SCM_IMP (SCM_CAR (code)))
	{
	  if (SCM_ISYMP (SCM_CAR (code)))
	    {
	      scm_dynwind_begin (0);
	      scm_i_dynwind_pthread_mutex_lock (&source_mutex);
	      /* check for race condition */
	      if (SCM_ISYMP (SCM_CAR (code)))
		m_expand_body (code, env);
	      scm_dynwind_end ();
	      goto again;
	    }
	}
      else
	SCM_I_XEVAL (SCM_CAR (code), env, scm_debug_mode_p);
      code = next;
      next = SCM_CDR (code);
    }
  return SCM_I_XEVALCAR (code, env, scm_debug_mode_p);
}


/* scm_last_debug_frame contains a pointer to the last debugging information
 * stack frame.  It is accessed very often from the debugging evaluator, so it
 * should probably not be indirectly addressed.  Better to save and restore it
 * from the current root at any stack swaps.
 */

/* scm_debug_eframe_size is the number of slots available for pseudo
 * stack frames at each real stack frame.
 */

long scm_debug_eframe_size;

int scm_debug_mode_p;
int scm_check_entry_p;
int scm_check_apply_p;
int scm_check_exit_p;
int scm_check_memoize_p;

long scm_eval_stack;

scm_t_option scm_eval_opts[] = {
  { SCM_OPTION_INTEGER, "stack", 22000, "Size of thread stacks (in machine words)." },
  { 0 }
};

scm_t_option scm_debug_opts[] = {
  { SCM_OPTION_BOOLEAN, "cheap", 1,
    "*This option is now obsolete.  Setting it has no effect." },
  { SCM_OPTION_BOOLEAN, "breakpoints", 0, "*Check for breakpoints." },
  { SCM_OPTION_BOOLEAN, "trace", 0, "*Trace mode." },
  { SCM_OPTION_BOOLEAN, "procnames", 1,
    "Record procedure names at definition." },
  { SCM_OPTION_BOOLEAN, "backwards", 0,
    "Display backtrace in anti-chronological order." },
  { SCM_OPTION_INTEGER, "width", 79, "Maximal width of backtrace." },
  { SCM_OPTION_INTEGER, "indent", 10, "Maximal indentation in backtrace." },
  { SCM_OPTION_INTEGER, "frames", 3,
    "Maximum number of tail-recursive frames in backtrace." },
  { SCM_OPTION_INTEGER, "maxdepth", 1000,
    "Maximal number of stored backtrace frames." },
  { SCM_OPTION_INTEGER, "depth", 20, "Maximal length of printed backtrace." },
  { SCM_OPTION_BOOLEAN, "backtrace", 0, "Show backtrace on error." },
  { SCM_OPTION_BOOLEAN, "debug", 0, "Use the debugging evaluator." },
  /* This default stack limit will be overridden by debug.c:init_stack_limit(),
     if we have getrlimit() and the stack limit is not INFINITY. But it is still
     important, as some systems have both the soft and the hard limits set to
     INFINITY; in that case we fall back to this value.

     The situation is aggravated by certain compilers, which can consume
     "beaucoup de stack", as they say in France.

     See http://thread.gmane.org/gmane.lisp.guile.devel/8599/focus=8662 for
     more discussion. This setting is 640 KB on 32-bit arches (should be enough
     for anyone!) or a whoppin' 1280 KB on 64-bit arches.
  */
  { SCM_OPTION_INTEGER, "stack", 160000, "Stack size limit (measured in words; 0 = no check)." },
  { SCM_OPTION_SCM, "show-file-name", (unsigned long)SCM_BOOL_T,
    "Show file names and line numbers "
    "in backtraces when not `#f'.  A value of `base' "
    "displays only base names, while `#t' displays full names."},
  { SCM_OPTION_BOOLEAN, "warn-deprecated", 0,
    "Warn when deprecated features are used." },
  { 0 }, 
};


/*
 * this ordering is awkward and illogical, but we maintain it for
 * compatibility. --hwn
 */
scm_t_option scm_evaluator_trap_table[] = {
  { SCM_OPTION_BOOLEAN, "traps", 0, "Enable evaluator traps." },
  { SCM_OPTION_BOOLEAN, "enter-frame", 0, "Trap when eval enters new frame." },
  { SCM_OPTION_BOOLEAN, "apply-frame", 0, "Trap when entering apply." },
  { SCM_OPTION_BOOLEAN, "exit-frame", 0, "Trap when exiting eval or apply." },
  { SCM_OPTION_SCM, "enter-frame-handler", (unsigned long)SCM_BOOL_F, "Handler for enter-frame traps." },
  { SCM_OPTION_SCM, "apply-frame-handler", (unsigned long)SCM_BOOL_F, "Handler for apply-frame traps." },
  { SCM_OPTION_SCM, "exit-frame-handler", (unsigned long)SCM_BOOL_F, "Handler for exit-frame traps." },
  { SCM_OPTION_BOOLEAN, "memoize-symbol", 0, "Trap when memoizing a symbol." },
  { SCM_OPTION_SCM, "memoize-symbol-handler", (unsigned long)SCM_BOOL_F, "The handler for memoization." },
  { 0 }
};


SCM_DEFINE (scm_eval_options_interface, "eval-options-interface", 0, 1, 0, 
            (SCM setting),
	    "Option interface for the evaluation options. Instead of using\n"
	    "this procedure directly, use the procedures @code{eval-enable},\n"
	    "@code{eval-disable}, @code{eval-set!} and @code{eval-options}.")
#define FUNC_NAME s_scm_eval_options_interface
{
  SCM ans;
  
  scm_dynwind_begin (0);
  scm_dynwind_critical_section (SCM_BOOL_F);
  ans = scm_options (setting,
		     scm_eval_opts,
		     FUNC_NAME);
  scm_eval_stack = SCM_EVAL_STACK * sizeof (void *);
  scm_dynwind_end ();

  return ans;
}
#undef FUNC_NAME


SCM_DEFINE (scm_evaluator_traps, "evaluator-traps-interface", 0, 1, 0, 
            (SCM setting),
	    "Option interface for the evaluator trap options.")
#define FUNC_NAME s_scm_evaluator_traps
{
  SCM ans;

  
  scm_options_try (setting,
		   scm_evaluator_trap_table,
		   FUNC_NAME, 1);
  SCM_CRITICAL_SECTION_START;
  ans = scm_options (setting,
		     scm_evaluator_trap_table,
		     FUNC_NAME);

  /* njrev: same again. */
  SCM_RESET_DEBUG_MODE;
  SCM_CRITICAL_SECTION_END;
  return ans;
}
#undef FUNC_NAME





/* Simple procedure calls
 */

SCM
scm_call_0 (SCM proc)
{
  if (SCM_PROGRAM_P (proc))
    return scm_c_vm_run (scm_the_vm (), proc, NULL, 0);
  else
    return scm_apply (proc, SCM_EOL, SCM_EOL);
}

SCM
scm_call_1 (SCM proc, SCM arg1)
{
  if (SCM_PROGRAM_P (proc))
    return scm_c_vm_run (scm_the_vm (), proc, &arg1, 1);
  else
    return scm_apply (proc, arg1, scm_listofnull);
}

SCM
scm_call_2 (SCM proc, SCM arg1, SCM arg2)
{
  if (SCM_PROGRAM_P (proc))
    {
      SCM args[] = { arg1, arg2 };
      return scm_c_vm_run (scm_the_vm (), proc, args, 2);
    }
  else
    return scm_apply (proc, arg1, scm_cons (arg2, scm_listofnull));
}

SCM
scm_call_3 (SCM proc, SCM arg1, SCM arg2, SCM arg3)
{
  if (SCM_PROGRAM_P (proc))
    {
      SCM args[] = { arg1, arg2, arg3 };
      return scm_c_vm_run (scm_the_vm (), proc, args, 3);
    }
  else
    return scm_apply (proc, arg1, scm_cons2 (arg2, arg3, scm_listofnull));
}

SCM
scm_call_4 (SCM proc, SCM arg1, SCM arg2, SCM arg3, SCM arg4)
{
  if (SCM_PROGRAM_P (proc))
    {
      SCM args[] = { arg1, arg2, arg3, arg4 };
      return scm_c_vm_run (scm_the_vm (), proc, args, 4);
    }
  else
    return scm_apply (proc, arg1, scm_cons2 (arg2, arg3,
                                             scm_cons (arg4, scm_listofnull)));
}

/* Simple procedure applies
 */

SCM
scm_apply_0 (SCM proc, SCM args)
{
  return scm_apply (proc, args, SCM_EOL);
}

SCM
scm_apply_1 (SCM proc, SCM arg1, SCM args)
{
  return scm_apply (proc, scm_cons (arg1, args), SCM_EOL);
}

SCM
scm_apply_2 (SCM proc, SCM arg1, SCM arg2, SCM args)
{
  return scm_apply (proc, scm_cons2 (arg1, arg2, args), SCM_EOL);
}

SCM
scm_apply_3 (SCM proc, SCM arg1, SCM arg2, SCM arg3, SCM args)
{
  return scm_apply (proc, scm_cons (arg1, scm_cons2 (arg2, arg3, args)),
		    SCM_EOL);
}

/* This code processes the arguments to apply:

   (apply PROC ARG1 ... ARGS)

   Given a list (ARG1 ... ARGS), this function conses the ARG1
   ... arguments onto the front of ARGS, and returns the resulting
   list.  Note that ARGS is a list; thus, the argument to this
   function is a list whose last element is a list.

   Apply calls this function, and applies PROC to the elements of the
   result.  apply:nconc2last takes care of building the list of
   arguments, given (ARG1 ... ARGS).

   Rather than do new consing, apply:nconc2last destroys its argument.
   On that topic, this code came into my care with the following
   beautifully cryptic comment on that topic: "This will only screw
   you if you do (scm_apply scm_apply '( ... ))"  If you know what
   they're referring to, send me a patch to this comment.  */

SCM_DEFINE (scm_nconc2last, "apply:nconc2last", 1, 0, 0, 
	    (SCM lst),
	    "Given a list (@var{arg1} @dots{} @var{args}), this function\n"
	    "conses the @var{arg1} @dots{} arguments onto the front of\n"
	    "@var{args}, and returns the resulting list. Note that\n"
	    "@var{args} is a list; thus, the argument to this function is\n"
	    "a list whose last element is a list.\n"
	    "Note: Rather than do new consing, @code{apply:nconc2last}\n"
	    "destroys its argument, so use with care.")
#define FUNC_NAME s_scm_nconc2last
{
  SCM *lloc;
  SCM_VALIDATE_NONEMPTYLIST (1, lst);
  lloc = &lst;
  while (!scm_is_null (SCM_CDR (*lloc))) /* Perhaps should be
                                          SCM_NULL_OR_NIL_P, but not
                                          needed in 99.99% of cases,
                                          and it could seriously hurt
                                          performance. - Neil */
    lloc = SCM_CDRLOC (*lloc);
  SCM_ASSERT (scm_ilength (SCM_CAR (*lloc)) >= 0, lst, SCM_ARG1, FUNC_NAME);
  *lloc = SCM_CAR (*lloc);
  return lst;
}
#undef FUNC_NAME



/* SECTION: The rest of this file is only read once.
 */

/* Trampolines
 *  
 * Trampolines make it possible to move procedure application dispatch
 * outside inner loops.  The motivation was clean implementation of
 * efficient replacements of R5RS primitives in SRFI-1.
 *
 * The semantics is clear: scm_trampoline_N returns an optimized
 * version of scm_call_N (or NULL if the procedure isn't applicable
 * on N args).
 *
 * Applying the optimization to map and for-each increased efficiency
 * noticeably.  For example, (map abs ls) is now 8 times faster than
 * before.
 */

static SCM
call_subr0_0 (SCM proc)
{
  return SCM_SUBRF (proc) ();
}

static SCM
call_subr1o_0 (SCM proc)
{
  return SCM_SUBRF (proc) (SCM_UNDEFINED);
}

static SCM
call_lsubr_0 (SCM proc)
{
  return SCM_SUBRF (proc) (SCM_EOL);
}

SCM 
scm_i_call_closure_0 (SCM proc)
{
  const SCM env = SCM_EXTEND_ENV (SCM_CLOSURE_FORMALS (proc),
                                  SCM_EOL,
                                  SCM_ENV (proc));
  const SCM result = scm_eval_body (SCM_CLOSURE_BODY (proc), env);
  return result;
}

scm_t_trampoline_0
scm_trampoline_0 (SCM proc)
{
  scm_t_trampoline_0 trampoline;

  if (SCM_IMP (proc))
    return NULL;

  switch (SCM_TYP7 (proc))
    {
    case scm_tc7_subr_0:
      trampoline = call_subr0_0;
      break;
    case scm_tc7_subr_1o:
      trampoline = call_subr1o_0;
      break;
    case scm_tc7_lsubr:
      trampoline = call_lsubr_0;
      break;
    case scm_tcs_closures:
      {
	SCM formals = SCM_CLOSURE_FORMALS (proc);
	if (scm_is_null (formals) || !scm_is_pair (formals))
	  trampoline = scm_i_call_closure_0;
	else
	  return NULL;
        break;
      }
    case scm_tcs_struct:
      if (SCM_OBJ_CLASS_FLAGS (proc) & SCM_CLASSF_PURE_GENERIC)
	trampoline = scm_call_generic_0;
      else if (SCM_I_OPERATORP (proc))
        trampoline = scm_call_0;
      else
        return NULL;
      break;
    case scm_tc7_smob:
      if (SCM_SMOB_APPLICABLE_P (proc))
	trampoline = SCM_SMOB_DESCRIPTOR (proc).apply_0;
      else
	return NULL;
      break;
    case scm_tc7_asubr:
    case scm_tc7_rpsubr:
    case scm_tc7_gsubr:
    case scm_tc7_pws:
    case scm_tc7_program:
      trampoline = scm_call_0;
      break;
    default:
      return NULL; /* not applicable on zero arguments */
    }
  /* We only reach this point if a valid trampoline was determined.  */

  /* If debugging is enabled, we want to see all calls to proc on the stack.
   * Thus, we replace the trampoline shortcut with scm_call_0.  */
  if (scm_debug_mode_p)
    return scm_call_0;
  else
    return trampoline;
}

static SCM
call_subr1_1 (SCM proc, SCM arg1)
{
  return SCM_SUBRF (proc) (arg1);
}

static SCM
call_subr2o_1 (SCM proc, SCM arg1)
{
  return SCM_SUBRF (proc) (arg1, SCM_UNDEFINED);
}

static SCM
call_lsubr_1 (SCM proc, SCM arg1)
{
  return SCM_SUBRF (proc) (scm_list_1 (arg1));
}

static SCM
call_dsubr_1 (SCM proc, SCM arg1)
{
  if (SCM_I_INUMP (arg1))
    {
      return (scm_from_double (SCM_DSUBRF (proc) ((double) SCM_I_INUM (arg1))));
    }
  else if (SCM_REALP (arg1))
    {
      return (scm_from_double (SCM_DSUBRF (proc) (SCM_REAL_VALUE (arg1))));
    }
  else if (SCM_BIGP (arg1))
    {
      return (scm_from_double (SCM_DSUBRF (proc) (scm_i_big2dbl (arg1))));
    }
  else if (SCM_FRACTIONP (arg1))
    {
      return (scm_from_double (SCM_DSUBRF (proc) (scm_i_fraction2double (arg1))));
    }
  SCM_WTA_DISPATCH_1_SUBR (proc, arg1, SCM_ARG1);
}

static SCM
call_cxr_1 (SCM proc, SCM arg1)
{
  return scm_i_chase_pairs (arg1, (scm_t_bits) SCM_SUBRF (proc));
}

static SCM 
call_closure_1 (SCM proc, SCM arg1)
{
  const SCM env = SCM_EXTEND_ENV (SCM_CLOSURE_FORMALS (proc),
                                  scm_list_1 (arg1),
                                  SCM_ENV (proc));
  const SCM result = scm_eval_body (SCM_CLOSURE_BODY (proc), env);
  return result;
}

scm_t_trampoline_1
scm_trampoline_1 (SCM proc)
{
  scm_t_trampoline_1 trampoline;

  if (SCM_IMP (proc))
    return NULL;

  switch (SCM_TYP7 (proc))
    {
    case scm_tc7_subr_1:
    case scm_tc7_subr_1o:
      trampoline = call_subr1_1;
      break;
    case scm_tc7_subr_2o:
      trampoline = call_subr2o_1;
      break;
    case scm_tc7_lsubr:
      trampoline = call_lsubr_1;
      break;
    case scm_tc7_dsubr:
      trampoline = call_dsubr_1;
      break;
    case scm_tc7_cxr:
      trampoline = call_cxr_1;
      break;
    case scm_tcs_closures:
      {
	SCM formals = SCM_CLOSURE_FORMALS (proc);
	if (!scm_is_null (formals)
	    && (!scm_is_pair (formals) || !scm_is_pair (SCM_CDR (formals))))
	  trampoline = call_closure_1;
	else
	  return NULL;
        break;
      }
    case scm_tcs_struct:
      if (SCM_OBJ_CLASS_FLAGS (proc) & SCM_CLASSF_PURE_GENERIC)
	trampoline = scm_call_generic_1;
      else if (SCM_I_OPERATORP (proc))
        trampoline = scm_call_1;
      else
        return NULL;
      break;
    case scm_tc7_smob:
      if (SCM_SMOB_APPLICABLE_P (proc))
	trampoline = SCM_SMOB_DESCRIPTOR (proc).apply_1;
      else
	return NULL;
      break;
    case scm_tc7_asubr:
    case scm_tc7_rpsubr:
    case scm_tc7_gsubr:
    case scm_tc7_pws:
    case scm_tc7_program:
      trampoline = scm_call_1;
      break;
    default:
      return NULL; /* not applicable on one arg */
    }
  /* We only reach this point if a valid trampoline was determined.  */

  /* If debugging is enabled, we want to see all calls to proc on the stack.
   * Thus, we replace the trampoline shortcut with scm_call_1.  */
  if (scm_debug_mode_p)
    return scm_call_1;
  else
    return trampoline;
}

static SCM
call_subr2_2 (SCM proc, SCM arg1, SCM arg2)
{
  return SCM_SUBRF (proc) (arg1, arg2);
}

static SCM
call_lsubr2_2 (SCM proc, SCM arg1, SCM arg2)
{
  return SCM_SUBRF (proc) (arg1, arg2, SCM_EOL);
}

static SCM
call_lsubr_2 (SCM proc, SCM arg1, SCM arg2)
{
  return SCM_SUBRF (proc) (scm_list_2 (arg1, arg2));
}

static SCM 
call_closure_2 (SCM proc, SCM arg1, SCM arg2)
{
  const SCM env = SCM_EXTEND_ENV (SCM_CLOSURE_FORMALS (proc),
                                  scm_list_2 (arg1, arg2),
                                  SCM_ENV (proc));
  const SCM result = scm_eval_body (SCM_CLOSURE_BODY (proc), env);
  return result;
}

scm_t_trampoline_2
scm_trampoline_2 (SCM proc)
{
  scm_t_trampoline_2 trampoline;

  if (SCM_IMP (proc))
    return NULL;

  switch (SCM_TYP7 (proc))
    {
    case scm_tc7_subr_2:
    case scm_tc7_subr_2o:
    case scm_tc7_rpsubr:
    case scm_tc7_asubr:
      trampoline = call_subr2_2;
      break;
    case scm_tc7_lsubr_2:
      trampoline = call_lsubr2_2;
      break;
    case scm_tc7_lsubr:
      trampoline = call_lsubr_2;
      break;
    case scm_tcs_closures:
      {
	SCM formals = SCM_CLOSURE_FORMALS (proc);
	if (!scm_is_null (formals)
	    && (!scm_is_pair (formals)
		|| (!scm_is_null (SCM_CDR (formals))
		    && (!scm_is_pair (SCM_CDR (formals))
			|| !scm_is_pair (SCM_CDDR (formals))))))
	  trampoline = call_closure_2;
	else
	  return NULL;
        break;
      }
    case scm_tcs_struct:
      if (SCM_OBJ_CLASS_FLAGS (proc) & SCM_CLASSF_PURE_GENERIC)
	trampoline = scm_call_generic_2;
      else if (SCM_I_OPERATORP (proc))
        trampoline = scm_call_2;
      else
        return NULL;
      break;
    case scm_tc7_smob:
      if (SCM_SMOB_APPLICABLE_P (proc))
	trampoline = SCM_SMOB_DESCRIPTOR (proc).apply_2;
      else
	return NULL;
      break;
    case scm_tc7_gsubr:
    case scm_tc7_pws:
    case scm_tc7_program:
      trampoline = scm_call_2;
      break;
    default:
      return NULL; /* not applicable on two args */
    }
  /* We only reach this point if a valid trampoline was determined.  */

  /* If debugging is enabled, we want to see all calls to proc on the stack.
   * Thus, we replace the trampoline shortcut with scm_call_2.  */
  if (scm_debug_mode_p)
    return scm_call_2;
  else
    return trampoline;
}

/* Typechecking for multi-argument MAP and FOR-EACH.

   Verify that each element of the vector ARGV, except for the first,
   is a proper list whose length is LEN.  Attribute errors to WHO,
   and claim that the i'th element of ARGV is WHO's i+2'th argument.  */
static inline void
check_map_args (SCM argv,
		long len,
		SCM gf,
		SCM proc,
		SCM args,
		const char *who)
{
  long i;

  for (i = SCM_SIMPLE_VECTOR_LENGTH (argv) - 1; i >= 1; i--)
    {
      SCM elt = SCM_SIMPLE_VECTOR_REF (argv, i);
      long elt_len = scm_ilength (elt);

      if (elt_len < 0)
	{
	  if (gf)
	    scm_apply_generic (gf, scm_cons (proc, args));
	  else
	    scm_wrong_type_arg (who, i + 2, elt);
	}

      if (elt_len != len)
	scm_out_of_range_pos (who, elt, scm_from_long (i + 2));
    }
}


SCM_GPROC (s_map, "map", 2, 0, 1, scm_map, g_map);

/* Note: Currently, scm_map applies PROC to the argument list(s)
   sequentially, starting with the first element(s).  This is used in
   evalext.c where the Scheme procedure `map-in-order', which guarantees
   sequential behaviour, is implemented using scm_map.  If the
   behaviour changes, we need to update `map-in-order'.
*/

SCM 
scm_map (SCM proc, SCM arg1, SCM args)
#define FUNC_NAME s_map
{
  long i, len;
  SCM res = SCM_EOL;
  SCM *pres = &res;

  len = scm_ilength (arg1);
  SCM_GASSERTn (len >= 0,
		g_map, scm_cons2 (proc, arg1, args), SCM_ARG2, s_map);
  SCM_VALIDATE_REST_ARGUMENT (args);
  if (scm_is_null (args))
    {
      scm_t_trampoline_1 call = scm_trampoline_1 (proc);
      SCM_GASSERT2 (call, g_map, proc, arg1, SCM_ARG1, s_map);
      while (SCM_NIMP (arg1))
	{
	  *pres = scm_list_1 (call (proc, SCM_CAR (arg1)));
	  pres = SCM_CDRLOC (*pres);
	  arg1 = SCM_CDR (arg1);
	}
      return res;
    }
  if (scm_is_null (SCM_CDR (args)))
    {
      SCM arg2 = SCM_CAR (args);
      int len2 = scm_ilength (arg2);
      scm_t_trampoline_2 call = scm_trampoline_2 (proc);
      SCM_GASSERTn (call,
		    g_map, scm_cons2 (proc, arg1, args), SCM_ARG1, s_map);
      SCM_GASSERTn (len2 >= 0,
		    g_map, scm_cons2 (proc, arg1, args), SCM_ARG3, s_map);
      if (len2 != len)
	SCM_OUT_OF_RANGE (3, arg2);
      while (SCM_NIMP (arg1))
	{
	  *pres = scm_list_1 (call (proc, SCM_CAR (arg1), SCM_CAR (arg2)));
	  pres = SCM_CDRLOC (*pres);
	  arg1 = SCM_CDR (arg1);
	  arg2 = SCM_CDR (arg2);
	}
      return res;
    }
  arg1 = scm_cons (arg1, args);
  args = scm_vector (arg1);
  check_map_args (args, len, g_map, proc, arg1, s_map);
  while (1)
    {
      arg1 = SCM_EOL;
      for (i = SCM_SIMPLE_VECTOR_LENGTH (args) - 1; i >= 0; i--)
	{
	  SCM elt = SCM_SIMPLE_VECTOR_REF (args, i);
	  if (SCM_IMP (elt)) 
	    return res;
	  arg1 = scm_cons (SCM_CAR (elt), arg1);
	  SCM_SIMPLE_VECTOR_SET (args, i, SCM_CDR (elt));
	}
      *pres = scm_list_1 (scm_apply (proc, arg1, SCM_EOL));
      pres = SCM_CDRLOC (*pres);
    }
}
#undef FUNC_NAME


SCM_GPROC (s_for_each, "for-each", 2, 0, 1, scm_for_each, g_for_each);

SCM 
scm_for_each (SCM proc, SCM arg1, SCM args)
#define FUNC_NAME s_for_each
{
  long i, len;
  len = scm_ilength (arg1);
  SCM_GASSERTn (len >= 0, g_for_each, scm_cons2 (proc, arg1, args),
		SCM_ARG2, s_for_each);
  SCM_VALIDATE_REST_ARGUMENT (args);
  if (scm_is_null (args))
    {
      scm_t_trampoline_1 call = scm_trampoline_1 (proc);
      SCM_GASSERT2 (call, g_for_each, proc, arg1, SCM_ARG1, s_for_each);
      while (SCM_NIMP (arg1))
	{
	  call (proc, SCM_CAR (arg1));
	  arg1 = SCM_CDR (arg1);
	}
      return SCM_UNSPECIFIED;
    }
  if (scm_is_null (SCM_CDR (args)))
    {
      SCM arg2 = SCM_CAR (args);
      int len2 = scm_ilength (arg2);
      scm_t_trampoline_2 call = scm_trampoline_2 (proc);
      SCM_GASSERTn (call, g_for_each,
		    scm_cons2 (proc, arg1, args), SCM_ARG1, s_for_each);
      SCM_GASSERTn (len2 >= 0, g_for_each,
		    scm_cons2 (proc, arg1, args), SCM_ARG3, s_for_each);
      if (len2 != len)
	SCM_OUT_OF_RANGE (3, arg2);
      while (SCM_NIMP (arg1))
	{
	  call (proc, SCM_CAR (arg1), SCM_CAR (arg2));
	  arg1 = SCM_CDR (arg1);
	  arg2 = SCM_CDR (arg2);
	}
      return SCM_UNSPECIFIED;
    }
  arg1 = scm_cons (arg1, args);
  args = scm_vector (arg1);
  check_map_args (args, len, g_for_each, proc, arg1, s_for_each);
  while (1)
    {
      arg1 = SCM_EOL;
      for (i = SCM_SIMPLE_VECTOR_LENGTH (args) - 1; i >= 0; i--)
	{
	  SCM elt = SCM_SIMPLE_VECTOR_REF (args, i);
	  if (SCM_IMP (elt))
	    return SCM_UNSPECIFIED;
	  arg1 = scm_cons (SCM_CAR (elt), arg1);
	  SCM_SIMPLE_VECTOR_SET (args, i, SCM_CDR (elt));
	}
      scm_apply (proc, arg1, SCM_EOL);
    }
}
#undef FUNC_NAME


SCM 
scm_closure (SCM code, SCM env)
{
  SCM z;
  SCM closcar = scm_cons (code, SCM_EOL);
  z = scm_immutable_cell (SCM_UNPACK (closcar) + scm_tc3_closure,
			  (scm_t_bits) env);
  scm_remember_upto_here (closcar);
  return z;
}


scm_t_bits scm_tc16_promise;

SCM_DEFINE (scm_make_promise, "make-promise", 1, 0, 0, 
	    (SCM thunk),
	    "Create a new promise object.\n\n"
            "@code{make-promise} is a procedural form of @code{delay}.\n"
            "These two expressions are equivalent:\n"
            "@lisp\n"
	    "(delay @var{exp})\n"
	    "(make-promise (lambda () @var{exp}))\n"
            "@end lisp\n")
#define FUNC_NAME s_scm_make_promise
{
  SCM_VALIDATE_THUNK (1, thunk);
  SCM_RETURN_NEWSMOB2 (scm_tc16_promise,
		       SCM_UNPACK (thunk),
		       scm_make_recursive_mutex ());
}
#undef FUNC_NAME


static int 
promise_print (SCM exp, SCM port, scm_print_state *pstate)
{
  int writingp = SCM_WRITINGP (pstate);
  scm_puts ("#<promise ", port);
  SCM_SET_WRITINGP (pstate, 1);
  scm_iprin1 (SCM_PROMISE_DATA (exp), port, pstate);
  SCM_SET_WRITINGP (pstate, writingp);
  scm_putc ('>', port);
  return !0;
}

SCM_DEFINE (scm_force, "force", 1, 0, 0, 
	    (SCM promise),
	    "If the promise @var{x} has not been computed yet, compute and\n"
	    "return @var{x}, otherwise just return the previously computed\n"
	    "value.")
#define FUNC_NAME s_scm_force
{
  SCM_VALIDATE_SMOB (1, promise, promise);
  scm_lock_mutex (SCM_PROMISE_MUTEX (promise));
  if (!SCM_PROMISE_COMPUTED_P (promise))
    {
      SCM ans = scm_call_0 (SCM_PROMISE_DATA (promise));
      if (!SCM_PROMISE_COMPUTED_P (promise))
	{
	  SCM_SET_PROMISE_DATA (promise, ans);
	  SCM_SET_PROMISE_COMPUTED (promise);
	}
    }
  scm_unlock_mutex (SCM_PROMISE_MUTEX (promise));
  return SCM_PROMISE_DATA (promise);
}
#undef FUNC_NAME


SCM_DEFINE (scm_promise_p, "promise?", 1, 0, 0, 
            (SCM obj),
	    "Return true if @var{obj} is a promise, i.e. a delayed computation\n"
	    "(@pxref{Delayed evaluation,,,r5rs.info,The Revised^5 Report on Scheme}).")
#define FUNC_NAME s_scm_promise_p
{
  return scm_from_bool (SCM_TYP16_PREDICATE (scm_tc16_promise, obj));
}
#undef FUNC_NAME


SCM_DEFINE (scm_cons_source, "cons-source", 3, 0, 0, 
            (SCM xorig, SCM x, SCM y),
	    "Create and return a new pair whose car and cdr are @var{x} and @var{y}.\n"
	    "Any source properties associated with @var{xorig} are also associated\n"
	    "with the new pair.")
#define FUNC_NAME s_scm_cons_source
{
  SCM p, z;
  z = scm_cons (x, y);
  /* Copy source properties possibly associated with xorig. */
  p = scm_whash_lookup (scm_source_whash, xorig);
  if (scm_is_true (p))
    scm_whash_insert (scm_source_whash, z, p);
  return z;
}
#undef FUNC_NAME


/* The function scm_copy_tree is used to copy an expression tree to allow the
 * memoizer to modify the expression during memoization.  scm_copy_tree
 * creates deep copies of pairs and vectors, but not of any other data types,
 * since only pairs and vectors will be parsed by the memoizer.
 *
 * To avoid infinite recursion due to cyclic structures, the hare-and-tortoise
 * pattern is used to detect cycles.  In fact, the pattern is used in two
 * dimensions, vertical (indicated in the code by the variable names 'hare'
 * and 'tortoise') and horizontal ('rabbit' and 'turtle').  In both
 * dimensions, the hare/rabbit will take two steps when the tortoise/turtle
 * takes one.
 *
 * The vertical dimension corresponds to recursive calls to function
 * copy_tree: This happens when descending into vector elements, into cars of
 * lists and into the cdr of an improper list.  In this dimension, the
 * tortoise follows the hare by using the processor stack: Every stack frame
 * will hold an instance of struct t_trace.  These instances are connected in
 * a way that represents the trace of the hare, which thus can be followed by
 * the tortoise.  The tortoise will always point to struct t_trace instances
 * relating to SCM objects that have already been copied.  Thus, a cycle is
 * detected if the tortoise and the hare point to the same object,
 *
 * The horizontal dimension is within one execution of copy_tree, when the
 * function cdr's along the pairs of a list.  This is the standard
 * hare-and-tortoise implementation, found several times in guile.  */

struct t_trace {
  struct t_trace *trace; /* These pointers form a trace along the stack. */
  SCM obj;               /* The object handled at the respective stack frame.*/
};

static SCM
copy_tree (
  struct t_trace *const hare,
  struct t_trace *tortoise,
  unsigned int tortoise_delay )
{
  if (!scm_is_pair (hare->obj) && !scm_is_simple_vector (hare->obj))
    {
      return hare->obj;
    }
  else
    {
      /* Prepare the trace along the stack.  */
      struct t_trace new_hare;
      hare->trace = &new_hare;

      /* The tortoise will make its step after the delay has elapsed.  Note
       * that in contrast to the typical hare-and-tortoise pattern, the step
       * of the tortoise happens before the hare takes its steps.  This is, in
       * principle, no problem, except for the start of the algorithm: Then,
       * it has to be made sure that the hare actually gets its advantage of
       * two steps.  */
      if (tortoise_delay == 0)
        {
          tortoise_delay = 1;
          tortoise = tortoise->trace;
          ASSERT_SYNTAX (!scm_is_eq (hare->obj, tortoise->obj),
                         s_bad_expression, hare->obj);
        }
      else
        {
          --tortoise_delay;
        }

      if (scm_is_simple_vector (hare->obj))
        {
          size_t length = SCM_SIMPLE_VECTOR_LENGTH (hare->obj);
          SCM new_vector = scm_c_make_vector (length, SCM_UNSPECIFIED);

          /* Each vector element is copied by recursing into copy_tree, having
           * the tortoise follow the hare into the depths of the stack.  */
          unsigned long int i;
          for (i = 0; i < length; ++i)
            {
              SCM new_element;
              new_hare.obj = SCM_SIMPLE_VECTOR_REF (hare->obj, i);
              new_element = copy_tree (&new_hare, tortoise, tortoise_delay);
              SCM_SIMPLE_VECTOR_SET (new_vector, i, new_element);
            }

          return new_vector;
        }
      else /* scm_is_pair (hare->obj) */
        {
          SCM result;
          SCM tail;

          SCM rabbit = hare->obj;
          SCM turtle = hare->obj;

          SCM copy;

          /* The first pair of the list is treated specially, in order to
           * preserve a potential source code position.  */
          result = tail = scm_cons_source (rabbit, SCM_EOL, SCM_EOL);
          new_hare.obj = SCM_CAR (rabbit);
          copy = copy_tree (&new_hare, tortoise, tortoise_delay);
          SCM_SETCAR (tail, copy);

          /* The remaining pairs of the list are copied by, horizontally,
           * having the turtle follow the rabbit, and, vertically, having the
           * tortoise follow the hare into the depths of the stack.  */
          rabbit = SCM_CDR (rabbit);
          while (scm_is_pair (rabbit))
            {
              new_hare.obj = SCM_CAR (rabbit);
              copy = copy_tree (&new_hare, tortoise, tortoise_delay);
              SCM_SETCDR (tail, scm_cons (copy, SCM_UNDEFINED));
              tail = SCM_CDR (tail);

              rabbit = SCM_CDR (rabbit);
              if (scm_is_pair (rabbit))
                {
                  new_hare.obj = SCM_CAR (rabbit);
                  copy = copy_tree (&new_hare, tortoise, tortoise_delay);
                  SCM_SETCDR (tail, scm_cons (copy, SCM_UNDEFINED));
                  tail = SCM_CDR (tail);
                  rabbit = SCM_CDR (rabbit);

                  turtle = SCM_CDR (turtle);
                  ASSERT_SYNTAX (!scm_is_eq (rabbit, turtle),
                                 s_bad_expression, rabbit);
                }
            }

          /* We have to recurse into copy_tree again for the last cdr, in
           * order to handle the situation that it holds a vector.  */
          new_hare.obj = rabbit;
          copy = copy_tree (&new_hare, tortoise, tortoise_delay);
          SCM_SETCDR (tail, copy);

          return result;
        }
    }
}

SCM_DEFINE (scm_copy_tree, "copy-tree", 1, 0, 0, 
            (SCM obj),
	    "Recursively copy the data tree that is bound to @var{obj}, and return a\n"
	    "the new data structure.  @code{copy-tree} recurses down the\n"
	    "contents of both pairs and vectors (since both cons cells and vector\n"
	    "cells may point to arbitrary objects), and stops recursing when it hits\n"
	    "any other object.")
#define FUNC_NAME s_scm_copy_tree
{
  /* Prepare the trace along the stack.  */
  struct t_trace trace;
  trace.obj = obj;

  /* In function copy_tree, if the tortoise makes its step, it will do this
   * before the hare has the chance to move.  Thus, we have to make sure that
   * the very first step of the tortoise will not happen after the hare has
   * really made two steps.  This is achieved by passing '2' as the initial
   * delay for the tortoise.  NOTE: Since cycles are unlikely, giving the hare
   * a bigger advantage may improve performance slightly.  */
  return copy_tree (&trace, &trace, 2);
}
#undef FUNC_NAME


/* We have three levels of EVAL here:

   - scm_i_eval (exp, env)

     evaluates EXP in environment ENV.  ENV is a lexical environment
     structure as used by the actual tree code evaluator.  When ENV is
     a top-level environment, then changes to the current module are
     tracked by updating ENV so that it continues to be in sync with
     the current module.

   - scm_primitive_eval (exp)

     evaluates EXP in the top-level environment as determined by the
     current module.  This is done by constructing a suitable
     environment and calling scm_i_eval.  Thus, changes to the
     top-level module are tracked normally.

   - scm_eval (exp, mod_or_state)

     evaluates EXP while MOD_OR_STATE is the current module or current
     dynamic state (as appropriate).  This is done by setting the
     current module (or dynamic state) to MOD_OR_STATE, invoking
     scm_primitive_eval on EXP, and then restoring the current module
     (or dynamic state) to the value it had previously.  That is,
     while EXP is evaluated, changes to the current module (or dynamic
     state) are tracked, but these changes do not persist when
     scm_eval returns.

  For each level of evals, there are two variants, distinguished by a
  _x suffix: the ordinary variant does not modify EXP while the _x
  variant can destructively modify EXP into something completely
  unintelligible.  A Scheme data structure passed as EXP to one of the
  _x variants should not ever be used again for anything.  So when in
  doubt, use the ordinary variant.

*/

SCM 
scm_i_eval_x (SCM exp, SCM env)
{
  if (scm_is_symbol (exp))
    return *scm_lookupcar (scm_cons (exp, SCM_UNDEFINED), env, 1);
  else
    return SCM_I_XEVAL (exp, env, scm_debug_mode_p);
}

SCM 
scm_i_eval (SCM exp, SCM env)
{
  exp = scm_copy_tree (exp);
  if (scm_is_symbol (exp))
    return *scm_lookupcar (scm_cons (exp, SCM_UNDEFINED), env, 1);
  else
    return SCM_I_XEVAL (exp, env, scm_debug_mode_p);
}

SCM
scm_primitive_eval_x (SCM exp)
{
  SCM env;
  SCM transformer = scm_current_module_transformer ();
  if (SCM_NIMP (transformer))
    exp = scm_call_1 (transformer, exp);
  env = scm_top_level_env (scm_current_module_lookup_closure ());
  return scm_i_eval_x (exp, env);
}

SCM_DEFINE (scm_primitive_eval, "primitive-eval", 1, 0, 0,
	    (SCM exp),
	    "Evaluate @var{exp} in the top-level environment specified by\n"
	    "the current module.")
#define FUNC_NAME s_scm_primitive_eval
{
  SCM env;
  SCM transformer = scm_current_module_transformer ();
  if (scm_is_true (transformer))
    exp = scm_call_1 (transformer, exp);
  env = scm_top_level_env (scm_current_module_lookup_closure ());
  return scm_i_eval (exp, env);
}
#undef FUNC_NAME


/* Eval does not take the second arg optionally.  This is intentional
 * in order to be R5RS compatible, and to prepare for the new module
 * system, where we would like to make the choice of evaluation
 * environment explicit.  */

SCM
scm_eval_x (SCM exp, SCM module_or_state)
{
  SCM res;

  scm_dynwind_begin (SCM_F_DYNWIND_REWINDABLE);
  if (scm_is_dynamic_state (module_or_state))
    scm_dynwind_current_dynamic_state (module_or_state);
  else
    scm_dynwind_current_module (module_or_state);

  res = scm_primitive_eval_x (exp);

  scm_dynwind_end ();
  return res;
}

SCM_DEFINE (scm_eval, "eval", 2, 0, 0, 
	    (SCM exp, SCM module_or_state),
	    "Evaluate @var{exp}, a list representing a Scheme expression,\n"
            "in the top-level environment specified by\n"
	    "@var{module_or_state}.\n"
            "While @var{exp} is evaluated (using @code{primitive-eval}),\n"
            "@var{module_or_state} is made the current module when\n"
	    "it is a module, or the current dynamic state when it is\n"
	    "a dynamic state."
	    "Example: (eval '(+ 1 2) (interaction-environment))")
#define FUNC_NAME s_scm_eval
{
  SCM res;

  scm_dynwind_begin (SCM_F_DYNWIND_REWINDABLE);
  if (scm_is_dynamic_state (module_or_state))
    scm_dynwind_current_dynamic_state (module_or_state);
  else if (scm_module_system_booted_p)
    {
      SCM_VALIDATE_MODULE (2, module_or_state);
      scm_dynwind_current_module (module_or_state);
    }
  /* otherwise if the module system isn't booted, ignore the module arg */

  res = scm_primitive_eval (exp);

  scm_dynwind_end ();
  return res;
}
#undef FUNC_NAME


/* At this point, deval and scm_dapply are generated.
 */

#define DEVAL
#include "eval.i.c"
#undef DEVAL
#include "eval.i.c"


void 
scm_init_eval ()
{
  scm_i_pthread_mutex_init (&source_mutex,
			    scm_i_pthread_mutexattr_recursive);

  scm_init_opts (scm_evaluator_traps,
		 scm_evaluator_trap_table);
  scm_init_opts (scm_eval_options_interface,
		 scm_eval_opts);
  
  scm_tc16_promise = scm_make_smob_type ("promise", 0);
  scm_set_smob_print (scm_tc16_promise, promise_print);

  undefineds = scm_list_1 (SCM_UNDEFINED);
  SCM_SETCDR (undefineds, undefineds);
  scm_permanent_object (undefineds);

  scm_listofnull = scm_list_1 (SCM_EOL);

  f_apply = scm_c_define_subr ("apply", scm_tc7_lsubr_2, scm_apply);
  scm_permanent_object (f_apply);

#include "libguile/eval.x"

  scm_add_feature ("delay");
}

/*
  Local Variables:
  c-file-style: "gnu"
  End:
*/
<|MERGE_RESOLUTION|>--- conflicted
+++ resolved
@@ -2198,39 +2198,6 @@
   return scm_list_1 (SCM_IM_BEGIN);
 }
 
-<<<<<<< HEAD
-=======
-#if 0
-
-/* See futures.h for a comment why futures are not enabled.
- */
-
-SCM_SYNTAX (s_future, "future", scm_i_makbimacro, scm_m_future);
-SCM_GLOBAL_SYMBOL (scm_sym_future, "future");
-
-/* Like promises, futures are implemented as closures with an empty
- * parameter list.  Thus, (future <expression>) is transformed into
- * (#@future '() <expression>), where the empty list represents the
- * empty parameter list.  This representation allows for easy creation
- * of the closure during evaluation.  */
-static SCM
-scm_m_future (SCM expr, SCM env)
-{
-  const SCM new_expr = memoize_as_thunk_prototype (expr, env);
-  SCM_SETCAR (new_expr, SCM_IM_FUTURE);
-  return new_expr;
-}
-
-static SCM
-unmemoize_future (const SCM expr, const SCM env)
-{
-  const SCM thunk_expr = SCM_CADDR (expr);
-  return scm_list_2 (scm_sym_future, unmemoize_expression (thunk_expr, env));
-}
-
-#endif /* futures disabled. */
-
->>>>>>> 5f236208
 SCM_SYNTAX (s_gset_x, "set!", scm_i_makbimacro, scm_m_generalized_set_x);
 SCM_SYMBOL (scm_sym_setter, "setter");
 
