--- conflicted
+++ resolved
@@ -109,15 +109,8 @@
     chars.c continuations.c convert.c debug.c deprecation.c		\
     deprecated.c discouraged.c dynwind.c eq.c error.c	\
     eval.c evalext.c extensions.c feature.c fluids.c fports.c		\
-<<<<<<< HEAD
     futures.c gc.c gc-malloc.c						\
-    gdbint.c gettext.c gh_data.c gh_eval.c gh_funcs.c			\
-    gh_init.c gh_io.c gh_list.c gh_predicates.c goops.c gsubr.c		\
-=======
-    futures.c gc.c gc-mark.c gc-segment.c gc-malloc.c gc-card.c		\
-    gc-freelist.c gc_os_dep.c gdbint.c gettext.c gc-segment-table.c     \
-    goops.c gsubr.c		\
->>>>>>> 88cefbc7
+    gdbint.c gettext.c goops.c gsubr.c					\
     guardians.c hash.c hashtab.c hooks.c init.c inline.c		\
     ioext.c keywords.c lang.c list.c load.c macros.c mallocs.c		\
     modules.c numbers.c objects.c objprop.c options.c pairs.c ports.c	\
