/* Copyright (C) 1995,1996,1998,1999,2000,2001, 2006, 2008, 2009, 2010,
 *   2011, 2012, 2014 Free Software Foundation, Inc.
 *
 * This library is free software; you can redistribute it and/or
 * modify it under the terms of the GNU Lesser General Public License
 * as published by the Free Software Foundation; either version 3 of
 * the License, or (at your option) any later version.
 *
 * This library is distributed in the hope that it will be useful, but
 * WITHOUT ANY WARRANTY; without even the implied warranty of
 * MERCHANTABILITY or FITNESS FOR A PARTICULAR PURPOSE.  See the GNU
 * Lesser General Public License for more details.
 *
 * You should have received a copy of the GNU Lesser General Public
 * License along with this library; if not, write to the Free Software
 * Foundation, Inc., 51 Franklin Street, Fifth Floor, Boston, MA
 * 02110-1301 USA
 */



#ifdef HAVE_CONFIG_H
# include <config.h>
#endif

#include "libguile/_scm.h"
#include "libguile/eq.h"
#include "libguile/root.h"
#include "libguile/strings.h"

#include "libguile/validate.h"
#include "libguile/vectors.h"
#include "libguile/arrays.h" /* Hit me with the ugly stick */
#include "libguile/generalized-vectors.h"
#include "libguile/strings.h"
#include "libguile/srfi-13.h"
#include "libguile/dynwind.h"
#include "libguile/deprecation.h"

#include "libguile/bdw-gc.h"




#define VECTOR_MAX_LENGTH (SCM_T_BITS_MAX >> 8)

int
scm_is_vector (SCM obj)
{
  if (SCM_I_IS_VECTOR (obj))
    return 1;
  if  (SCM_I_ARRAYP (obj) && SCM_I_ARRAY_NDIM (obj) == 1)
    {
      SCM v = SCM_I_ARRAY_V (obj);
      return SCM_I_IS_VECTOR (v);
    }
  return 0;
}

int
scm_is_simple_vector (SCM obj)
{
  return SCM_I_IS_VECTOR (obj);
}

const SCM *
scm_vector_elements (SCM vec, scm_t_array_handle *h,
		     size_t *lenp, ssize_t *incp)
{
  if (SCM_I_WVECTP (vec))
    scm_wrong_type_arg_msg (NULL, 0, vec, "non-weak vector");

  scm_generalized_vector_get_handle (vec, h);
  if (lenp)
    {
      scm_t_array_dim *dim = scm_array_handle_dims (h);
      *lenp = dim->ubnd - dim->lbnd + 1;
      *incp = dim->inc;
    }
  return scm_array_handle_elements (h);
}

SCM *
scm_vector_writable_elements (SCM vec, scm_t_array_handle *h,
			      size_t *lenp, ssize_t *incp)
{
  if (SCM_I_WVECTP (vec))
    scm_wrong_type_arg_msg (NULL, 0, vec, "non-weak vector");

  scm_generalized_vector_get_handle (vec, h);
  if (lenp)
    {
      scm_t_array_dim *dim = scm_array_handle_dims (h);
      *lenp = dim->ubnd - dim->lbnd + 1;
      *incp = dim->inc;
    }
  return scm_array_handle_writable_elements (h);
}

SCM_DEFINE (scm_vector_p, "vector?", 1, 0, 0, 
	    (SCM obj),
	    "Return @code{#t} if @var{obj} is a vector, otherwise return\n"
	    "@code{#f}.")
#define FUNC_NAME s_scm_vector_p
{
  return scm_from_bool (scm_is_vector (obj));
}
#undef FUNC_NAME

SCM_GPROC (s_vector_length, "vector-length", 1, 0, 0, scm_vector_length, g_vector_length);
/* Returns the number of elements in @var{vector} as an exact integer.  */
SCM
scm_vector_length (SCM v)
{
  if (SCM_I_IS_VECTOR (v))
    {
      if (SCM_I_WVECTP (v))
        scm_c_issue_deprecation_warning
          ("Using vector-length on weak vectors is deprecated.  "
           "Use weak-vector-length from (ice-9 weak-vectors) instead.");
      return scm_from_size_t (SCM_I_VECTOR_LENGTH (v));
    }
  else if (SCM_I_ARRAYP (v) && SCM_I_ARRAY_NDIM (v) == 1)
    {
      scm_t_array_dim *dim = SCM_I_ARRAY_DIMS (v);
      return scm_from_size_t (dim->ubnd - dim->lbnd + 1);
    }
  else
    return scm_wta_dispatch_1 (g_vector_length, v, 1, "vector-length");
}

size_t
scm_c_vector_length (SCM v)
{
  if (SCM_I_IS_NONWEAK_VECTOR (v))
    return SCM_I_VECTOR_LENGTH (v);
  else
    return scm_to_size_t (scm_vector_length (v));
}

SCM_REGISTER_PROC (s_list_to_vector, "list->vector", 1, 0, 0, scm_vector);
/*
	    "Return a newly created vector initialized to the elements of"
	    "the list @var{list}.\n\n"
	    "@lisp\n"
	    "(vector->list '#(dah dah didah)) @result{} (dah dah didah)\n"
	    "(list->vector '(dididit dah)) @result{}   #(dididit dah)\n"
	    "@end lisp")
*/
SCM_DEFINE (scm_vector, "vector", 0, 0, 1, 
	    (SCM l),
	    "@deffnx {Scheme Procedure} list->vector l\n"
	    "Return a newly allocated vector composed of the\n"
	    "given arguments.  Analogous to @code{list}.\n"
	    "\n"
	    "@lisp\n"
	    "(vector 'a 'b 'c) @result{} #(a b c)\n"
	    "@end lisp")
#define FUNC_NAME s_scm_vector
{
  SCM res;
  SCM *data;
  long i, len;
  scm_t_array_handle handle;

  SCM_VALIDATE_LIST_COPYLEN (1, l, len);

  res = scm_c_make_vector (len, SCM_UNSPECIFIED);
  data = scm_vector_writable_elements (res, &handle, NULL, NULL);
  i = 0;
  while (scm_is_pair (l) && i < len) 
    {
      data[i] = SCM_CAR (l);
      l = SCM_CDR (l);
      i += 1;
    }

  scm_array_handle_release (&handle);

  return res;
}
#undef FUNC_NAME

SCM_GPROC (s_vector_ref, "vector-ref", 2, 0, 0, scm_vector_ref, g_vector_ref);

/*
           "@var{k} must be a valid index of @var{vector}.\n"
	   "@samp{Vector-ref} returns the contents of element @var{k} of\n"
	   "@var{vector}.\n\n"
	   "@lisp\n"
	   "(vector-ref '#(1 1 2 3 5 8 13 21) 5) @result{} 8\n"
	   "(vector-ref '#(1 1 2 3 5 8 13 21)\n"
	   "    (let ((i (round (* 2 (acos -1)))))\n"
	   "      (if (inexact? i)\n"
	   "        (inexact->exact i)\n"
	   "           i))) @result{} 13\n"
	   "@end lisp"
*/

SCM
scm_vector_ref (SCM v, SCM k)
#define FUNC_NAME s_vector_ref
{
  return scm_c_vector_ref (v, scm_to_size_t (k));
}
#undef FUNC_NAME

SCM
scm_c_vector_ref (SCM v, size_t k)
{
  if (SCM_I_IS_NONWEAK_VECTOR (v))
    {
      if (k >= SCM_I_VECTOR_LENGTH (v))
	scm_out_of_range (NULL, scm_from_size_t (k));
<<<<<<< HEAD
      return SCM_SIMPLE_VECTOR_REF (v, k);
    }
  else if (SCM_I_WVECTP (v))
    return scm_c_weak_vector_ref (v, k);
=======
      elt = (SCM_I_VECTOR_ELTS(v))[k];

      return elt;
    }
  else if (SCM_I_WVECTP (v))
    {
      scm_c_issue_deprecation_warning
        ("Using vector-ref on weak vectors is deprecated.  "
         "Instead, use weak-vector-ref from (ice-9 weak-vectors).");
      return scm_c_weak_vector_ref (v, k);
    }
>>>>>>> 9b5da400
  else if (SCM_I_ARRAYP (v) && SCM_I_ARRAY_NDIM (v) == 1)
    {
      scm_t_array_dim *dim = SCM_I_ARRAY_DIMS (v);
      SCM vv = SCM_I_ARRAY_V (v);
<<<<<<< HEAD

      k = SCM_I_ARRAY_BASE (v) + k*dim->inc;
      if (k >= dim->ubnd - dim->lbnd + 1)
        scm_out_of_range (NULL, scm_from_size_t (k));

      if (SCM_I_IS_NONWEAK_VECTOR (vv))
        return SCM_SIMPLE_VECTOR_REF (vv, k);
      else if (SCM_I_WVECTP (vv))
        return scm_c_weak_vector_ref (vv, k);
      else
        scm_wrong_type_arg_msg (NULL, 0, v, "non-uniform vector");
=======
      if (SCM_I_IS_VECTOR (vv))
	{
	  register SCM elt;

	  if (k >= dim->ubnd - dim->lbnd + 1)
	    scm_out_of_range (NULL, scm_from_size_t (k));
	  k = SCM_I_ARRAY_BASE (v) + k*dim->inc;
	  elt = (SCM_I_VECTOR_ELTS (vv))[k];

	  if (SCM_UNPACK (elt) == 0 && (SCM_I_WVECTP (vv)))
            {
              scm_c_issue_deprecation_warning
                ("Weak arrays are deprecated.  Use weak vectors instead.");
              /* ELT was a weak pointer and got nullified by the GC.  */
              return SCM_BOOL_F;
            }

	  return elt;
	}
      scm_wrong_type_arg_msg (NULL, 0, v, "non-uniform vector");
>>>>>>> 9b5da400
    }
  else
    return scm_wta_dispatch_2 (g_vector_ref, v, scm_from_size_t (k), 2,
                               "vector-ref");
}

SCM_GPROC (s_vector_set_x, "vector-set!", 3, 0, 0, scm_vector_set_x, g_vector_set_x);

/* "@var{k} must be a valid index of @var{vector}.\n"
   "@code{Vector-set!} stores @var{obj} in element @var{k} of @var{vector}.\n"
   "The value returned by @samp{vector-set!} is unspecified.\n"
   "@lisp\n"
   "(let ((vec (vector 0 '(2 2 2 2) "Anna")))\n"
   "  (vector-set! vec 1 '("Sue" "Sue"))\n"
   "  vec) @result{}  #(0 ("Sue" "Sue") "Anna")\n"
   "(vector-set! '#(0 1 2) 1 "doe") @result{} @emph{error} ; constant vector\n"
   "@end lisp"
*/

SCM
scm_vector_set_x (SCM v, SCM k, SCM obj)
#define FUNC_NAME s_vector_set_x
{
  scm_c_vector_set_x (v, scm_to_size_t (k), obj);
  return SCM_UNSPECIFIED;
}
#undef FUNC_NAME

void
scm_c_vector_set_x (SCM v, size_t k, SCM obj)
{
  if (SCM_I_IS_NONWEAK_VECTOR (v))
    {
      if (k >= SCM_I_VECTOR_LENGTH (v))
<<<<<<< HEAD
        scm_out_of_range (NULL, scm_from_size_t (k)); 
      SCM_SIMPLE_VECTOR_SET (v, k, obj);
=======
	scm_out_of_range (NULL, scm_from_size_t (k)); 
      (SCM_I_VECTOR_WELTS(v))[k] = obj;
    }
  else if (SCM_I_WVECTP (v))
    {
      scm_c_issue_deprecation_warning
        ("Using vector-set! on weak vectors is deprecated.  "
         "Instead, use weak-vector-set! from (ice-9 weak-vectors).");
      scm_c_weak_vector_set_x (v, k, obj);
>>>>>>> 9b5da400
    }
  else if (SCM_I_WVECTP (v))
    scm_c_weak_vector_set_x (v, k, obj);
  else if (SCM_I_ARRAYP (v) && SCM_I_ARRAY_NDIM (v) == 1)
    {
      scm_t_array_dim *dim = SCM_I_ARRAY_DIMS (v);
      SCM vv = SCM_I_ARRAY_V (v);
<<<<<<< HEAD

      k = SCM_I_ARRAY_BASE (v) + k*dim->inc;
      if (k >= dim->ubnd - dim->lbnd + 1)
        scm_out_of_range (NULL, scm_from_size_t (k));

      if (SCM_I_IS_NONWEAK_VECTOR (vv))
        SCM_SIMPLE_VECTOR_SET (vv, k, obj);
      else if (SCM_I_WVECTP (vv))
        scm_c_weak_vector_set_x (vv, k, obj);
=======
      if (SCM_I_IS_VECTOR (vv))
	{
	  if (k >= dim->ubnd - dim->lbnd + 1)
	    scm_out_of_range (NULL, scm_from_size_t (k));
	  k = SCM_I_ARRAY_BASE (v) + k*dim->inc;
	  (SCM_I_VECTOR_WELTS (vv))[k] = obj;

	  if (SCM_I_WVECTP (vv))
	    {
	      /* Make it a weak pointer.  */
	      SCM *link = & SCM_I_VECTOR_WELTS (vv)[k];
	      SCM_I_REGISTER_DISAPPEARING_LINK ((void **) link, SCM2PTR (obj));
              scm_c_issue_deprecation_warning
                ("Weak arrays are deprecated.  Use weak vectors instead.");
	    }
	}
>>>>>>> 9b5da400
      else
	scm_wrong_type_arg_msg (NULL, 0, v, "non-uniform vector");
    }
  else
    {
      if (SCM_UNPACK (g_vector_set_x))
	scm_wta_dispatch_n (g_vector_set_x,
                            scm_list_3 (v, scm_from_size_t (k), obj),
                            0,
                            "vector-set!");
      else
	scm_wrong_type_arg_msg (NULL, 0, v, "vector");
    }
}

SCM_DEFINE (scm_make_vector, "make-vector", 1, 1, 0,
            (SCM k, SCM fill),
	    "Return a newly allocated vector of @var{k} elements.  If a\n"
	    "second argument is given, then each position is initialized to\n"
	    "@var{fill}.  Otherwise the initial contents of each position is\n"
	    "unspecified.")
#define FUNC_NAME s_scm_make_vector
{
  size_t l = scm_to_unsigned_integer (k, 0, VECTOR_MAX_LENGTH);

  if (SCM_UNBNDP (fill))
    fill = SCM_UNSPECIFIED;
  
  return scm_c_make_vector (l, fill);
}
#undef FUNC_NAME


SCM
scm_c_make_vector (size_t k, SCM fill)
#define FUNC_NAME s_scm_make_vector
{
  SCM vector;
  unsigned long int j;

  SCM_ASSERT_RANGE (1, scm_from_size_t (k), k <= VECTOR_MAX_LENGTH);

  vector = scm_words ((k << 8) | scm_tc7_vector, k + 1);

  for (j = 0; j < k; ++j)
    SCM_SIMPLE_VECTOR_SET (vector, j, fill);

  return vector;
}
#undef FUNC_NAME

SCM_DEFINE (scm_vector_copy, "vector-copy", 1, 0, 0,
	    (SCM vec),
	    "Return a copy of @var{vec}.")
#define FUNC_NAME s_scm_vector_copy
{
  scm_t_array_handle handle;
  size_t i, len;
  ssize_t inc;
  const SCM *src;
  SCM result, *dst;

  src = scm_vector_elements (vec, &handle, &len, &inc);

  result = scm_c_make_vector (len, SCM_UNDEFINED);
  dst = SCM_I_VECTOR_WELTS (result);
  for (i = 0; i < len; i++, src += inc)
    dst[i] = *src;

  scm_array_handle_release (&handle);

  return result;
}
#undef FUNC_NAME


SCM_DEFINE (scm_vector_to_list, "vector->list", 1, 0, 0, 
	    (SCM v),
	    "Return a newly allocated list composed of the elements of @var{v}.\n"
	    "\n"
	    "@lisp\n"
	    "(vector->list '#(dah dah didah)) @result{}  (dah dah didah)\n"
	    "(list->vector '(dididit dah)) @result{}  #(dididit dah)\n"
	    "@end lisp")
#define FUNC_NAME s_scm_vector_to_list
{
  SCM res = SCM_EOL;
  const SCM *data;
  scm_t_array_handle handle;
  size_t i, count, len;
  ssize_t inc;

  data = scm_vector_elements (v, &handle, &len, &inc);
  for (i = (len - 1) * inc, count = 0;
       count < len;
       i -= inc, count++)
    res = scm_cons (data[i], res);

  scm_array_handle_release (&handle);
  return res;
}
#undef FUNC_NAME


SCM_DEFINE (scm_vector_fill_x, "vector-fill!", 2, 0, 0,
            (SCM v, SCM fill),
	    "Store @var{fill} in every position of @var{vector}.  The value\n"
	    "returned by @code{vector-fill!} is unspecified.")
#define FUNC_NAME s_scm_vector_fill_x
{
  scm_t_array_handle handle;
  SCM *data;
  size_t i, len;
  ssize_t inc;

  data = scm_vector_writable_elements (v, &handle, &len, &inc);
  for (i = 0; i < len; i += inc)
    data[i] = fill;
  scm_array_handle_release (&handle);
  return SCM_UNSPECIFIED;
}
#undef FUNC_NAME


SCM
scm_i_vector_equal_p (SCM x, SCM y)
{
  long i;
  for (i = SCM_I_VECTOR_LENGTH (x) - 1; i >= 0; i--)
    if (scm_is_false (scm_equal_p (SCM_I_VECTOR_ELTS (x)[i],
				   SCM_I_VECTOR_ELTS (y)[i])))
      return SCM_BOOL_F;
  return SCM_BOOL_T;
}


SCM_DEFINE (scm_vector_move_left_x, "vector-move-left!", 5, 0, 0, 
            (SCM vec1, SCM start1, SCM end1, SCM vec2, SCM start2),
	    "Copy elements from @var{vec1}, positions @var{start1} to @var{end1},\n"
	    "to @var{vec2} starting at position @var{start2}.  @var{start1} and\n"
	    "@var{start2} are inclusive indices; @var{end1} is exclusive.\n\n"
	    "@code{vector-move-left!} copies elements in leftmost order.\n"
	    "Therefore, in the case where @var{vec1} and @var{vec2} refer to the\n"
	    "same vector, @code{vector-move-left!} is usually appropriate when\n"
	    "@var{start1} is greater than @var{start2}.")
#define FUNC_NAME s_scm_vector_move_left_x
{
  scm_t_array_handle handle1, handle2;
  const SCM *elts1;
  SCM *elts2;
  size_t len1, len2;
  ssize_t inc1, inc2;
  size_t i, j, e;
  
  elts1 = scm_vector_elements (vec1, &handle1, &len1, &inc1);
  elts2 = scm_vector_writable_elements (vec2, &handle2, &len2, &inc2);

  i = scm_to_unsigned_integer (start1, 0, len1);
  e = scm_to_unsigned_integer (end1, i, len1);
  SCM_ASSERT_RANGE (SCM_ARG3, end1, (e-i) <= len2);
  j = scm_to_unsigned_integer (start2, 0, len2);
  SCM_ASSERT_RANGE (SCM_ARG5, start2, j <= len2 - (e - i));
  
  i *= inc1;
  e *= inc1;
  j *= inc2;
  for (; i < e; i += inc1, j += inc2)
    elts2[j] = elts1[i];

  scm_array_handle_release (&handle2);
  scm_array_handle_release (&handle1);

  return SCM_UNSPECIFIED;
}
#undef FUNC_NAME

SCM_DEFINE (scm_vector_move_right_x, "vector-move-right!", 5, 0, 0, 
            (SCM vec1, SCM start1, SCM end1, SCM vec2, SCM start2),
	    "Copy elements from @var{vec1}, positions @var{start1} to @var{end1},\n"
	    "to @var{vec2} starting at position @var{start2}.  @var{start1} and\n"
	    "@var{start2} are inclusive indices; @var{end1} is exclusive.\n\n"
	    "@code{vector-move-right!} copies elements in rightmost order.\n"
	    "Therefore, in the case where @var{vec1} and @var{vec2} refer to the\n"
	    "same vector, @code{vector-move-right!} is usually appropriate when\n"
	    "@var{start1} is less than @var{start2}.")
#define FUNC_NAME s_scm_vector_move_right_x
{
  scm_t_array_handle handle1, handle2;
  const SCM *elts1;
  SCM *elts2;
  size_t len1, len2;
  ssize_t inc1, inc2;
  size_t i, j, e;
  
  elts1 = scm_vector_elements (vec1, &handle1, &len1, &inc1);
  elts2 = scm_vector_writable_elements (vec2, &handle2, &len2, &inc2);

  i = scm_to_unsigned_integer (start1, 0, len1);
  e = scm_to_unsigned_integer (end1, i, len1);
  SCM_ASSERT_RANGE (SCM_ARG3, end1, (e-i) <= len2);
  j = scm_to_unsigned_integer (start2, 0, len2);
  SCM_ASSERT_RANGE (SCM_ARG5, start2, j <= len2 - (e - i));
  
  j += (e - i);
  
  i *= inc1;
  e *= inc1;
  j *= inc2;
  while (i < e)
    {
      e -= inc1;
      j -= inc2;
      elts2[j] = elts1[e];
    }

  scm_array_handle_release (&handle2);
  scm_array_handle_release (&handle1);

  return SCM_UNSPECIFIED;
}
#undef FUNC_NAME


static SCM
vector_handle_ref (scm_t_array_handle *h, size_t idx)
{
  if (idx > h->dims[0].ubnd)
    scm_out_of_range ("vector-handle-ref", scm_from_size_t (idx));
  return ((SCM*)h->elements)[idx];
}

static void
vector_handle_set (scm_t_array_handle *h, size_t idx, SCM val)
{
  if (idx > h->dims[0].ubnd)
    scm_out_of_range ("vector-handle-set!", scm_from_size_t (idx));
  ((SCM*)h->writable_elements)[idx] = val;
}

static void
vector_get_handle (SCM v, scm_t_array_handle *h)
{
  h->array = v;
  h->ndims = 1;
  h->dims = &h->dim0;
  h->dim0.lbnd = 0;
  h->dim0.ubnd = SCM_I_VECTOR_LENGTH (v) - 1;
  h->dim0.inc = 1;
  h->element_type = SCM_ARRAY_ELEMENT_TYPE_SCM;
  h->elements = h->writable_elements = SCM_I_VECTOR_WELTS (v);
}

/* the & ~2 allows catching scm_tc7_wvect as well. needs changing if you change
   tags.h. */
SCM_ARRAY_IMPLEMENTATION (scm_tc7_vector, 0x7f & ~2,
                          vector_handle_ref, vector_handle_set,
                          vector_get_handle)
SCM_VECTOR_IMPLEMENTATION (SCM_ARRAY_ELEMENT_TYPE_SCM, scm_make_vector)


void
scm_init_vectors ()
{
#include "libguile/vectors.x"
}


/*
  Local Variables:
  c-file-style: "gnu"
  End:
*/<|MERGE_RESOLUTION|>--- conflicted
+++ resolved
@@ -36,7 +36,6 @@
 #include "libguile/strings.h"
 #include "libguile/srfi-13.h"
 #include "libguile/dynwind.h"
-#include "libguile/deprecation.h"
 
 #include "libguile/bdw-gc.h"
 
@@ -114,14 +113,8 @@
 SCM
 scm_vector_length (SCM v)
 {
-  if (SCM_I_IS_VECTOR (v))
-    {
-      if (SCM_I_WVECTP (v))
-        scm_c_issue_deprecation_warning
-          ("Using vector-length on weak vectors is deprecated.  "
-           "Use weak-vector-length from (ice-9 weak-vectors) instead.");
-      return scm_from_size_t (SCM_I_VECTOR_LENGTH (v));
-    }
+  if (SCM_I_IS_NONWEAK_VECTOR (v))
+    return scm_from_size_t (SCM_I_VECTOR_LENGTH (v));
   else if (SCM_I_ARRAYP (v) && SCM_I_ARRAY_NDIM (v) == 1)
     {
       scm_t_array_dim *dim = SCM_I_ARRAY_DIMS (v);
@@ -214,29 +207,12 @@
     {
       if (k >= SCM_I_VECTOR_LENGTH (v))
 	scm_out_of_range (NULL, scm_from_size_t (k));
-<<<<<<< HEAD
       return SCM_SIMPLE_VECTOR_REF (v, k);
     }
-  else if (SCM_I_WVECTP (v))
-    return scm_c_weak_vector_ref (v, k);
-=======
-      elt = (SCM_I_VECTOR_ELTS(v))[k];
-
-      return elt;
-    }
-  else if (SCM_I_WVECTP (v))
-    {
-      scm_c_issue_deprecation_warning
-        ("Using vector-ref on weak vectors is deprecated.  "
-         "Instead, use weak-vector-ref from (ice-9 weak-vectors).");
-      return scm_c_weak_vector_ref (v, k);
-    }
->>>>>>> 9b5da400
   else if (SCM_I_ARRAYP (v) && SCM_I_ARRAY_NDIM (v) == 1)
     {
       scm_t_array_dim *dim = SCM_I_ARRAY_DIMS (v);
       SCM vv = SCM_I_ARRAY_V (v);
-<<<<<<< HEAD
 
       k = SCM_I_ARRAY_BASE (v) + k*dim->inc;
       if (k >= dim->ubnd - dim->lbnd + 1)
@@ -244,32 +220,8 @@
 
       if (SCM_I_IS_NONWEAK_VECTOR (vv))
         return SCM_SIMPLE_VECTOR_REF (vv, k);
-      else if (SCM_I_WVECTP (vv))
-        return scm_c_weak_vector_ref (vv, k);
       else
         scm_wrong_type_arg_msg (NULL, 0, v, "non-uniform vector");
-=======
-      if (SCM_I_IS_VECTOR (vv))
-	{
-	  register SCM elt;
-
-	  if (k >= dim->ubnd - dim->lbnd + 1)
-	    scm_out_of_range (NULL, scm_from_size_t (k));
-	  k = SCM_I_ARRAY_BASE (v) + k*dim->inc;
-	  elt = (SCM_I_VECTOR_ELTS (vv))[k];
-
-	  if (SCM_UNPACK (elt) == 0 && (SCM_I_WVECTP (vv)))
-            {
-              scm_c_issue_deprecation_warning
-                ("Weak arrays are deprecated.  Use weak vectors instead.");
-              /* ELT was a weak pointer and got nullified by the GC.  */
-              return SCM_BOOL_F;
-            }
-
-	  return elt;
-	}
-      scm_wrong_type_arg_msg (NULL, 0, v, "non-uniform vector");
->>>>>>> 9b5da400
     }
   else
     return scm_wta_dispatch_2 (g_vector_ref, v, scm_from_size_t (k), 2,
@@ -304,28 +256,13 @@
   if (SCM_I_IS_NONWEAK_VECTOR (v))
     {
       if (k >= SCM_I_VECTOR_LENGTH (v))
-<<<<<<< HEAD
         scm_out_of_range (NULL, scm_from_size_t (k)); 
       SCM_SIMPLE_VECTOR_SET (v, k, obj);
-=======
-	scm_out_of_range (NULL, scm_from_size_t (k)); 
-      (SCM_I_VECTOR_WELTS(v))[k] = obj;
-    }
-  else if (SCM_I_WVECTP (v))
-    {
-      scm_c_issue_deprecation_warning
-        ("Using vector-set! on weak vectors is deprecated.  "
-         "Instead, use weak-vector-set! from (ice-9 weak-vectors).");
-      scm_c_weak_vector_set_x (v, k, obj);
->>>>>>> 9b5da400
-    }
-  else if (SCM_I_WVECTP (v))
-    scm_c_weak_vector_set_x (v, k, obj);
+    }
   else if (SCM_I_ARRAYP (v) && SCM_I_ARRAY_NDIM (v) == 1)
     {
       scm_t_array_dim *dim = SCM_I_ARRAY_DIMS (v);
       SCM vv = SCM_I_ARRAY_V (v);
-<<<<<<< HEAD
 
       k = SCM_I_ARRAY_BASE (v) + k*dim->inc;
       if (k >= dim->ubnd - dim->lbnd + 1)
@@ -333,26 +270,6 @@
 
       if (SCM_I_IS_NONWEAK_VECTOR (vv))
         SCM_SIMPLE_VECTOR_SET (vv, k, obj);
-      else if (SCM_I_WVECTP (vv))
-        scm_c_weak_vector_set_x (vv, k, obj);
-=======
-      if (SCM_I_IS_VECTOR (vv))
-	{
-	  if (k >= dim->ubnd - dim->lbnd + 1)
-	    scm_out_of_range (NULL, scm_from_size_t (k));
-	  k = SCM_I_ARRAY_BASE (v) + k*dim->inc;
-	  (SCM_I_VECTOR_WELTS (vv))[k] = obj;
-
-	  if (SCM_I_WVECTP (vv))
-	    {
-	      /* Make it a weak pointer.  */
-	      SCM *link = & SCM_I_VECTOR_WELTS (vv)[k];
-	      SCM_I_REGISTER_DISAPPEARING_LINK ((void **) link, SCM2PTR (obj));
-              scm_c_issue_deprecation_warning
-                ("Weak arrays are deprecated.  Use weak vectors instead.");
-	    }
-	}
->>>>>>> 9b5da400
       else
 	scm_wrong_type_arg_msg (NULL, 0, v, "non-uniform vector");
     }
