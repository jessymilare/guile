/* Copyright (C) 1995,1996,1998,2000,2001,2003,2004, 2006, 2008, 2009, 2010, 2011 Free Software Foundation, Inc.
 * 
 * This library is free software; you can redistribute it and/or
 * modify it under the terms of the GNU Lesser General Public License
 * as published by the Free Software Foundation; either version 3 of
 * the License, or (at your option) any later version.
 *
 * This library is distributed in the hope that it will be useful, but
 * WITHOUT ANY WARRANTY; without even the implied warranty of
 * MERCHANTABILITY or FITNESS FOR A PARTICULAR PURPOSE.  See the GNU
 * Lesser General Public License for more details.
 *
 * You should have received a copy of the GNU Lesser General Public
 * License along with this library; if not, write to the Free Software
 * Foundation, Inc., 51 Franklin Street, Fifth Floor, Boston, MA
 * 02110-1301 USA
 */



#ifdef HAVE_CONFIG_H
# include <config.h>
#endif

#include "libguile/_scm.h"

#include "libguile/alist.h"
#include "libguile/eval.h"
#include "libguile/procs.h"
#include "libguile/gsubr.h"
#include "libguile/smob.h"
#include "libguile/root.h"
#include "libguile/vectors.h"
#include "libguile/hashtab.h"
#include "libguile/programs.h"

#include "libguile/validate.h"
#include "libguile/procprop.h"


SCM_GLOBAL_SYMBOL (scm_sym_system_procedure, "system-procedure");
SCM_GLOBAL_SYMBOL (scm_sym_name, "name");

static SCM overrides;
static scm_i_pthread_mutex_t overrides_lock = SCM_I_PTHREAD_MUTEX_INITIALIZER;

int
scm_i_procedure_arity (SCM proc, int *req, int *opt, int *rest)
{
  while (!SCM_PROGRAM_P (proc))
    {
      if (SCM_IMP (proc))
        return 0;
      switch (SCM_TYP7 (proc))
        {
        case scm_tc7_smob:
          if (!SCM_SMOB_APPLICABLE_P (proc))
            return 0;
          proc = scm_i_smob_apply_trampoline (proc);
          break;
        case scm_tcs_struct:
          if (!SCM_STRUCT_APPLICABLE_P (proc))
            return 0;
          proc = SCM_STRUCT_PROCEDURE (proc);
          break;
        default:
          return 0;
        }
    }
  return scm_i_program_arity (proc, req, opt, rest);
}

SCM_DEFINE (scm_procedure_minimum_arity, "procedure-minimum-arity", 1, 0, 0, 
           (SCM proc),
	    "Return the \"minimum arity\" of a procedure.\n\n"
            "If the procedure has only one arity, that arity is returned\n"
            "as a list of three values: the number of required arguments,\n"
            "the number of optional arguments, and a boolean indicating\n"
            "whether or not the procedure takes rest arguments.\n\n"
            "For a case-lambda procedure, the arity returned is the one\n"
            "with the lowest minimum number of arguments, and the highest\n"
            "maximum number of arguments.\n\n"
            "If it was not possible to determine the arity of the procedure,\n"
            "@code{#f} is returned.")
#define FUNC_NAME s_scm_procedure_minimum_arity
{
  int req, opt, rest;
  
  if (scm_i_procedure_arity (proc, &req, &opt, &rest))
    return scm_list_3 (scm_from_int (req),
                       scm_from_int (opt),
                       scm_from_bool (rest));
  else
    return SCM_BOOL_F;
}
#undef FUNC_NAME

SCM_DEFINE (scm_procedure_properties, "procedure-properties", 1, 0, 0, 
           (SCM proc),
	    "Return @var{obj}'s property list.")
#define FUNC_NAME s_scm_procedure_properties
{
  SCM ret;
  
  SCM_VALIDATE_PROC (1, proc);

  scm_i_pthread_mutex_lock (&overrides_lock);
  ret = scm_hashq_ref (overrides, proc, SCM_BOOL_F);
  scm_i_pthread_mutex_unlock (&overrides_lock);

  if (scm_is_false (ret))
    {
      if (SCM_PROGRAM_P (proc))
        ret = scm_i_program_properties (proc);
      else
        ret = SCM_EOL;
    }
  
  return ret;
}
#undef FUNC_NAME

SCM_DEFINE (scm_set_procedure_properties_x, "set-procedure-properties!", 2, 0, 0,
           (SCM proc, SCM alist),
	    "Set @var{proc}'s property list to @var{alist}.")
#define FUNC_NAME s_scm_set_procedure_properties_x
{
  SCM_VALIDATE_PROC (1, proc);

  scm_i_pthread_mutex_lock (&overrides_lock);
  scm_hashq_set_x (overrides, proc, alist);
  scm_i_pthread_mutex_unlock (&overrides_lock);

  return SCM_UNSPECIFIED;
}
#undef FUNC_NAME

SCM_DEFINE (scm_procedure_property, "procedure-property", 2, 0, 0,
           (SCM proc, SCM key),
	    "Return the property of @var{proc} with name @var{key}.")
#define FUNC_NAME s_scm_procedure_property
{
  SCM_VALIDATE_PROC (1, proc);

  return scm_assq_ref (scm_procedure_properties (proc), key);
}
#undef FUNC_NAME

SCM_DEFINE (scm_set_procedure_property_x, "set-procedure-property!", 3, 0, 0,
           (SCM proc, SCM key, SCM val),
	    "In @var{proc}'s property list, set the property named @var{key} to\n"
	    "@var{val}.")
#define FUNC_NAME s_scm_set_procedure_property_x
{
  SCM props;

  SCM_VALIDATE_PROC (1, proc);

<<<<<<< HEAD
  props = scm_procedure_properties (proc);
=======
#if (SCM_ENABLE_DEPRECATED == 1)
  if (scm_is_eq (key, scm_sym_arity))
    SCM_MISC_ERROR ("arity is a deprecated read-only property", SCM_EOL);
#endif
>>>>>>> 7ad0737d

  scm_i_pthread_mutex_lock (&overrides_lock);
  props = scm_hashq_ref (overrides, proc, SCM_BOOL_F);
  if (scm_is_false (props))
    {
      if (SCM_PROGRAM_P (proc))
        props = scm_i_program_properties (proc);
      else
        props = SCM_EOL;
    }
  scm_hashq_set_x (overrides, proc, scm_assq_set_x (props, key, val));
  scm_i_pthread_mutex_unlock (&overrides_lock);

  return SCM_UNSPECIFIED;
}
#undef FUNC_NAME




void
scm_init_procprop ()
{
  overrides = scm_make_weak_key_hash_table (SCM_UNDEFINED);
#include "libguile/procprop.x"
}


/*
  Local Variables:
  c-file-style: "gnu"
  End:
*/<|MERGE_RESOLUTION|>--- conflicted
+++ resolved
@@ -158,15 +158,6 @@
 
   SCM_VALIDATE_PROC (1, proc);
 
-<<<<<<< HEAD
-  props = scm_procedure_properties (proc);
-=======
-#if (SCM_ENABLE_DEPRECATED == 1)
-  if (scm_is_eq (key, scm_sym_arity))
-    SCM_MISC_ERROR ("arity is a deprecated read-only property", SCM_EOL);
-#endif
->>>>>>> 7ad0737d
-
   scm_i_pthread_mutex_lock (&overrides_lock);
   props = scm_hashq_ref (overrides, proc, SCM_BOOL_F);
   if (scm_is_false (props))
