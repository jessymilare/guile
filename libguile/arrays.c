--- conflicted
+++ resolved
@@ -816,181 +816,6 @@
     return scm_i_print_array_dimension (&h, 0, 0, port, pstate);
 }
 
-<<<<<<< HEAD
-/* Read an array.  This function can also read vectors and uniform
-   vectors.  Also, the conflict between '#f' and '#f32' and '#f64' is
-   handled here.
-
-   C is the first character read after the '#'.
-*/
-
-static int
-read_decimal_integer (SCM port, int c, ssize_t *resp)
-{
-  ssize_t sign = 1;
-  ssize_t res = 0;
-  int got_it = 0;
-
-  if (c == '-')
-    {
-      sign = -1;
-      c = scm_getc_unlocked (port);
-    }
-
-  while ('0' <= c && c <= '9')
-    {
-      res = 10*res + c-'0';
-      got_it = 1;
-      c = scm_getc_unlocked (port);
-    }
-
-  if (got_it)
-    *resp = sign * res;
-  return c;
-}
-
-SCM
-scm_i_read_array (SCM port, int c)
-{
-  ssize_t rank;
-  scm_t_wchar tag_buf[8];
-  int tag_len;
-
-  SCM tag, shape = SCM_BOOL_F, elements;
-
-  /* XXX - shortcut for ordinary vectors.  Shouldn't be necessary but
-     the array code can not deal with zero-length dimensions yet, and
-     we want to allow zero-length vectors, of course.
-  */
-  if (c == '(')
-    {
-      scm_ungetc_unlocked (c, port);
-      return scm_vector (scm_read (port));
-    }
-
-  /* Disambiguate between '#f' and uniform floating point vectors.
-   */
-  if (c == 'f')
-    {
-      c = scm_getc_unlocked (port);
-      if (c != '3' && c != '6')
-	{
-	  if (c != EOF)
-	    scm_ungetc_unlocked (c, port);
-	  return SCM_BOOL_F;
-	}
-      rank = 1;
-      tag_buf[0] = 'f';
-      tag_len = 1;
-      goto continue_reading_tag;
-    }
-
-  /* Read rank. 
-   */
-  rank = 1;
-  c = read_decimal_integer (port, c, &rank);
-  if (rank < 0)
-    scm_i_input_error (NULL, port, "array rank must be non-negative",
-		       SCM_EOL);
-
-  /* Read tag. 
-   */
-  tag_len = 0;
- continue_reading_tag:
-  while (c != EOF && c != '(' && c != '@' && c != ':'
-         && tag_len < sizeof tag_buf / sizeof tag_buf[0])
-    {
-      tag_buf[tag_len++] = c;
-      c = scm_getc_unlocked (port);
-    }
-  if (tag_len == 0)
-    tag = SCM_BOOL_T;
-  else
-    {
-      tag = scm_string_to_symbol (scm_from_utf32_stringn (tag_buf, tag_len));
-      if (tag_len == sizeof tag_buf / sizeof tag_buf[0])
-        scm_i_input_error (NULL, port, "invalid array tag, starting with: ~a",
-                           scm_list_1 (tag));
-    }
-    
-  /* Read shape. 
-   */
-  if (c == '@' || c == ':')
-    {
-      shape = SCM_EOL;
-      
-      do
-	{
-	  ssize_t lbnd = 0, len = 0;
-	  SCM s;
-
-	  if (c == '@')
-	    {
-	      c = scm_getc_unlocked (port);
-	      c = read_decimal_integer (port, c, &lbnd);
-	    }
-	  
-	  s = scm_from_ssize_t (lbnd);
-
-	  if (c == ':')
-	    {
-	      c = scm_getc_unlocked (port);
-	      c = read_decimal_integer (port, c, &len);
-	      if (len < 0)
-		scm_i_input_error (NULL, port,
-				   "array length must be non-negative",
-				   SCM_EOL);
-
-	      s = scm_list_2 (s, scm_from_ssize_t (lbnd+len-1));
-	    }
-
-	  shape = scm_cons (s, shape);
-	} while (c == '@' || c == ':');
-
-      shape = scm_reverse_x (shape, SCM_EOL);
-    }
-
-  /* Read nested lists of elements.
-   */
-  if (c != '(')
-    scm_i_input_error (NULL, port,
-		       "missing '(' in vector or array literal",
-		       SCM_EOL);
-  scm_ungetc_unlocked (c, port);
-  elements = scm_read (port);
-
-  if (scm_is_false (shape))
-    shape = scm_from_ssize_t (rank);
-  else if (scm_ilength (shape) != rank)
-    scm_i_input_error 
-      (NULL, port,
-       "the number of shape specifications must match the array rank",
-       SCM_EOL);
-
-  /* Handle special print syntax of rank zero arrays; see
-     scm_i_print_array for a rationale.
-  */
-  if (rank == 0)
-    {
-      if (!scm_is_pair (elements))
-	scm_i_input_error (NULL, port,
-			   "too few elements in array literal, need 1",
-			   SCM_EOL);
-      if (!scm_is_null (SCM_CDR (elements)))
-	scm_i_input_error (NULL, port,
-			   "too many elements in array literal, want 1",
-			   SCM_EOL);
-      elements = SCM_CAR (elements);
-    }
-
-  /* Construct array. 
-   */
-  return scm_list_to_typed_array (tag, shape, elements);
-}
-
-
-=======
->>>>>>> 10744b7c
 static SCM
 array_handle_ref (scm_t_array_handle *h, size_t pos)
 {
