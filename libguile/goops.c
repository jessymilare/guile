--- conflicted
+++ resolved
@@ -1,4 +1,4 @@
-/* Copyright (C) 1998,1999,2000,2001,2002,2003,2004,2008,2009,2010,2011,2012,2013
+/* Copyright (C) 1998,1999,2000,2001,2002,2003,2004,2008,2009,2010,2011,2012,2013,2014
  * Free Software Foundation, Inc.
  *
  * This library is free software; you can redistribute it and/or
@@ -1713,39 +1713,7 @@
 
 SCM_GLOBAL_SYMBOL (scm_sym_args, "args");
 
-
-<<<<<<< HEAD
 SCM_SYMBOL (sym_delayed_compile, "delayed-compile");
-=======
-SCM
-scm_apply_generic (SCM gf, SCM args)
-{
-  return scm_apply (SCM_STRUCT_PROCEDURE (gf), args, SCM_EOL);
-}
-
-SCM
-scm_call_generic_0 (SCM gf)
-{
-  return scm_call_0 (SCM_STRUCT_PROCEDURE (gf));
-}
-
-SCM
-scm_call_generic_1 (SCM gf, SCM a1)
-{
-  return scm_call_1 (SCM_STRUCT_PROCEDURE (gf), a1);
-}
-
-SCM
-scm_call_generic_2 (SCM gf, SCM a1, SCM a2)
-{
-  return scm_call_2 (SCM_STRUCT_PROCEDURE (gf), a1, a2);
-}
-
-SCM
-scm_call_generic_3 (SCM gf, SCM a1, SCM a2, SCM a3)
-{
-  return scm_call_3 (SCM_STRUCT_PROCEDURE (gf), a1, a2, a3);
-}
 
 static SCM delayed_compile_var;
 
@@ -1756,7 +1724,6 @@
     = scm_c_private_lookup ("oop goops dispatch", "delayed-compile");
 }
 
->>>>>>> 60617d81
 static SCM
 make_dispatch_procedure (SCM gf)
 {
