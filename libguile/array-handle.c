<<<<<<< HEAD
/* Copyright (C) 1995,1996,1997,1998,2000,2001,2002,2003,2004, 2005, 2006, 2009, 2011 Free Software Foundation, Inc.
=======
/* Copyright (C) 1995,1996,1997,1998,2000,2001,2002,2003,2004, 2005, 2006, 2009, 2013 Free Software Foundation, Inc.
>>>>>>> 73994167
 * 
 * This library is free software; you can redistribute it and/or
 * modify it under the terms of the GNU Lesser General Public License
 * as published by the Free Software Foundation; either version 3 of
 * the License, or (at your option) any later version.
 *
 * This library is distributed in the hope that it will be useful, but
 * WITHOUT ANY WARRANTY; without even the implied warranty of
 * MERCHANTABILITY or FITNESS FOR A PARTICULAR PURPOSE.  See the GNU
 * Lesser General Public License for more details.
 *
 * You should have received a copy of the GNU Lesser General Public
 * License along with this library; if not, write to the Free Software
 * Foundation, Inc., 51 Franklin Street, Fifth Floor, Boston, MA
 * 02110-1301 USA
 */




#ifdef HAVE_CONFIG_H
#  include <config.h>
#endif

#include "libguile/_scm.h"
#include "libguile/__scm.h"

#include "libguile/array-handle.h"


SCM scm_i_array_element_types[SCM_ARRAY_ELEMENT_TYPE_LAST + 1];


#define ARRAY_IMPLS_N_STATIC_ALLOC 7
static scm_t_array_implementation array_impls[ARRAY_IMPLS_N_STATIC_ALLOC];
static int num_array_impls_registered = 0;


void
scm_i_register_array_implementation (scm_t_array_implementation *impl)
{
  if (num_array_impls_registered >= ARRAY_IMPLS_N_STATIC_ALLOC)
    /* need to increase ARRAY_IMPLS_N_STATIC_ALLOC, buster */
    abort ();
  else
    array_impls[num_array_impls_registered++] = *impl;
}

scm_t_array_implementation*
scm_i_array_implementation_for_obj (SCM obj)
{
  int i;
  for (i = 0; i < num_array_impls_registered; i++)
    if (SCM_NIMP (obj)
        && (SCM_CELL_TYPE (obj) & array_impls[i].mask) == array_impls[i].tag)
      return &array_impls[i];
  return NULL;
}

void
scm_array_get_handle (SCM array, scm_t_array_handle *h)
{
  scm_t_array_implementation *impl = scm_i_array_implementation_for_obj (array);
  if (!impl)
    scm_wrong_type_arg_msg (NULL, 0, array, "array");
  h->array = array;
  h->impl = impl;
  h->base = 0;
  h->ndims = 0;
  h->dims = NULL;
  h->element_type = SCM_ARRAY_ELEMENT_TYPE_SCM; /* have to default to
                                                   something... */
  h->elements = NULL;
  h->writable_elements = NULL;
  h->impl->get_handle (array, h);
}

ssize_t
scm_array_handle_pos (scm_t_array_handle *h, SCM indices)
{
  scm_t_array_dim *s = scm_array_handle_dims (h);
  ssize_t pos = 0, i;
  size_t k = scm_array_handle_rank (h);
  
  while (k > 0 && scm_is_pair (indices))
    {
      i = scm_to_signed_integer (SCM_CAR (indices), s->lbnd, s->ubnd);
      pos += (i - s->lbnd) * s->inc;
      k--;
      s++;
      indices = SCM_CDR (indices);
    }
  if (k > 0 || !scm_is_null (indices))
    scm_misc_error (NULL, "wrong number of indices, expecting ~a",
		    scm_list_1 (scm_from_size_t (scm_array_handle_rank (h))));
  return pos;
}

static void
check_array_index_bounds (scm_t_array_dim *dim, ssize_t idx)
{
  if (idx < dim->lbnd || idx > dim->ubnd)
    scm_error (scm_out_of_range_key, NULL, "Value out of range ~S to ~S: ~S",
               scm_list_3 (scm_from_ssize_t (dim->lbnd),
                           scm_from_ssize_t (dim->ubnd),
                           scm_from_ssize_t (idx)),
               scm_list_1 (scm_from_ssize_t (idx)));
}

ssize_t
scm_array_handle_pos_1 (scm_t_array_handle *h, ssize_t idx0)
{
  scm_t_array_dim *dim = scm_array_handle_dims (h);

  if (scm_array_handle_rank (h) != 1)
    scm_misc_error (NULL, "wrong number of indices, expecting ~A",
		    scm_list_1 (scm_from_size_t (scm_array_handle_rank (h))));

  check_array_index_bounds (&dim[0], idx0);

  return (idx0 - dim[0].lbnd) * dim[0].inc;
}

ssize_t
scm_array_handle_pos_2 (scm_t_array_handle *h, ssize_t idx0, ssize_t idx1)
{
  scm_t_array_dim *dim = scm_array_handle_dims (h);

  if (scm_array_handle_rank (h) != 2)
    scm_misc_error (NULL, "wrong number of indices, expecting ~A",
		    scm_list_1 (scm_from_size_t (scm_array_handle_rank (h))));

  check_array_index_bounds (&dim[0], idx0);
  check_array_index_bounds (&dim[1], idx1);

  return ((idx0 - dim[0].lbnd) * dim[0].inc
          + (idx1 - dim[1].lbnd) * dim[1].inc);
}

SCM
scm_array_handle_element_type (scm_t_array_handle *h)
{
  if (h->element_type < 0 || h->element_type > SCM_ARRAY_ELEMENT_TYPE_LAST)
    abort (); /* guile programming error */
  return scm_i_array_element_types[h->element_type];
}

void
scm_array_handle_release (scm_t_array_handle *h)
{
  /* Nothing to do here until arrays need to be reserved for real.
   */
}

const SCM *
scm_array_handle_elements (scm_t_array_handle *h)
{
  if (h->element_type != SCM_ARRAY_ELEMENT_TYPE_SCM)
    scm_wrong_type_arg_msg (NULL, 0, h->array, "non-uniform array");
  return ((const SCM*)h->elements) + h->base;
}

SCM *
scm_array_handle_writable_elements (scm_t_array_handle *h)
{
  if (h->element_type != SCM_ARRAY_ELEMENT_TYPE_SCM)
    scm_wrong_type_arg_msg (NULL, 0, h->array, "non-uniform array");
  return ((SCM*)h->elements) + h->base;
}

void
scm_init_array_handle (void)
{
#define DEFINE_ARRAY_TYPE(tag, TAG)                             \
  scm_i_array_element_types[SCM_ARRAY_ELEMENT_TYPE_##TAG] = scm_from_utf8_symbol (#tag)
  
  scm_i_array_element_types[SCM_ARRAY_ELEMENT_TYPE_SCM] = SCM_BOOL_T;
  DEFINE_ARRAY_TYPE (a, CHAR);
  DEFINE_ARRAY_TYPE (b, BIT);
  DEFINE_ARRAY_TYPE (vu8, VU8);
  DEFINE_ARRAY_TYPE (u8, U8);
  DEFINE_ARRAY_TYPE (s8, S8);
  DEFINE_ARRAY_TYPE (u16, U16);
  DEFINE_ARRAY_TYPE (s16, S16);
  DEFINE_ARRAY_TYPE (u32, U32);
  DEFINE_ARRAY_TYPE (s32, S32);
  DEFINE_ARRAY_TYPE (u64, U64);
  DEFINE_ARRAY_TYPE (s64, S64);
  DEFINE_ARRAY_TYPE (f32, F32);
  DEFINE_ARRAY_TYPE (f64, F64);
  DEFINE_ARRAY_TYPE (c32, C32);
  DEFINE_ARRAY_TYPE (c64, C64);

#include "libguile/array-handle.x"
}

/*
  Local Variables:
  c-file-style: "gnu"
  End:
*/<|MERGE_RESOLUTION|>--- conflicted
+++ resolved
@@ -1,8 +1,5 @@
-<<<<<<< HEAD
-/* Copyright (C) 1995,1996,1997,1998,2000,2001,2002,2003,2004, 2005, 2006, 2009, 2011 Free Software Foundation, Inc.
-=======
-/* Copyright (C) 1995,1996,1997,1998,2000,2001,2002,2003,2004, 2005, 2006, 2009, 2013 Free Software Foundation, Inc.
->>>>>>> 73994167
+/* Copyright (C) 1995,1996,1997,1998,2000,2001,2002,2003,2004, 2005,
+ * 2006, 2009, 2011, 2013 Free Software Foundation, Inc.
  * 
  * This library is free software; you can redistribute it and/or
  * modify it under the terms of the GNU Lesser General Public License
