/* Copyright (C) 1995, 1996, 1997, 1999, 2000, 2001, 2003, 2004, 2006,
 *   2007, 2008, 2009, 2010, 2011, 2012 Free Software Foundation, Inc.
 * 
 * This library is free software; you can redistribute it and/or
 * modify it under the terms of the GNU Lesser General Public License
 * as published by the Free Software Foundation; either version 3 of
 * the License, or (at your option) any later version.
 *
 * This library is distributed in the hope that it will be useful, but
 * WITHOUT ANY WARRANTY; without even the implied warranty of
 * MERCHANTABILITY or FITNESS FOR A PARTICULAR PURPOSE.  See the GNU
 * Lesser General Public License for more details.
 *
 * You should have received a copy of the GNU Lesser General Public
 * License along with this library; if not, write to the Free Software
 * Foundation, Inc., 51 Franklin Street, Fifth Floor, Boston, MA
 * 02110-1301 USA
 */




#ifdef HAVE_CONFIG_H
# include <config.h>
#endif

#include <stdio.h>
#include <ctype.h>
#include <string.h>
#include <unistd.h>
#include <unicase.h>
#include <unictype.h>

#include "libguile/_scm.h"
#include "libguile/bytevectors.h"
#include "libguile/chars.h"
#include "libguile/eval.h"
#include "libguile/arrays.h"
#include "libguile/bitvectors.h"
#include "libguile/keywords.h"
#include "libguile/alist.h"
#include "libguile/srcprop.h"
#include "libguile/hashtab.h"
#include "libguile/hash.h"
#include "libguile/ports.h"
#include "libguile/fports.h"
#include "libguile/root.h"
#include "libguile/strings.h"
#include "libguile/strports.h"
#include "libguile/vectors.h"
#include "libguile/validate.h"
#include "libguile/srfi-4.h"
#include "libguile/srfi-13.h"

#include "libguile/read.h"
#include "libguile/private-options.h"




SCM_GLOBAL_SYMBOL (scm_sym_dot, ".");
SCM_SYMBOL (scm_keyword_prefix, "prefix");
SCM_SYMBOL (scm_keyword_postfix, "postfix");
SCM_SYMBOL (sym_nil, "nil");

/* SRFI-105 curly infix expression support */
SCM_SYMBOL (sym_nfx, "$nfx$");
SCM_SYMBOL (sym_bracket_list, "$bracket-list$");
SCM_SYMBOL (sym_bracket_apply, "$bracket-apply$");

scm_t_option scm_read_opts[] =
  {
    { SCM_OPTION_BOOLEAN, "copy", 0,
      "Copy source code expressions." },
    { SCM_OPTION_BOOLEAN, "positions", 1,
      "Record positions of source code expressions." },
    { SCM_OPTION_BOOLEAN, "case-insensitive", 0,
      "Convert symbols to lower case."},
    { SCM_OPTION_SCM, "keywords", (scm_t_bits) SCM_BOOL_F_BITS,
      "Style of keyword recognition: #f, 'prefix or 'postfix."},
    { SCM_OPTION_BOOLEAN, "r6rs-hex-escapes", 0,
      "Use R6RS variable-length character and string hex escapes."},
    { SCM_OPTION_BOOLEAN, "square-brackets", 1,
      "Treat `[' and `]' as parentheses, for R6RS compatibility."},
    { SCM_OPTION_BOOLEAN, "hungry-eol-escapes", 0,
      "In strings, consume leading whitespace after an escaped end-of-line."},
    { SCM_OPTION_BOOLEAN, "curly-infix", 0,
      "Support SRFI-105 curly infix expressions."},
    { 0, },
  };
 
/* Internal read options structure.  This is initialized by 'scm_read'
   from the global and per-port read options, and a pointer is passed
   down to all helper functions. */

enum t_keyword_style
  {
    KEYWORD_STYLE_HASH_PREFIX,
    KEYWORD_STYLE_PREFIX,
    KEYWORD_STYLE_POSTFIX
  };

struct t_read_opts
{
  enum t_keyword_style keyword_style;
  unsigned int copy_source_p        : 1;
  unsigned int record_positions_p   : 1;
  unsigned int case_insensitive_p   : 1;
  unsigned int r6rs_escapes_p       : 1;
  unsigned int square_brackets_p    : 1;
  unsigned int hungry_eol_escapes_p : 1;
  unsigned int curly_infix_p        : 1;
  unsigned int neoteric_p           : 1;
};

typedef struct t_read_opts scm_t_read_opts;


/*
  Give meaningful error messages for errors

  We use the format

  FILE:LINE:COL: MESSAGE
  This happened in ....

  This is not standard GNU format, but the test-suite likes the real
  message to be in front.

 */


void
scm_i_input_error (char const *function,
		   SCM port, const char *message, SCM arg)
{
  SCM fn = (scm_is_string (SCM_FILENAME(port))
	    ? SCM_FILENAME(port)
	    : scm_from_locale_string ("#<unknown port>"));

  SCM string_port = scm_open_output_string ();
  SCM string = SCM_EOL;
  scm_simple_format (string_port,
		     scm_from_locale_string ("~A:~S:~S: ~A"),
		     scm_list_4 (fn,
				 scm_from_long (SCM_LINUM (port) + 1),
				 scm_from_int (SCM_COL (port) + 1),
				 scm_from_locale_string (message)));
    
  string = scm_get_output_string (string_port);
  scm_close_output_port (string_port);
  scm_error_scm (scm_from_latin1_symbol ("read-error"),
		 function? scm_from_locale_string (function) : SCM_BOOL_F,
		 string,
		 arg,
		 SCM_BOOL_F);
}


SCM_DEFINE (scm_read_options, "read-options-interface", 0, 1, 0, 
            (SCM setting),
	    "Option interface for the read options. Instead of using\n"
	    "this procedure directly, use the procedures @code{read-enable},\n"
	    "@code{read-disable}, @code{read-set!} and @code{read-options}.")
#define FUNC_NAME s_scm_read_options
{
  SCM ans = scm_options (setting,
			 scm_read_opts,
			 FUNC_NAME);
  if (SCM_COPY_SOURCE_P)
    SCM_RECORD_POSITIONS_P = 1;
  return ans;
}
#undef FUNC_NAME

/* A fluid referring to an association list mapping extra hash
   characters to procedures.  */
static SCM *scm_i_read_hash_procedures;

static SCM
scm_i_read_hash_procedures_ref (void)
{
  return scm_fluid_ref (*scm_i_read_hash_procedures);
}

static void
scm_i_read_hash_procedures_set_x (SCM value)
{
  scm_fluid_set_x (*scm_i_read_hash_procedures, value);
}


/* Token readers.  */


/* Size of the C buffer used to read symbols and numbers.  */
#define READER_BUFFER_SIZE            128

/* Number of 32-bit codepoints in the buffer used to read strings.  */
#define READER_STRING_BUFFER_SIZE     128

/* The maximum size of Scheme character names.  */
#define READER_CHAR_NAME_MAX_SIZE      50

/* The maximum size of reader directive names.  */
#define READER_DIRECTIVE_NAME_MAX_SIZE 50


/* `isblank' is only in C99.  */
#define CHAR_IS_BLANK_(_chr)					\
  (((_chr) == ' ') || ((_chr) == '\t') || ((_chr) == '\n')	\
   || ((_chr) == '\f') || ((_chr) == '\r'))

#ifdef MSDOS
# define CHAR_IS_BLANK(_chr)			\
  ((CHAR_IS_BLANK_ (chr)) || ((_chr) == 26))
#else
# define CHAR_IS_BLANK CHAR_IS_BLANK_
#endif


/* R5RS one-character delimiters (see section 7.1.1, ``Lexical
   structure'').  */
#define CHAR_IS_R5RS_DELIMITER(c)				\
  (CHAR_IS_BLANK (c)						\
   || (c) == ')' || (c) == '(' || (c) == ';' || (c) == '"')

#define CHAR_IS_DELIMITER(c)                                    \
  (CHAR_IS_R5RS_DELIMITER (c)                                   \
   || (((c) == ']' || (c) == '[') && (opts->square_brackets_p   \
                                      || opts->curly_infix_p))  \
   || (((c) == '}' || (c) == '{') && opts->curly_infix_p))

/* Exponent markers, as defined in section 7.1.1 of R5RS, ``Lexical
   Structure''.  */
#define CHAR_IS_EXPONENT_MARKER(_chr)				\
  (((_chr) == 'e') || ((_chr) == 's') || ((_chr) == 'f')	\
   || ((_chr) == 'd') || ((_chr) == 'l'))

/* Read an SCSH block comment.  */
static SCM scm_read_scsh_block_comment (scm_t_wchar, SCM);
static SCM scm_read_r6rs_block_comment (scm_t_wchar, SCM);
static SCM scm_read_commented_expression (scm_t_wchar, SCM, scm_t_read_opts *);
static SCM scm_read_shebang (scm_t_wchar, SCM, scm_t_read_opts *);
static SCM scm_get_hash_procedure (int);

/* Read from PORT until a delimiter (e.g., a whitespace) is read.  Put the
   result in the pre-allocated buffer BUF.  Return zero if the whole token has
   fewer than BUF_SIZE bytes, non-zero otherwise. READ will be set the number of
   bytes actually read.  */
static int
read_token (SCM port, scm_t_read_opts *opts,
            char *buf, size_t buf_size, size_t *read)
{
   *read = 0;

   while (*read < buf_size)
     {
       int chr;

       chr = scm_get_byte_or_eof_unlocked (port);

       if (chr == EOF)
        return 0;
      else if (CHAR_IS_DELIMITER (chr))
        {
          scm_unget_byte_unlocked (chr, port);
          return 0;
        }
      else
        {
          *buf = (char) chr;
          buf++, (*read)++;
        }
     }

   return 1;
 }

/* Like `read_token', but return either BUFFER, or a GC-allocated buffer
   if the token doesn't fit in BUFFER_SIZE bytes.  */
static char *
read_complete_token (SCM port, scm_t_read_opts *opts,
                     char *buffer, size_t buffer_size, size_t *read)
{
  int overflow = 0;
  size_t bytes_read, overflow_size = 0;
  char *overflow_buffer = NULL;

  do
    {
      overflow = read_token (port, opts, buffer, buffer_size, &bytes_read);
      if (bytes_read == 0)
        break;
      if (overflow || overflow_size != 0)
        {
          if (overflow_size == 0)
            {
              overflow_buffer = scm_gc_malloc_pointerless (bytes_read, "read");
              memcpy (overflow_buffer, buffer, bytes_read);
              overflow_size = bytes_read;
            }
          else
            {
	      char *new_buf =
		scm_gc_malloc_pointerless (overflow_size + bytes_read, "read");

	      memcpy (new_buf, overflow_buffer, overflow_size);
              memcpy (new_buf + overflow_size, buffer, bytes_read);

	      overflow_buffer = new_buf;
              overflow_size += bytes_read;
            }
        }
    }
  while (overflow);

  if (overflow_size)
    *read = overflow_size;
  else
    *read = bytes_read;

  return (overflow_size > 0 ? overflow_buffer : buffer);
}

/* Skip whitespace from PORT and return the first non-whitespace character
   read.  Raise an error on end-of-file.  */
static int
flush_ws (SCM port, scm_t_read_opts *opts, const char *eoferr)
{
  scm_t_wchar c;
  while (1)
    switch (c = scm_getc_unlocked (port))
      {
      case EOF:
      goteof:
	if (eoferr)
	  {
	    scm_i_input_error (eoferr,
			       port,
			       "end of file",
			       SCM_EOL);
	  }
	return c;

      case ';':
      lp:
	switch (c = scm_getc_unlocked (port))
	  {
	  case EOF:
	    goto goteof;
	  default:
	    goto lp;
	  case SCM_LINE_INCREMENTORS:
	    break;
	  }
	break;

      case '#':
	switch (c = scm_getc_unlocked (port))
	  {
	  case EOF:
	    eoferr = "read_sharp";
	    goto goteof;
	  case '!':
	    scm_read_shebang (c, port, opts);
	    break;
	  case ';':
	    scm_read_commented_expression (c, port, opts);
	    break;
	  case '|':
	    if (scm_is_false (scm_get_hash_procedure (c)))
	      {
		scm_read_r6rs_block_comment (c, port);
		break;
	      }
	    /* fall through */
	  default:
	    scm_ungetc_unlocked (c, port);
	    return '#';
	  }
	break;

      case SCM_LINE_INCREMENTORS:
      case SCM_SINGLE_SPACES:
      case '\t':
	break;

      default:
	return c;
      }

  return 0;
}



/* Token readers.  */

static SCM scm_read_expression (SCM port, scm_t_read_opts *opts);
static SCM scm_read_sharp (int chr, SCM port, scm_t_read_opts *opts,
                           long line, int column);


static SCM
maybe_annotate_source (SCM x, SCM port, scm_t_read_opts *opts,
                       long line, int column)
{
  if (opts->record_positions_p)
    scm_i_set_source_properties_x (x, line, column, SCM_FILENAME (port));
  return x;
}

static SCM
scm_read_sexp (scm_t_wchar chr, SCM port, scm_t_read_opts *opts)
#define FUNC_NAME "scm_i_lreadparen"
{
  int c;
  SCM tmp, tl, ans = SCM_EOL;
  const int curly_list_p = (chr == '{') && opts->curly_infix_p;
  const int terminating_char = ((chr == '{') ? '}'
                                : ((chr == '[') ? ']'
                                   : ')'));

  /* Need to capture line and column numbers here. */
  long line = SCM_LINUM (port);
  int column = SCM_COL (port) - 1;

  c = flush_ws (port, opts, FUNC_NAME);
  if (terminating_char == c)
    return SCM_EOL;

<<<<<<< HEAD
  scm_ungetc_unlocked (c, port);
  tmp = scm_read_expression (port);
=======
  scm_ungetc (c, port);
  tmp = scm_read_expression (port, opts);
>>>>>>> 10744b7c

  /* Note that it is possible for scm_read_expression to return
     scm_sym_dot, but not as part of a dotted pair: as in #{.}#.  So
     check that it's a real dot by checking `c'.  */
  if (c == '.' && scm_is_eq (scm_sym_dot, tmp))
    {
      ans = scm_read_expression (port, opts);
      if (terminating_char != (c = flush_ws (port, opts, FUNC_NAME)))
	scm_i_input_error (FUNC_NAME, port, "missing close paren",
			   SCM_EOL);
      return ans;
    }

  /* Build the head of the list structure. */
  ans = tl = scm_cons (tmp, SCM_EOL);

  while (terminating_char != (c = flush_ws (port, opts, FUNC_NAME)))
    {
      SCM new_tail;

      if (c == ')' || (c == ']' && opts->square_brackets_p)
          || ((c == '}' || c == ']') && opts->curly_infix_p))
        scm_i_input_error (FUNC_NAME, port,
                           "in pair: mismatched close paren: ~A",
                           scm_list_1 (SCM_MAKE_CHAR (c)));

<<<<<<< HEAD
      scm_ungetc_unlocked (c, port);
      tmp = scm_read_expression (port);
=======
      scm_ungetc (c, port);
      tmp = scm_read_expression (port, opts);
>>>>>>> 10744b7c

      /* See above note about scm_sym_dot.  */
      if (c == '.' && scm_is_eq (scm_sym_dot, tmp))
	{
	  SCM_SETCDR (tl, scm_read_expression (port, opts));

	  c = flush_ws (port, opts, FUNC_NAME);
	  if (terminating_char != c)
	    scm_i_input_error (FUNC_NAME, port,
			       "in pair: missing close paren", SCM_EOL);
	  break;
	}

      new_tail = scm_cons (tmp, SCM_EOL);
      SCM_SETCDR (tl, new_tail);
      tl = new_tail;
    }

  if (curly_list_p)
    {
      /* In addition to finding the length, 'scm_ilength' checks for
         improper or circular lists, in which case it returns -1. */
      int len = scm_ilength (ans);

      /* The (len == 0) case is handled above */
      if (len == 1)
        /* Return directly to avoid re-annotating the element's source
           location with the position of the outer brace.  Also, it
           might not be possible to annotate the element. */
        return scm_car (ans);  /* {e} => e */
      else if (len == 2)
        ;  /* Leave the list unchanged: {e1 e2} => (e1 e2) */
      else if (len >= 3 && (len & 1))
        {
          /* It's a proper list whose length is odd and at least 3.  If
             the elements at odd indices (the infix operator positions)
             are all 'equal?', then it's a simple curly-infix list.
             Otherwise it's a mixed curly-infix list. */
          SCM op = scm_cadr (ans);

          /* Check to see if the elements at odd indices are 'equal?' */
          for (tl = scm_cdddr (ans); ; tl = scm_cddr (tl))
            {
              if (scm_is_null (tl))
                {
                  /* Convert simple curly-infix list to prefix:
                     {a <op> b <op> ...} => (<op> a b ...) */
                  tl = ans;
                  while (scm_is_pair (scm_cdr (tl)))
                    {
                      tmp = scm_cddr (tl);
                      SCM_SETCDR (tl, tmp);
                      tl = tmp;
                    }
                  ans = scm_cons (op, ans);
                  break;
                }
              else if (scm_is_false (scm_equal_p (op, scm_car (tl))))
                {
                  /* Mixed curly-infix list: {e ...} => ($nfx$ e ...) */
                  ans = scm_cons (sym_nfx, ans);
                  break;
                }
            }
        }
      else
        /* Mixed curly-infix (possibly improper) list:
           {e . tail} => ($nfx$ e . tail) */
        ans = scm_cons (sym_nfx, ans);
    }

  return maybe_annotate_source (ans, port, opts, line, column);
}
#undef FUNC_NAME


/* Read a hexadecimal number NDIGITS in length.  Put its value into the variable
   C.  If TERMINATOR is non-null, terminate early if the TERMINATOR character is
   found.  */
#define SCM_READ_HEX_ESCAPE(ndigits, terminator)                   \
  do                                                               \
    {                                                              \
      scm_t_wchar a;                                               \
      size_t i = 0;                                                \
      c = 0;                                                       \
      while (i < ndigits)                                          \
        {                                                          \
          a = scm_getc_unlocked (port);                                     \
          if (a == EOF)                                            \
            goto str_eof;                                          \
          if (terminator                                           \
              && (a == (scm_t_wchar) terminator)                   \
              && (i > 0))                                          \
            break;                                                 \
          if ('0' <= a && a <= '9')                                \
            a -= '0';                                              \
          else if ('A' <= a && a <= 'F')                           \
            a = a - 'A' + 10;                                      \
          else if ('a' <= a && a <= 'f')                           \
            a = a - 'a' + 10;                                      \
          else                                                     \
            {                                                      \
              c = a;                                               \
              goto bad_escaped;                                    \
            }                                                      \
          c = c * 16 + a;                                          \
          i ++;                                                    \
        }                                                          \
    } while (0)

static void
skip_intraline_whitespace (SCM port)
{
  scm_t_wchar c;
  
  do
    {
      c = scm_getc_unlocked (port);
      if (c == EOF)
        return;
    }
  while (c == '\t' || uc_is_general_category (c, UC_SPACE_SEPARATOR));

  scm_ungetc_unlocked (c, port);
}                                         

static SCM
scm_read_string (int chr, SCM port, scm_t_read_opts *opts)
#define FUNC_NAME "scm_lreadr"
{
  /* For strings smaller than C_STR, this function creates only one Scheme
     object (the string returned).  */

  SCM str = SCM_EOL;
  size_t c_str_len = 0;
  scm_t_wchar c, c_str[READER_STRING_BUFFER_SIZE];

  /* Need to capture line and column numbers here. */
  long line = SCM_LINUM (port);
  int column = SCM_COL (port) - 1;

  while ('"' != (c = scm_getc_unlocked (port)))
    {
      if (c == EOF)
        {
        str_eof:
          scm_i_input_error (FUNC_NAME, port,
                             "end of file in string constant", SCM_EOL);
        }

      if (c_str_len + 1 >= READER_STRING_BUFFER_SIZE)
	{
	  str = scm_cons (scm_from_utf32_stringn (c_str, c_str_len), str);
	  c_str_len = 0;
	}

      if (c == '\\')
        {
          switch (c = scm_getc_unlocked (port))
            {
            case EOF:
              goto str_eof;
            case '"':
            case '\\':
              break;
            case '\n':
              if (opts->hungry_eol_escapes_p)
                skip_intraline_whitespace (port);
              continue;
            case '0':
              c = '\0';
              break;
            case 'f':
              c = '\f';
              break;
            case 'n':
              c = '\n';
              break;
            case 'r':
              c = '\r';
              break;
            case 't':
              c = '\t';
              break;
            case 'a':
              c = '\007';
              break;
            case 'v':
              c = '\v';
              break;
            case 'b':
              c = '\010';
              break;
            case 'x':
              if (opts->r6rs_escapes_p)
                SCM_READ_HEX_ESCAPE (10, ';');
              else
                SCM_READ_HEX_ESCAPE (2, '\0');
              break;
            case 'u':
              if (!opts->r6rs_escapes_p)
                {
                  SCM_READ_HEX_ESCAPE (4, '\0');
                  break;
                }
            case 'U':
              if (!opts->r6rs_escapes_p)
                {
                  SCM_READ_HEX_ESCAPE (6, '\0');
                  break;
                }
            default:
            bad_escaped:
              scm_i_input_error (FUNC_NAME, port,
                                 "illegal character in escape sequence: ~S",
                                 scm_list_1 (SCM_MAKE_CHAR (c)));
            }
        }

      c_str[c_str_len++] = c;
    }

  if (scm_is_null (str))
    /* Fast path: we got a string that fits in C_STR.  */
    str = scm_from_utf32_stringn (c_str, c_str_len);
  else
    {
      if (c_str_len > 0)
	str = scm_cons (scm_from_utf32_stringn (c_str, c_str_len), str);

      str = scm_string_concatenate_reverse (str, SCM_UNDEFINED, SCM_UNDEFINED);
    }

  return maybe_annotate_source (str, port, opts, line, column);
}
#undef FUNC_NAME


static SCM
scm_read_number (scm_t_wchar chr, SCM port, scm_t_read_opts *opts)
{
  SCM result, str = SCM_EOL;
  char local_buffer[READER_BUFFER_SIZE], *buffer;
  size_t bytes_read;
  scm_t_port *pt = SCM_PTAB_ENTRY (port);

  /* Need to capture line and column numbers here. */
  long line = SCM_LINUM (port);
  int column = SCM_COL (port) - 1;

<<<<<<< HEAD
  scm_ungetc_unlocked (chr, port);
  buffer = read_complete_token (port, local_buffer, sizeof local_buffer,
=======
  scm_ungetc (chr, port);
  buffer = read_complete_token (port, opts, local_buffer, sizeof local_buffer,
>>>>>>> 10744b7c
				&bytes_read);

  str = scm_from_stringn (buffer, bytes_read, pt->encoding, pt->ilseq_handler);

  result = scm_string_to_number (str, SCM_UNDEFINED);
  if (scm_is_false (result))
    {
      /* Return a symbol instead of a number */
      if (opts->case_insensitive_p)
        str = scm_string_downcase_x (str);
      result = scm_string_to_symbol (str);
    }
  else if (SCM_NIMP (result))
    result = maybe_annotate_source (result, port, opts, line, column);

  SCM_COL (port) += scm_i_string_length (str);
  return result;
}

static SCM
scm_read_mixed_case_symbol (scm_t_wchar chr, SCM port, scm_t_read_opts *opts)
{
  SCM result;
  int ends_with_colon = 0;
  size_t bytes_read;
  int postfix = (opts->keyword_style == KEYWORD_STYLE_POSTFIX);
  char local_buffer[READER_BUFFER_SIZE], *buffer;
  scm_t_port *pt = SCM_PTAB_ENTRY (port);
  SCM str;

<<<<<<< HEAD
  scm_ungetc_unlocked (chr, port);
  buffer = read_complete_token (port, local_buffer, sizeof local_buffer,
=======
  scm_ungetc (chr, port);
  buffer = read_complete_token (port, opts, local_buffer, sizeof local_buffer,
>>>>>>> 10744b7c
				&bytes_read);
  if (bytes_read > 0)
    ends_with_colon = buffer[bytes_read - 1] == ':';

  if (postfix && ends_with_colon && (bytes_read > 1))
    {
      str = scm_from_stringn (buffer, bytes_read - 1,
			      pt->encoding, pt->ilseq_handler);

      if (opts->case_insensitive_p)
        str = scm_string_downcase_x (str);
      result = scm_symbol_to_keyword (scm_string_to_symbol (str));
    }
  else
    {
      str = scm_from_stringn (buffer, bytes_read,
			      pt->encoding, pt->ilseq_handler);

      if (opts->case_insensitive_p)
        str = scm_string_downcase_x (str);
      result = scm_string_to_symbol (str);
    }

  SCM_COL (port) += scm_i_string_length (str);
  return result;
}

static SCM
scm_read_number_and_radix (scm_t_wchar chr, SCM port, scm_t_read_opts *opts)
#define FUNC_NAME "scm_lreadr"
{
  SCM result;
  size_t read;
  char local_buffer[READER_BUFFER_SIZE], *buffer;
  unsigned int radix;
  SCM str;
  scm_t_port *pt;

  switch (chr)
    {
    case 'B':
    case 'b':
      radix = 2;
      break;

    case 'o':
    case 'O':
      radix = 8;
      break;

    case 'd':
    case 'D':
      radix = 10;
      break;

    case 'x':
    case 'X':
      radix = 16;
      break;

    default:
      scm_ungetc_unlocked (chr, port);
      scm_ungetc_unlocked ('#', port);
      radix = 10;
    }

  buffer = read_complete_token (port, opts, local_buffer, sizeof local_buffer,
				&read);

  pt = SCM_PTAB_ENTRY (port);
  str = scm_from_stringn (buffer, read, pt->encoding, pt->ilseq_handler);

  result = scm_string_to_number (str, scm_from_uint (radix));

  SCM_COL (port) += scm_i_string_length (str);

  if (scm_is_true (result))
    return result;

  scm_i_input_error (FUNC_NAME, port, "unknown # object", SCM_EOL);

  return SCM_BOOL_F;
}
#undef FUNC_NAME

static SCM
scm_read_quote (int chr, SCM port, scm_t_read_opts *opts)
{
  SCM p;
  long line = SCM_LINUM (port);
  int column = SCM_COL (port) - 1;

  switch (chr)
    {
    case '`':
      p = scm_sym_quasiquote;
      break;

    case '\'':
      p = scm_sym_quote;
      break;

    case ',':
      {
	scm_t_wchar c;

	c = scm_getc_unlocked (port);
	if ('@' == c)
	  p = scm_sym_uq_splicing;
	else
	  {
	    scm_ungetc_unlocked (c, port);
	    p = scm_sym_unquote;
	  }
	break;
      }

    default:
      fprintf (stderr, "%s: unhandled quote character (%i)\n",
	       "scm_read_quote", chr);
      abort ();
    }

  p = scm_cons2 (p, scm_read_expression (port, opts), SCM_EOL);
  return maybe_annotate_source (p, port, opts, line, column);
}

SCM_SYMBOL (sym_syntax, "syntax");
SCM_SYMBOL (sym_quasisyntax, "quasisyntax");
SCM_SYMBOL (sym_unsyntax, "unsyntax");
SCM_SYMBOL (sym_unsyntax_splicing, "unsyntax-splicing");

static SCM
scm_read_syntax (int chr, SCM port, scm_t_read_opts *opts)
{
  SCM p;
  long line = SCM_LINUM (port);
  int column = SCM_COL (port) - 1;

  switch (chr)
    {
    case '`':
      p = sym_quasisyntax;
      break;

    case '\'':
      p = sym_syntax;
      break;

    case ',':
      {
	int c;

	c = scm_getc_unlocked (port);
	if ('@' == c)
	  p = sym_unsyntax_splicing;
	else
	  {
	    scm_ungetc_unlocked (c, port);
	    p = sym_unsyntax;
	  }
	break;
      }

    default:
      fprintf (stderr, "%s: unhandled syntax character (%i)\n",
	       "scm_read_syntax", chr);
      abort ();
    }

  p = scm_cons2 (p, scm_read_expression (port, opts), SCM_EOL);
  return maybe_annotate_source (p, port, opts, line, column);
}

static SCM
scm_read_nil (int chr, SCM port, scm_t_read_opts *opts)
{
  SCM id = scm_read_mixed_case_symbol (chr, port, opts);

  if (!scm_is_eq (id, sym_nil))
    scm_i_input_error ("scm_read_nil", port,
                       "unexpected input while reading #nil: ~a",
                       scm_list_1 (id));

  return SCM_ELISP_NIL;
}
  
static SCM
scm_read_semicolon_comment (int chr, SCM port)
{
  int c;

  /* We use the get_byte here because there is no need to get the
     locale correct with comment input. This presumes that newline
     always represents itself no matter what the encoding is.  */
  for (c = scm_get_byte_or_eof_unlocked (port);
       (c != EOF) && (c != '\n');
       c = scm_get_byte_or_eof_unlocked (port));

  return SCM_UNSPECIFIED;
}


/* Sharp readers, i.e. readers called after a `#' sign has been read.  */

static SCM
scm_read_boolean (int chr, SCM port)
{
  switch (chr)
    {
    case 't':
    case 'T':
      return SCM_BOOL_T;

    case 'f':
    case 'F':
      return SCM_BOOL_F;
    }

  return SCM_UNSPECIFIED;
}

static SCM
scm_read_character (scm_t_wchar chr, SCM port, scm_t_read_opts *opts)
#define FUNC_NAME "scm_lreadr"
{
  char buffer[READER_CHAR_NAME_MAX_SIZE];
  SCM charname;
  size_t charname_len, bytes_read;
  scm_t_wchar cp;
  int overflow;
  scm_t_port *pt;

  overflow = read_token (port, opts, buffer, READER_CHAR_NAME_MAX_SIZE,
                         &bytes_read);
  if (overflow)
    scm_i_input_error (FUNC_NAME, port, "character name too long", SCM_EOL);

  if (bytes_read == 0)
    {
      chr = scm_getc_unlocked (port);
      if (chr == EOF)
	scm_i_input_error (FUNC_NAME, port, "unexpected end of file "
			   "while reading character", SCM_EOL);

      /* CHR must be a token delimiter, like a whitespace.  */
      return (SCM_MAKE_CHAR (chr));
    }

  pt = SCM_PTAB_ENTRY (port);

  /* Simple ASCII characters can be processed immediately.  Also, simple
     ISO-8859-1 characters can be processed immediately if the encoding for this
     port is ISO-8859-1.  */
  if (bytes_read == 1 && ((unsigned char) buffer[0] <= 127 || pt->encoding == NULL))
    {
      SCM_COL (port) += 1;
      return SCM_MAKE_CHAR (buffer[0]);
    }

  /* Otherwise, convert the buffer into a proper scheme string for
     processing.  */
  charname = scm_from_stringn (buffer, bytes_read, pt->encoding,
			       pt->ilseq_handler);
  charname_len = scm_i_string_length (charname);
  SCM_COL (port) += charname_len;
  cp = scm_i_string_ref (charname, 0);
  if (charname_len == 1)
    return SCM_MAKE_CHAR (cp);

  /* Ignore dotted circles, which may be used to keep combining characters from
     combining with the backslash in #\charname.  */
  if (cp == SCM_CODEPOINT_DOTTED_CIRCLE && charname_len == 2)
    return SCM_MAKE_CHAR (scm_i_string_ref (charname, 1));

  if (cp >= '0' && cp < '8')
    {
      /* Dirk:FIXME::  This type of character syntax is not R5RS
       * compliant.  Further, it should be verified that the constant
       * does only consist of octal digits.  */
      SCM p = scm_string_to_number (charname, scm_from_uint (8));
      if (SCM_I_INUMP (p))
        {
          scm_t_wchar c = scm_to_uint32 (p);
          if (SCM_IS_UNICODE_CHAR (c))
            return SCM_MAKE_CHAR (c);
          else
            scm_i_input_error (FUNC_NAME, port,
                               "out-of-range octal character escape: ~a",
                               scm_list_1 (charname));
        }
    }

  if (cp == 'x' && (charname_len > 1))
    {
      SCM p;

      /* Convert from hex, skipping the initial 'x' character in CHARNAME */
      p = scm_string_to_number (scm_c_substring (charname, 1, charname_len),
                                scm_from_uint (16));
      if (SCM_I_INUMP (p))
        {
          scm_t_wchar c = scm_to_uint32 (p);
          if (SCM_IS_UNICODE_CHAR (c))
            return SCM_MAKE_CHAR (c);
          else
            scm_i_input_error (FUNC_NAME, port,
                               "out-of-range hex character escape: ~a",
                               scm_list_1 (charname));
        }
    }

  /* The names of characters should never have non-Latin1
     characters.  */
  if (scm_i_is_narrow_string (charname)
      || scm_i_try_narrow_string (charname))
    { SCM ch = scm_i_charname_to_char (scm_i_string_chars (charname),
                                       charname_len);
      if (scm_is_true (ch))
        return ch;
    }

  scm_i_input_error (FUNC_NAME, port, "unknown character name ~a",
		     scm_list_1 (charname));

  return SCM_UNSPECIFIED;
}
#undef FUNC_NAME

static SCM
scm_read_keyword (int chr, SCM port, scm_t_read_opts *opts)
{
  SCM symbol;

  /* Read the symbol that comprises the keyword.  Doing this instead of
     invoking a specific symbol reader function allows `scm_read_keyword ()'
     to adapt to the delimiters currently valid of symbols.

     XXX: This implementation allows sloppy syntaxes like `#:  key'.  */
  symbol = scm_read_expression (port, opts);
  if (!scm_is_symbol (symbol))
    scm_i_input_error ("scm_read_keyword", port,
		       "keyword prefix `~a' not followed by a symbol: ~s",
		       scm_list_2 (SCM_MAKE_CHAR (chr), symbol));

  return (scm_symbol_to_keyword (symbol));
}

static SCM
scm_read_vector (int chr, SCM port, scm_t_read_opts *opts,
                 long line, int column)
{
  /* Note: We call `scm_read_sexp ()' rather than READER here in order to
     guarantee that it's going to do what we want.  After all, this is an
     implementation detail of `scm_read_vector ()', not a desirable
     property.  */
  return maybe_annotate_source (scm_vector (scm_read_sexp (chr, port, opts)),
                                port, opts, line, column);
}

/* Helper used by scm_read_array */
static int
read_decimal_integer (SCM port, int c, ssize_t *resp)
{
  ssize_t sign = 1;
  ssize_t res = 0;
  int got_it = 0;

  if (c == '-')
    {
      sign = -1;
      c = scm_getc (port);
    }

  while ('0' <= c && c <= '9')
    {
      res = 10*res + c-'0';
      got_it = 1;
      c = scm_getc (port);
    }

  if (got_it)
    *resp = sign * res;
  return c;
}

/* Read an array.  This function can also read vectors and uniform
   vectors.  Also, the conflict between '#f' and '#f32' and '#f64' is
   handled here.

   C is the first character read after the '#'. */
static SCM
scm_read_array (int c, SCM port, scm_t_read_opts *opts, long line, int column)
{
  ssize_t rank;
  scm_t_wchar tag_buf[8];
  int tag_len;

  SCM tag, shape = SCM_BOOL_F, elements, array;

  /* XXX - shortcut for ordinary vectors.  Shouldn't be necessary but
     the array code can not deal with zero-length dimensions yet, and
     we want to allow zero-length vectors, of course. */
  if (c == '(')
    return scm_read_vector (c, port, opts, line, column);

  /* Disambiguate between '#f' and uniform floating point vectors. */
  if (c == 'f')
    {
      c = scm_getc (port);
      if (c != '3' && c != '6')
	{
	  if (c != EOF)
	    scm_ungetc (c, port);
	  return SCM_BOOL_F;
	}
      rank = 1;
      tag_buf[0] = 'f';
      tag_len = 1;
      goto continue_reading_tag;
    }

  /* Read rank. */
  rank = 1;
  c = read_decimal_integer (port, c, &rank);
  if (rank < 0)
    scm_i_input_error (NULL, port, "array rank must be non-negative",
		       SCM_EOL);

  /* Read tag. */
  tag_len = 0;
 continue_reading_tag:
  while (c != EOF && c != '(' && c != '@' && c != ':'
         && tag_len < sizeof tag_buf / sizeof tag_buf[0])
    {
      tag_buf[tag_len++] = c;
      c = scm_getc (port);
    }
  if (tag_len == 0)
    tag = SCM_BOOL_T;
  else
    {
      tag = scm_string_to_symbol (scm_from_utf32_stringn (tag_buf, tag_len));
      if (tag_len == sizeof tag_buf / sizeof tag_buf[0])
        scm_i_input_error (NULL, port, "invalid array tag, starting with: ~a",
                           scm_list_1 (tag));
    }

  /* Read shape. */
  if (c == '@' || c == ':')
    {
      shape = SCM_EOL;

      do
	{
	  ssize_t lbnd = 0, len = 0;
	  SCM s;

	  if (c == '@')
	    {
	      c = scm_getc (port);
	      c = read_decimal_integer (port, c, &lbnd);
	    }

	  s = scm_from_ssize_t (lbnd);

	  if (c == ':')
	    {
	      c = scm_getc (port);
	      c = read_decimal_integer (port, c, &len);
	      if (len < 0)
		scm_i_input_error (NULL, port,
				   "array length must be non-negative",
				   SCM_EOL);

	      s = scm_list_2 (s, scm_from_ssize_t (lbnd+len-1));
	    }

	  shape = scm_cons (s, shape);
	} while (c == '@' || c == ':');

      shape = scm_reverse_x (shape, SCM_EOL);
    }

  /* Read nested lists of elements. */
  if (c != '(')
    scm_i_input_error (NULL, port,
		       "missing '(' in vector or array literal",
		       SCM_EOL);
  elements = scm_read_sexp (c, port, opts);

  if (scm_is_false (shape))
    shape = scm_from_ssize_t (rank);
  else if (scm_ilength (shape) != rank)
    scm_i_input_error
      (NULL, port,
       "the number of shape specifications must match the array rank",
       SCM_EOL);

  /* Handle special print syntax of rank zero arrays; see
     scm_i_print_array for a rationale. */
  if (rank == 0)
    {
      if (!scm_is_pair (elements))
	scm_i_input_error (NULL, port,
			   "too few elements in array literal, need 1",
			   SCM_EOL);
      if (!scm_is_null (SCM_CDR (elements)))
	scm_i_input_error (NULL, port,
			   "too many elements in array literal, want 1",
			   SCM_EOL);
      elements = SCM_CAR (elements);
    }

  /* Construct array, annotate with source location, and return. */
  array = scm_list_to_typed_array (tag, shape, elements);
  return maybe_annotate_source (array, port, opts, line, column);
}

static SCM
scm_read_srfi4_vector (int chr, SCM port, scm_t_read_opts *opts,
                       long line, int column)
{
  return scm_read_array (chr, port, opts, line, column);
}

static SCM
scm_read_bytevector (scm_t_wchar chr, SCM port, scm_t_read_opts *opts,
                     long line, int column)
{
  chr = scm_getc_unlocked (port);
  if (chr != 'u')
    goto syntax;

  chr = scm_getc_unlocked (port);
  if (chr != '8')
    goto syntax;

  chr = scm_getc_unlocked (port);
  if (chr != '(')
    goto syntax;

  return maybe_annotate_source
    (scm_u8_list_to_bytevector (scm_read_sexp (chr, port, opts)),
     port, opts, line, column);

 syntax:
  scm_i_input_error ("read_bytevector", port,
		     "invalid bytevector prefix",
		     SCM_MAKE_CHAR (chr));
  return SCM_UNSPECIFIED;
}

static SCM
scm_read_guile_bit_vector (scm_t_wchar chr, SCM port, scm_t_read_opts *opts,
                           long line, int column)
{
  /* Read the `#*10101'-style read syntax for bit vectors in Guile.  This is
     terribly inefficient but who cares?  */
  SCM s_bits = SCM_EOL;

  for (chr = scm_getc_unlocked (port);
       (chr != EOF) && ((chr == '0') || (chr == '1'));
       chr = scm_getc_unlocked (port))
    {
      s_bits = scm_cons ((chr == '0') ? SCM_BOOL_F : SCM_BOOL_T, s_bits);
    }

  if (chr != EOF)
    scm_ungetc_unlocked (chr, port);

  return maybe_annotate_source
    (scm_bitvector (scm_reverse_x (s_bits, SCM_EOL)),
     port, opts, line, column);
}

static SCM
scm_read_scsh_block_comment (scm_t_wchar chr, SCM port)
{
  int bang_seen = 0;

  for (;;)
    {
      int c = scm_getc_unlocked (port);

      if (c == EOF)
	scm_i_input_error ("skip_block_comment", port,
			   "unterminated `#! ... !#' comment", SCM_EOL);

      if (c == '!')
	bang_seen = 1;
      else if (c == '#' && bang_seen)
	break;
      else
	bang_seen = 0;
    }

  return SCM_UNSPECIFIED;
}

static void set_port_case_insensitive_p (SCM port, scm_t_read_opts *opts,
                                         int value);
static void set_port_square_brackets_p (SCM port, scm_t_read_opts *opts,
                                        int value);
static void set_port_curly_infix_p (SCM port, scm_t_read_opts *opts,
                                    int value);

static SCM
scm_read_shebang (scm_t_wchar chr, SCM port, scm_t_read_opts *opts)
{
<<<<<<< HEAD
  int c = 0;
  if ((c = scm_get_byte_or_eof_unlocked (port)) != 'r')
    {
      scm_ungetc_unlocked (c, port);
      return scm_read_scsh_block_comment (chr, port);
    }
  if ((c = scm_get_byte_or_eof_unlocked (port)) != '6')
    {
      scm_ungetc_unlocked (c, port);
      scm_ungetc_unlocked ('r', port);
      return scm_read_scsh_block_comment (chr, port);
    }
  if ((c = scm_get_byte_or_eof_unlocked (port)) != 'r')
    {
      scm_ungetc_unlocked (c, port);
      scm_ungetc_unlocked ('6', port);
      scm_ungetc_unlocked ('r', port);
      return scm_read_scsh_block_comment (chr, port);
    }
  if ((c = scm_get_byte_or_eof_unlocked (port)) != 's')
    {
      scm_ungetc_unlocked (c, port);
      scm_ungetc_unlocked ('r', port);
      scm_ungetc_unlocked ('6', port);
      scm_ungetc_unlocked ('r', port);
      return scm_read_scsh_block_comment (chr, port);
=======
  char name[READER_DIRECTIVE_NAME_MAX_SIZE + 1];
  int c;
  int i = 0;

  while (i <= READER_DIRECTIVE_NAME_MAX_SIZE)
    {
      c = scm_getc (port);
      if (c == EOF)
	scm_i_input_error ("skip_block_comment", port,
			   "unterminated `#! ... !#' comment", SCM_EOL);
      else if (('a' <= c && c <= 'z') || ('0' <= c && c <= '9') || c == '-')
        name[i++] = c;
      else if (CHAR_IS_DELIMITER (c))
        {
          scm_ungetc (c, port);
          name[i] = '\0';
          if (0 == strcmp ("r6rs", name))
            ;  /* Silently ignore */
          else if (0 == strcmp ("fold-case", name))
            set_port_case_insensitive_p (port, opts, 1);
          else if (0 == strcmp ("no-fold-case", name))
            set_port_case_insensitive_p (port, opts, 0);
          else if (0 == strcmp ("curly-infix", name))
            set_port_curly_infix_p (port, opts, 1);
          else if (0 == strcmp ("curly-infix-and-bracket-lists", name))
            {
              set_port_curly_infix_p (port, opts, 1);
              set_port_square_brackets_p (port, opts, 0);
            }
          else
            break;

          return SCM_UNSPECIFIED;
        }
      else
        {
          scm_ungetc (c, port);
          break;
        }
>>>>>>> 10744b7c
    }
  while (i > 0)
    scm_ungetc (name[--i], port);
  return scm_read_scsh_block_comment (chr, port);
}

static SCM
scm_read_r6rs_block_comment (scm_t_wchar chr, SCM port)
{
  /* Unlike SCSH-style block comments, SRFI-30/R6RS block comments may be
     nested.  So care must be taken.  */
  int nesting_level = 1;

  int a = scm_getc_unlocked (port);

  if (a == EOF)
    scm_i_input_error ("scm_read_r6rs_block_comment", port,
                       "unterminated `#| ... |#' comment", SCM_EOL);

  while (nesting_level > 0)
    {
      int b = scm_getc_unlocked (port);

      if (b == EOF)
	scm_i_input_error ("scm_read_r6rs_block_comment", port,
			   "unterminated `#| ... |#' comment", SCM_EOL);

      if (a == '|' && b == '#')
        {
          nesting_level--;
          b = EOF;
        }
      else if (a == '#' && b == '|')
        {
          nesting_level++;
          b = EOF;
        }

      a = b;
    }

  return SCM_UNSPECIFIED;
}

static SCM
scm_read_commented_expression (scm_t_wchar chr, SCM port,
                               scm_t_read_opts *opts)
{
  scm_t_wchar c;
  
  c = flush_ws (port, opts, (char *) NULL);
  if (EOF == c)
    scm_i_input_error ("read_commented_expression", port,
                       "no expression after #; comment", SCM_EOL);
<<<<<<< HEAD
  scm_ungetc_unlocked (c, port);
  scm_read_expression (port);
=======
  scm_ungetc (c, port);
  scm_read_expression (port, opts);
>>>>>>> 10744b7c
  return SCM_UNSPECIFIED;
}

static SCM
scm_read_extended_symbol (scm_t_wchar chr, SCM port)
{
  /* Guile's extended symbol read syntax looks like this:

       #{This is all a symbol name}#

     So here, CHR is expected to be `{'.  */
  int saw_brace = 0;
  size_t len = 0;
  SCM buf = scm_i_make_string (1024, NULL, 0);

  buf = scm_i_string_start_writing (buf);

  while ((chr = scm_getc_unlocked (port)) != EOF)
    {
      if (saw_brace)
	{
	  if (chr == '#')
	    {
	      break;
	    }
	  else
	    {
	      saw_brace = 0;
	      scm_i_string_set_x (buf, len++, '}');
	    }
	}

      if (chr == '}')
	saw_brace = 1;
      else if (chr == '\\')
        {
          /* It used to be that print.c would print extended-read-syntax
             symbols with backslashes before "non-standard" chars, but
             this routine wouldn't do anything with those escapes.
             Bummer.  What we've done is to change print.c to output
             R6RS hex escapes for those characters, relying on the fact
             that the extended read syntax would never put a `\' before
             an `x'.  For now, we just ignore other instances of
             backslash in the string.  */
          switch ((chr = scm_getc_unlocked (port)))
            {
            case EOF:
              goto done;
            case 'x':
              {
                scm_t_wchar c;
                
                SCM_READ_HEX_ESCAPE (10, ';');
                scm_i_string_set_x (buf, len++, c);
                break;

              str_eof:
                chr = EOF;
                goto done;

              bad_escaped:
                scm_i_string_stop_writing ();
                scm_i_input_error ("scm_read_extended_symbol", port,
                                   "illegal character in escape sequence: ~S",
                                   scm_list_1 (SCM_MAKE_CHAR (c)));
                break;
              }
            default:
	      scm_i_string_set_x (buf, len++, chr);
              break;
            }
        }
      else
        scm_i_string_set_x (buf, len++, chr);

      if (len >= scm_i_string_length (buf) - 2)
	{
	  SCM addy;

	  scm_i_string_stop_writing ();
	  addy = scm_i_make_string (1024, NULL, 0);
	  buf = scm_string_append (scm_list_2 (buf, addy));
	  len = 0;
	  buf = scm_i_string_start_writing (buf);
	}
    }

 done:
  scm_i_string_stop_writing ();
  if (chr == EOF)
    scm_i_input_error ("scm_read_extended_symbol", port,
                       "end of file while reading symbol", SCM_EOL);

  return (scm_string_to_symbol (scm_c_substring (buf, 0, len)));
}



/* Top-level token readers, i.e., dispatchers.  */

static SCM
scm_read_sharp_extension (int chr, SCM port, scm_t_read_opts *opts)
{
  SCM proc;

  proc = scm_get_hash_procedure (chr);
  if (scm_is_true (scm_procedure_p (proc)))
    {
      long line = SCM_LINUM (port);
      int column = SCM_COL (port) - 2;
      SCM got;

      got = scm_call_2 (proc, SCM_MAKE_CHAR (chr), port);

      if (opts->record_positions_p && SCM_NIMP (got)
          && !scm_i_has_source_properties (got))
        scm_i_set_source_properties_x (got, line, column, SCM_FILENAME (port));
      
      return got;
    }

  return SCM_UNSPECIFIED;
}

/* The reader for the sharp `#' character.  It basically dispatches reads
   among the above token readers.   */
static SCM
scm_read_sharp (scm_t_wchar chr, SCM port, scm_t_read_opts *opts,
                long line, int column)
#define FUNC_NAME "scm_lreadr"
{
  SCM result;

  chr = scm_getc_unlocked (port);

  result = scm_read_sharp_extension (chr, port, opts);
  if (!scm_is_eq (result, SCM_UNSPECIFIED))
    return result;

  switch (chr)
    {
    case '\\':
      return (scm_read_character (chr, port, opts));
    case '(':
      return (scm_read_vector (chr, port, opts, line, column));
    case 's':
    case 'u':
    case 'f':
    case 'c':
      /* This one may return either a boolean or an SRFI-4 vector.  */
      return (scm_read_srfi4_vector (chr, port, opts, line, column));
    case 'v':
      return (scm_read_bytevector (chr, port, opts, line, column));
    case '*':
      return (scm_read_guile_bit_vector (chr, port, opts, line, column));
    case 't':
    case 'T':
    case 'F':
      return (scm_read_boolean (chr, port));
    case ':':
      return (scm_read_keyword (chr, port, opts));
    case '0': case '1': case '2': case '3': case '4':
    case '5': case '6': case '7': case '8': case '9':
    case '@':
<<<<<<< HEAD
        return (scm_read_array (chr, port, line, column));

    case 'i':
    case 'e':
=======
#if SCM_ENABLE_DEPRECATED
      /* See below for 'i' and 'e'. */
    case 'a':
    case 'y':
    case 'h':
    case 'l':
#endif
      return (scm_read_array (chr, port, opts, line, column));

    case 'i':
    case 'e':
#if SCM_ENABLE_DEPRECATED
      {
	/* When next char is '(', it really is an old-style
	   uniform array. */
	scm_t_wchar next_c = scm_getc (port);
	if (next_c != EOF)
	  scm_ungetc (next_c, port);
	if (next_c == '(')
	  return scm_read_array (chr, port, opts, line, column);
	/* Fall through. */
      }
#endif
>>>>>>> 10744b7c
    case 'b':
    case 'B':
    case 'o':
    case 'O':
    case 'd':
    case 'D':
    case 'x':
    case 'X':
    case 'I':
    case 'E':
      return (scm_read_number_and_radix (chr, port, opts));
    case '{':
      return (scm_read_extended_symbol (chr, port));
    case '!':
      return (scm_read_shebang (chr, port, opts));
    case ';':
      return (scm_read_commented_expression (chr, port, opts));
    case '`':
    case '\'':
    case ',':
      return (scm_read_syntax (chr, port, opts));
    case 'n':
      return (scm_read_nil (chr, port, opts));
    default:
      result = scm_read_sharp_extension (chr, port, opts);
      if (scm_is_eq (result, SCM_UNSPECIFIED))
	{
	  /* To remain compatible with 1.8 and earlier, the following
	     characters have lower precedence than `read-hash-extend'
	     characters.  */
	  switch (chr)
	    {
	    case '|':
	      return scm_read_r6rs_block_comment (chr, port);
	    default:
	      scm_i_input_error (FUNC_NAME, port, "Unknown # object: ~S",
				 scm_list_1 (SCM_MAKE_CHAR (chr)));
	    }
	}
      else
	return result;
    }

  return SCM_UNSPECIFIED;
}
#undef FUNC_NAME

static SCM
read_inner_expression (SCM port, scm_t_read_opts *opts)
#define FUNC_NAME "read_inner_expression"
{
  while (1)
    {
      scm_t_wchar chr;

      chr = scm_getc_unlocked (port);

      switch (chr)
	{
	case SCM_WHITE_SPACES:
	case SCM_LINE_INCREMENTORS:
	  break;
	case ';':
	  (void) scm_read_semicolon_comment (chr, port);
	  break;
        case '{':
          if (opts->curly_infix_p)
            {
              if (opts->neoteric_p)
                return scm_read_sexp (chr, port, opts);
              else
                {
                  SCM expr;

                  /* Enable neoteric expressions within curly braces */
                  opts->neoteric_p = 1;
                  expr = scm_read_sexp (chr, port, opts);
                  opts->neoteric_p = 0;
                  return expr;
                }
            }
          else
            return scm_read_mixed_case_symbol (chr, port, opts);
	case '[':
          if (opts->square_brackets_p)
            return scm_read_sexp (chr, port, opts);
          else if (opts->curly_infix_p)
            {
              /* The syntax of neoteric expressions requires that '[' be
                 a delimiter when curly-infix is enabled, so it cannot
                 be part of an unescaped symbol.  We might as well do
                 something useful with it, so we adopt Kawa's convention:
                 [...] => ($bracket-list$ ...) */
              long line = SCM_LINUM (port);
              int column = SCM_COL (port) - 1;
              return maybe_annotate_source
                (scm_cons (sym_bracket_list, scm_read_sexp (chr, port, opts)),
                 port, opts, line, column);
            }
          else
            return scm_read_mixed_case_symbol (chr, port, opts);
	case '(':
	  return (scm_read_sexp (chr, port, opts));
	case '"':
	  return (scm_read_string (chr, port, opts));
	case '\'':
	case '`':
	case ',':
	  return (scm_read_quote (chr, port, opts));
	case '#':
	  {
            long line  = SCM_LINUM (port);
            int column = SCM_COL (port) - 1;
	    SCM result = scm_read_sharp (chr, port, opts, line, column);
	    if (scm_is_eq (result, SCM_UNSPECIFIED))
	      /* We read a comment or some such.  */
	      break;
	    else
	      return result;
	  }
	case ')':
	  scm_i_input_error (FUNC_NAME, port, "unexpected \")\"", SCM_EOL);
	  break;
        case '}':
          if (opts->curly_infix_p)
            scm_i_input_error (FUNC_NAME, port, "unexpected \"}\"", SCM_EOL);
          else
            return scm_read_mixed_case_symbol (chr, port, opts);
	case ']':
          if (opts->square_brackets_p)
            scm_i_input_error (FUNC_NAME, port, "unexpected \"]\"", SCM_EOL);
          /* otherwise fall through */
	case EOF:
	  return SCM_EOF_VAL;
	case ':':
	  if (opts->keyword_style == KEYWORD_STYLE_PREFIX)
	    return scm_symbol_to_keyword (scm_read_expression (port, opts));
	  /* Fall through.  */

	default:
	  {
	    if (((chr >= '0') && (chr <= '9'))
		|| (strchr ("+-.", chr)))
	      return (scm_read_number (chr, port, opts));
	    else
	      return (scm_read_mixed_case_symbol (chr, port, opts));
	  }
	}
    }
}
#undef FUNC_NAME

static SCM
scm_read_expression (SCM port, scm_t_read_opts *opts)
#define FUNC_NAME "scm_read_expression"
{
  if (!opts->neoteric_p)
    return read_inner_expression (port, opts);
  else
    {
      long line = 0;
      int column = 0;
      SCM expr;

      if (opts->record_positions_p)
        {
          /* We need to get the position of the first non-whitespace
             character in order to correctly annotate neoteric
             expressions.  For example, for the expression 'f(x)', the
             first call to 'read_inner_expression' reads the 'f' (which
             cannot be annotated), and then we later read the '(x)' and
             use it to construct the new list (f x). */
          int c = flush_ws (port, opts, (char *) NULL);
          if (c == EOF)
            return SCM_EOF_VAL;
          scm_ungetc (c, port);
          line = SCM_LINUM (port);
          column = SCM_COL (port);
        }

      expr = read_inner_expression (port, opts);

      /* 'expr' is the first component of the neoteric expression.  Now
         we loop, and as long as the next character is '(', '[', or '{',
         (without any intervening whitespace), we use it to construct a
         new expression.  For example, f{n - 1}(x) => ((f (- n 1)) x). */
      for (;;)
        {
          int chr = scm_getc (port);

          if (chr == '(')
            /* e(...) => (e ...) */
            expr = scm_cons (expr, scm_read_sexp (chr, port, opts));
          else if (chr == '[')
            /* e[...] => ($bracket-apply$ e ...) */
            expr = scm_cons (sym_bracket_apply,
                             scm_cons (expr,
                                       scm_read_sexp (chr, port, opts)));
          else if (chr == '{')
            {
              SCM arg = scm_read_sexp (chr, port, opts);

              if (scm_is_null (arg))
                expr = scm_list_1 (expr);       /* e{} => (e) */
              else
                expr = scm_list_2 (expr, arg);  /* e{...} => (e {...}) */
            }
          else
            {
              if (chr != EOF)
                scm_ungetc (chr, port);
              break;
            }
          maybe_annotate_source (expr, port, opts, line, column);
        }
      return expr;
    }
}
#undef FUNC_NAME


/* Actual reader.  */

static void init_read_options (SCM port, scm_t_read_opts *opts);

SCM_DEFINE (scm_read, "read", 0, 1, 0, 
            (SCM port),
	    "Read an s-expression from the input port @var{port}, or from\n"
	    "the current input port if @var{port} is not specified.\n"
	    "Any whitespace before the next token is discarded.")
#define FUNC_NAME s_scm_read
{
  scm_t_read_opts opts;
  int c;

  if (SCM_UNBNDP (port))
    port = scm_current_input_port ();
  SCM_VALIDATE_OPINPORT (1, port);

  init_read_options (port, &opts);

  c = flush_ws (port, &opts, (char *) NULL);
  if (EOF == c)
    return SCM_EOF_VAL;
  scm_ungetc_unlocked (c, port);

  return (scm_read_expression (port, &opts));
}
#undef FUNC_NAME




/* Manipulate the read-hash-procedures alist.  This could be written in
   Scheme, but maybe it will also be used by C code during initialisation.  */
SCM_DEFINE (scm_read_hash_extend, "read-hash-extend", 2, 0, 0,
            (SCM chr, SCM proc),
	    "Install the procedure @var{proc} for reading expressions\n"
	    "starting with the character sequence @code{#} and @var{chr}.\n"
	    "@var{proc} will be called with two arguments:  the character\n"
	    "@var{chr} and the port to read further data from. The object\n"
	    "returned will be the return value of @code{read}. \n"
	    "Passing @code{#f} for @var{proc} will remove a previous setting. \n"
	    )
#define FUNC_NAME s_scm_read_hash_extend
{
  SCM this;
  SCM prev;

  SCM_VALIDATE_CHAR (1, chr);
  SCM_ASSERT (scm_is_false (proc)
	      || scm_is_eq (scm_procedure_p (proc), SCM_BOOL_T),
	      proc, SCM_ARG2, FUNC_NAME);

  /* Check if chr is already in the alist.  */
  this = scm_i_read_hash_procedures_ref ();
  prev = SCM_BOOL_F;
  while (1)
    {
      if (scm_is_null (this))
	{
	  /* not found, so add it to the beginning.  */
	  if (scm_is_true (proc))
	    {
              SCM new = scm_cons (scm_cons (chr, proc),
                                  scm_i_read_hash_procedures_ref ());
	      scm_i_read_hash_procedures_set_x (new);
	    }
	  break;
	}
      if (scm_is_eq (chr, SCM_CAAR (this)))
	{
	  /* already in the alist.  */
	  if (scm_is_false (proc))
	    {
	      /* remove it.  */
	      if (scm_is_false (prev))
		{
                  SCM rest = SCM_CDR (scm_i_read_hash_procedures_ref ());
		  scm_i_read_hash_procedures_set_x (rest);
		}
	      else
		scm_set_cdr_x (prev, SCM_CDR (this));
	    }
	  else
	    {
	      /* replace it.  */
	      scm_set_cdr_x (SCM_CAR (this), proc);
	    }
	  break;
	}
      prev = this;
      this = SCM_CDR (this);
    }

  return SCM_UNSPECIFIED;
}
#undef FUNC_NAME

/* Recover the read-hash procedure corresponding to char c.  */
static SCM
scm_get_hash_procedure (int c)
{
  SCM rest = scm_i_read_hash_procedures_ref ();

  while (1)
    {
      if (scm_is_null (rest))
	return SCM_BOOL_F;
  
      if (SCM_CHAR (SCM_CAAR (rest)) == c)
	return SCM_CDAR (rest);
     
      rest = SCM_CDR (rest);
    }
}

#define SCM_ENCODING_SEARCH_SIZE (500)

/* Search the first few hundred characters of a file for an Emacs-like coding
   declaration.  Returns either NULL or a string whose storage has been
   allocated with `scm_gc_malloc ()'.  */
char *
scm_i_scan_for_encoding (SCM port)
{
  scm_t_port *pt;
  char header[SCM_ENCODING_SEARCH_SIZE+1];
  size_t bytes_read, encoding_length, i;
  char *encoding = NULL;
  int utf8_bom = 0;
  char *pos, *encoding_start;
  int in_comment;

  pt = SCM_PTAB_ENTRY (port);

  if (pt->rw_active == SCM_PORT_WRITE)
    scm_flush_unlocked (port);

  if (pt->rw_random)
    pt->rw_active = SCM_PORT_READ;

  if (pt->read_pos == pt->read_end)
    {
      /* We can use the read buffer, and thus avoid a seek. */
      if (scm_fill_input_unlocked (port) == EOF)
        return NULL;

      bytes_read = pt->read_end - pt->read_pos;
      if (bytes_read > SCM_ENCODING_SEARCH_SIZE)
        bytes_read = SCM_ENCODING_SEARCH_SIZE;

      if (bytes_read <= 1)
        /* An unbuffered port -- don't scan.  */
        return NULL;

      memcpy (header, pt->read_pos, bytes_read);
      header[bytes_read] = '\0';
    }
  else
    {
      /* Try to read some bytes and then seek back.  Not all ports
         support seeking back; and indeed some file ports (like
         /dev/urandom) will succeed on an lseek (fd, 0, SEEK_CUR)---the
         check performed by SCM_FPORT_FDES---but fail to seek
         backwards.  Hence this block comes second.  We prefer to use
         the read buffer in-place.  */
      if (SCM_FPORTP (port) && !SCM_FDES_RANDOM_P (SCM_FPORT_FDES (port)))
        return NULL;

      bytes_read = scm_c_read_unlocked (port, header, SCM_ENCODING_SEARCH_SIZE);
      header[bytes_read] = '\0';
      scm_seek (port, scm_from_int (0), scm_from_int (SEEK_SET));
    }

  if (bytes_read > 3 
      && header[0] == '\xef' && header[1] == '\xbb' && header[2] == '\xbf')
    utf8_bom = 1;

  /* search past "coding[:=]" */
  pos = header;
  while (1)
    {
      if ((pos = strstr(pos, "coding")) == NULL)
        return NULL;

      pos += strlen("coding");
      if (pos - header >= SCM_ENCODING_SEARCH_SIZE || 
          (*pos == ':' || *pos == '='))
        {
          pos ++;
          break;
        }
    }

  /* skip spaces */
  while (pos - header <= SCM_ENCODING_SEARCH_SIZE && 
	 (*pos == ' ' || *pos == '\t'))
    pos ++;

  /* grab the next token */
  encoding_start = pos;
  i = 0;
  while (encoding_start + i - header <= SCM_ENCODING_SEARCH_SIZE
         && encoding_start + i - header < bytes_read
	 && (isalnum ((int) encoding_start[i])
	     || strchr ("_-.:/,+=()", encoding_start[i]) != NULL))
    i++;

  encoding_length = i;
  if (encoding_length == 0)
    return NULL;

  encoding = scm_gc_strndup (encoding_start, encoding_length, "encoding");
  for (i = 0; i < encoding_length; i++)
    encoding[i] = toupper ((int) encoding[i]);

  /* push backwards to make sure we were in a comment */
  in_comment = 0;
  pos = encoding_start;
  while (pos >= header)
    {
      if (*pos == ';')
	{
	  in_comment = 1;
	  break;
	}
      else if (*pos == '\n' || pos == header)
	{
	  /* This wasn't in a semicolon comment. Check for a
	   hash-bang comment. */
	  char *beg = strstr (header, "#!");
	  char *end = strstr (header, "!#");
	  if (beg < encoding_start && encoding_start + encoding_length <= end)
	    in_comment = 1;
	  break;
	}
      else
        {
          pos --;
          continue;
        }
    }
  if (!in_comment)
    /* This wasn't in a comment */
    return NULL;

  if (utf8_bom && strcmp(encoding, "UTF-8"))
    scm_misc_error (NULL,
		    "the port input declares the encoding ~s but is encoded as UTF-8",
		    scm_list_1 (scm_from_locale_string (encoding)));

  return encoding;
}

SCM_DEFINE (scm_file_encoding, "file-encoding", 1, 0, 0,
            (SCM port),
            "Scans the port for an Emacs-like character coding declaration\n"
            "near the top of the contents of a port with random-accessible contents.\n"
            "The coding declaration is of the form\n"
            "@code{coding: XXXXX} and must appear in a scheme comment.\n"
            "\n"
            "Returns a string containing the character encoding of the file\n"
            "if a declaration was found, or @code{#f} otherwise.\n")
#define FUNC_NAME s_scm_file_encoding
{
  char *enc;
  SCM s_enc;

  SCM_VALIDATE_OPINPORT (SCM_ARG1, port);

  enc = scm_i_scan_for_encoding (port);
  if (enc == NULL)
    return SCM_BOOL_F;
  else
    {
      s_enc = scm_from_locale_string (enc);
      return s_enc;
    }

  return SCM_BOOL_F;
}
#undef FUNC_NAME


/* Per-port read options.

   We store per-port read options in the 'port-read-options' key of the
   port's alist, which is stored in 'scm_i_port_weak_hash'.  The value
   stored in the alist is a single integer that contains a two-bit field
   for each read option.

   If a bit field contains READ_OPTION_INHERIT (3), that indicates that
   the applicable value should be inherited from the corresponding
   global read option.  Otherwise, the bit field contains the value of
   the read option.  For boolean read options that have been set
   per-port, the possible values are 0 or 1.  If the 'keyword_style'
   read option has been set per-port, its possible values are those in
   'enum t_keyword_style'. */

/* Key to read options in per-port alists. */
SCM_SYMBOL (sym_port_read_options, "port-read-options");

/* Offsets of bit fields for each per-port override */
#define READ_OPTION_COPY_SOURCE_P          0
#define READ_OPTION_RECORD_POSITIONS_P     2
#define READ_OPTION_CASE_INSENSITIVE_P     4
#define READ_OPTION_KEYWORD_STYLE          6
#define READ_OPTION_R6RS_ESCAPES_P         8
#define READ_OPTION_SQUARE_BRACKETS_P     10
#define READ_OPTION_HUNGRY_EOL_ESCAPES_P  12
#define READ_OPTION_CURLY_INFIX_P         14

/* The total width in bits of the per-port overrides */
#define READ_OPTIONS_NUM_BITS             16

#define READ_OPTIONS_INHERIT_ALL  ((1UL << READ_OPTIONS_NUM_BITS) - 1)
#define READ_OPTIONS_MAX_VALUE    READ_OPTIONS_INHERIT_ALL

#define READ_OPTION_MASK     3
#define READ_OPTION_INHERIT  3

static void
set_port_read_option (SCM port, int option, int new_value)
{
  SCM alist, scm_read_options;
  unsigned int read_options;

  new_value &= READ_OPTION_MASK;
  scm_i_scm_pthread_mutex_lock (&scm_i_port_table_mutex);
  alist = scm_hashq_ref (scm_i_port_weak_hash, port, SCM_BOOL_F);
  scm_read_options = scm_assq_ref (alist, sym_port_read_options);
  if (scm_is_unsigned_integer (scm_read_options, 0, READ_OPTIONS_MAX_VALUE))
    read_options = scm_to_uint (scm_read_options);
  else
    read_options = READ_OPTIONS_INHERIT_ALL;
  read_options &= ~(READ_OPTION_MASK << option);
  read_options |= new_value << option;
  scm_read_options = scm_from_uint (read_options);
  alist = scm_assq_set_x (alist, sym_port_read_options, scm_read_options);
  scm_hashq_set_x (scm_i_port_weak_hash, port, alist);
  scm_i_pthread_mutex_unlock (&scm_i_port_table_mutex);
}

/* Set OPTS and PORT's case-insensitivity according to VALUE. */
static void
set_port_case_insensitive_p (SCM port, scm_t_read_opts *opts, int value)
{
  value = !!value;
  opts->case_insensitive_p = value;
  set_port_read_option (port, READ_OPTION_CASE_INSENSITIVE_P, value);
}

/* Set OPTS and PORT's square_brackets_p option according to VALUE. */
static void
set_port_square_brackets_p (SCM port, scm_t_read_opts *opts, int value)
{
  value = !!value;
  opts->square_brackets_p = value;
  set_port_read_option (port, READ_OPTION_SQUARE_BRACKETS_P, value);
}

/* Set OPTS and PORT's curly_infix_p option according to VALUE. */
static void
set_port_curly_infix_p (SCM port, scm_t_read_opts *opts, int value)
{
  value = !!value;
  opts->curly_infix_p = value;
  set_port_read_option (port, READ_OPTION_CURLY_INFIX_P, value);
}

/* Initialize OPTS based on PORT's read options and the global read
   options. */
static void
init_read_options (SCM port, scm_t_read_opts *opts)
{
  SCM alist, val, scm_read_options;
  unsigned int read_options, x;

  scm_i_scm_pthread_mutex_lock (&scm_i_port_table_mutex);
  alist = scm_hashq_ref (scm_i_port_weak_hash, port, SCM_BOOL_F);
  scm_read_options = scm_assq_ref (alist, sym_port_read_options);
  scm_i_pthread_mutex_unlock (&scm_i_port_table_mutex);

  if (scm_is_unsigned_integer (scm_read_options, 0, READ_OPTIONS_MAX_VALUE))
    read_options = scm_to_uint (scm_read_options);
  else
    read_options = READ_OPTIONS_INHERIT_ALL;

  x = READ_OPTION_MASK & (read_options >> READ_OPTION_KEYWORD_STYLE);
  if (x == READ_OPTION_INHERIT)
    {
      val = SCM_PACK (SCM_KEYWORD_STYLE);
      if (scm_is_eq (val, scm_keyword_prefix))
        x = KEYWORD_STYLE_PREFIX;
      else if (scm_is_eq (val, scm_keyword_postfix))
        x = KEYWORD_STYLE_POSTFIX;
      else
        x = KEYWORD_STYLE_HASH_PREFIX;
    }
  opts->keyword_style = x;

#define RESOLVE_BOOLEAN_OPTION(NAME, name)                              \
  do                                                                    \
    {                                                                   \
      x = READ_OPTION_MASK & (read_options >> READ_OPTION_ ## NAME);    \
      if (x == READ_OPTION_INHERIT)                                     \
        x = !!SCM_ ## NAME;                                             \
          opts->name = x;                                               \
    }                                                                   \
  while (0)

  RESOLVE_BOOLEAN_OPTION (COPY_SOURCE_P,        copy_source_p);
  RESOLVE_BOOLEAN_OPTION (RECORD_POSITIONS_P,   record_positions_p);
  RESOLVE_BOOLEAN_OPTION (CASE_INSENSITIVE_P,   case_insensitive_p);
  RESOLVE_BOOLEAN_OPTION (R6RS_ESCAPES_P,       r6rs_escapes_p);
  RESOLVE_BOOLEAN_OPTION (SQUARE_BRACKETS_P,    square_brackets_p);
  RESOLVE_BOOLEAN_OPTION (HUNGRY_EOL_ESCAPES_P, hungry_eol_escapes_p);
  RESOLVE_BOOLEAN_OPTION (CURLY_INFIX_P,        curly_infix_p);

#undef RESOLVE_BOOLEAN_OPTION

  opts->neoteric_p = 0;
}

void
scm_init_read ()
{
  SCM read_hash_procs;

  read_hash_procs = scm_make_fluid_with_default (SCM_EOL);
  
  scm_i_read_hash_procedures =
    SCM_VARIABLE_LOC (scm_c_define ("%read-hash-procedures", read_hash_procs));

  scm_init_opts (scm_read_options, scm_read_opts);
#include "libguile/read.x"
}

/*
  Local Variables:
  c-file-style: "gnu"
  End:
*/<|MERGE_RESOLUTION|>--- conflicted
+++ resolved
@@ -434,13 +434,8 @@
   if (terminating_char == c)
     return SCM_EOL;
 
-<<<<<<< HEAD
   scm_ungetc_unlocked (c, port);
-  tmp = scm_read_expression (port);
-=======
-  scm_ungetc (c, port);
   tmp = scm_read_expression (port, opts);
->>>>>>> 10744b7c
 
   /* Note that it is possible for scm_read_expression to return
      scm_sym_dot, but not as part of a dotted pair: as in #{.}#.  So
@@ -467,13 +462,8 @@
                            "in pair: mismatched close paren: ~A",
                            scm_list_1 (SCM_MAKE_CHAR (c)));
 
-<<<<<<< HEAD
       scm_ungetc_unlocked (c, port);
-      tmp = scm_read_expression (port);
-=======
-      scm_ungetc (c, port);
       tmp = scm_read_expression (port, opts);
->>>>>>> 10744b7c
 
       /* See above note about scm_sym_dot.  */
       if (c == '.' && scm_is_eq (scm_sym_dot, tmp))
@@ -724,13 +714,8 @@
   long line = SCM_LINUM (port);
   int column = SCM_COL (port) - 1;
 
-<<<<<<< HEAD
   scm_ungetc_unlocked (chr, port);
-  buffer = read_complete_token (port, local_buffer, sizeof local_buffer,
-=======
-  scm_ungetc (chr, port);
   buffer = read_complete_token (port, opts, local_buffer, sizeof local_buffer,
->>>>>>> 10744b7c
 				&bytes_read);
 
   str = scm_from_stringn (buffer, bytes_read, pt->encoding, pt->ilseq_handler);
@@ -761,13 +746,8 @@
   scm_t_port *pt = SCM_PTAB_ENTRY (port);
   SCM str;
 
-<<<<<<< HEAD
   scm_ungetc_unlocked (chr, port);
-  buffer = read_complete_token (port, local_buffer, sizeof local_buffer,
-=======
-  scm_ungetc (chr, port);
   buffer = read_complete_token (port, opts, local_buffer, sizeof local_buffer,
->>>>>>> 10744b7c
 				&bytes_read);
   if (bytes_read > 0)
     ends_with_colon = buffer[bytes_read - 1] == ':';
@@ -1140,14 +1120,14 @@
   if (c == '-')
     {
       sign = -1;
-      c = scm_getc (port);
+      c = scm_getc_unlocked (port);
     }
 
   while ('0' <= c && c <= '9')
     {
       res = 10*res + c-'0';
       got_it = 1;
-      c = scm_getc (port);
+      c = scm_getc_unlocked (port);
     }
 
   if (got_it)
@@ -1178,11 +1158,11 @@
   /* Disambiguate between '#f' and uniform floating point vectors. */
   if (c == 'f')
     {
-      c = scm_getc (port);
+      c = scm_getc_unlocked (port);
       if (c != '3' && c != '6')
 	{
 	  if (c != EOF)
-	    scm_ungetc (c, port);
+	    scm_ungetc_unlocked (c, port);
 	  return SCM_BOOL_F;
 	}
       rank = 1;
@@ -1205,7 +1185,7 @@
          && tag_len < sizeof tag_buf / sizeof tag_buf[0])
     {
       tag_buf[tag_len++] = c;
-      c = scm_getc (port);
+      c = scm_getc_unlocked (port);
     }
   if (tag_len == 0)
     tag = SCM_BOOL_T;
@@ -1229,7 +1209,7 @@
 
 	  if (c == '@')
 	    {
-	      c = scm_getc (port);
+	      c = scm_getc_unlocked (port);
 	      c = read_decimal_integer (port, c, &lbnd);
 	    }
 
@@ -1237,7 +1217,7 @@
 
 	  if (c == ':')
 	    {
-	      c = scm_getc (port);
+	      c = scm_getc_unlocked (port);
 	      c = read_decimal_integer (port, c, &len);
 	      if (len < 0)
 		scm_i_input_error (NULL, port,
@@ -1379,41 +1359,13 @@
 static SCM
 scm_read_shebang (scm_t_wchar chr, SCM port, scm_t_read_opts *opts)
 {
-<<<<<<< HEAD
-  int c = 0;
-  if ((c = scm_get_byte_or_eof_unlocked (port)) != 'r')
-    {
-      scm_ungetc_unlocked (c, port);
-      return scm_read_scsh_block_comment (chr, port);
-    }
-  if ((c = scm_get_byte_or_eof_unlocked (port)) != '6')
-    {
-      scm_ungetc_unlocked (c, port);
-      scm_ungetc_unlocked ('r', port);
-      return scm_read_scsh_block_comment (chr, port);
-    }
-  if ((c = scm_get_byte_or_eof_unlocked (port)) != 'r')
-    {
-      scm_ungetc_unlocked (c, port);
-      scm_ungetc_unlocked ('6', port);
-      scm_ungetc_unlocked ('r', port);
-      return scm_read_scsh_block_comment (chr, port);
-    }
-  if ((c = scm_get_byte_or_eof_unlocked (port)) != 's')
-    {
-      scm_ungetc_unlocked (c, port);
-      scm_ungetc_unlocked ('r', port);
-      scm_ungetc_unlocked ('6', port);
-      scm_ungetc_unlocked ('r', port);
-      return scm_read_scsh_block_comment (chr, port);
-=======
   char name[READER_DIRECTIVE_NAME_MAX_SIZE + 1];
   int c;
   int i = 0;
 
   while (i <= READER_DIRECTIVE_NAME_MAX_SIZE)
     {
-      c = scm_getc (port);
+      c = scm_getc_unlocked (port);
       if (c == EOF)
 	scm_i_input_error ("skip_block_comment", port,
 			   "unterminated `#! ... !#' comment", SCM_EOL);
@@ -1421,7 +1373,7 @@
         name[i++] = c;
       else if (CHAR_IS_DELIMITER (c))
         {
-          scm_ungetc (c, port);
+          scm_ungetc_unlocked (c, port);
           name[i] = '\0';
           if (0 == strcmp ("r6rs", name))
             ;  /* Silently ignore */
@@ -1443,13 +1395,12 @@
         }
       else
         {
-          scm_ungetc (c, port);
+          scm_ungetc_unlocked (c, port);
           break;
         }
->>>>>>> 10744b7c
     }
   while (i > 0)
-    scm_ungetc (name[--i], port);
+    scm_ungetc_unlocked (name[--i], port);
   return scm_read_scsh_block_comment (chr, port);
 }
 
@@ -1501,13 +1452,8 @@
   if (EOF == c)
     scm_i_input_error ("read_commented_expression", port,
                        "no expression after #; comment", SCM_EOL);
-<<<<<<< HEAD
   scm_ungetc_unlocked (c, port);
-  scm_read_expression (port);
-=======
-  scm_ungetc (c, port);
   scm_read_expression (port, opts);
->>>>>>> 10744b7c
   return SCM_UNSPECIFIED;
 }
 
@@ -1673,36 +1619,10 @@
     case '0': case '1': case '2': case '3': case '4':
     case '5': case '6': case '7': case '8': case '9':
     case '@':
-<<<<<<< HEAD
-        return (scm_read_array (chr, port, line, column));
+      return (scm_read_array (chr, port, opts, line, column));
 
     case 'i':
     case 'e':
-=======
-#if SCM_ENABLE_DEPRECATED
-      /* See below for 'i' and 'e'. */
-    case 'a':
-    case 'y':
-    case 'h':
-    case 'l':
-#endif
-      return (scm_read_array (chr, port, opts, line, column));
-
-    case 'i':
-    case 'e':
-#if SCM_ENABLE_DEPRECATED
-      {
-	/* When next char is '(', it really is an old-style
-	   uniform array. */
-	scm_t_wchar next_c = scm_getc (port);
-	if (next_c != EOF)
-	  scm_ungetc (next_c, port);
-	if (next_c == '(')
-	  return scm_read_array (chr, port, opts, line, column);
-	/* Fall through. */
-      }
-#endif
->>>>>>> 10744b7c
     case 'b':
     case 'B':
     case 'o':
@@ -1878,7 +1798,7 @@
           int c = flush_ws (port, opts, (char *) NULL);
           if (c == EOF)
             return SCM_EOF_VAL;
-          scm_ungetc (c, port);
+          scm_ungetc_unlocked (c, port);
           line = SCM_LINUM (port);
           column = SCM_COL (port);
         }
@@ -1891,7 +1811,7 @@
          new expression.  For example, f{n - 1}(x) => ((f (- n 1)) x). */
       for (;;)
         {
-          int chr = scm_getc (port);
+          int chr = scm_getc_unlocked (port);
 
           if (chr == '(')
             /* e(...) => (e ...) */
@@ -1913,7 +1833,7 @@
           else
             {
               if (chr != EOF)
-                scm_ungetc (chr, port);
+                scm_ungetc_unlocked (chr, port);
               break;
             }
           maybe_annotate_source (expr, port, opts, line, column);
@@ -2213,9 +2133,8 @@
 /* Per-port read options.
 
    We store per-port read options in the 'port-read-options' key of the
-   port's alist, which is stored in 'scm_i_port_weak_hash'.  The value
-   stored in the alist is a single integer that contains a two-bit field
-   for each read option.
+   port's alist.  The value stored in the alist is a single integer that
+   contains a two-bit field for each read option.
 
    If a bit field contains READ_OPTION_INHERIT (3), that indicates that
    the applicable value should be inherited from the corresponding
@@ -2250,13 +2169,12 @@
 static void
 set_port_read_option (SCM port, int option, int new_value)
 {
-  SCM alist, scm_read_options;
+  SCM scm_read_options;
   unsigned int read_options;
 
   new_value &= READ_OPTION_MASK;
-  scm_i_scm_pthread_mutex_lock (&scm_i_port_table_mutex);
-  alist = scm_hashq_ref (scm_i_port_weak_hash, port, SCM_BOOL_F);
-  scm_read_options = scm_assq_ref (alist, sym_port_read_options);
+  scm_read_options = scm_assq_ref (SCM_PTAB_ENTRY(port)->alist,
+                                   sym_port_read_options);
   if (scm_is_unsigned_integer (scm_read_options, 0, READ_OPTIONS_MAX_VALUE))
     read_options = scm_to_uint (scm_read_options);
   else
@@ -2264,9 +2182,9 @@
   read_options &= ~(READ_OPTION_MASK << option);
   read_options |= new_value << option;
   scm_read_options = scm_from_uint (read_options);
-  alist = scm_assq_set_x (alist, sym_port_read_options, scm_read_options);
-  scm_hashq_set_x (scm_i_port_weak_hash, port, alist);
-  scm_i_pthread_mutex_unlock (&scm_i_port_table_mutex);
+  SCM_PTAB_ENTRY(port)->alist = scm_assq_set_x (SCM_PTAB_ENTRY(port)->alist,
+                                                sym_port_read_options,
+                                                scm_read_options);
 }
 
 /* Set OPTS and PORT's case-insensitivity according to VALUE. */
@@ -2301,13 +2219,11 @@
 static void
 init_read_options (SCM port, scm_t_read_opts *opts)
 {
-  SCM alist, val, scm_read_options;
+  SCM val, scm_read_options;
   unsigned int read_options, x;
 
-  scm_i_scm_pthread_mutex_lock (&scm_i_port_table_mutex);
-  alist = scm_hashq_ref (scm_i_port_weak_hash, port, SCM_BOOL_F);
-  scm_read_options = scm_assq_ref (alist, sym_port_read_options);
-  scm_i_pthread_mutex_unlock (&scm_i_port_table_mutex);
+  scm_read_options = scm_assq_ref (SCM_PTAB_ENTRY(port)->alist,
+                                   sym_port_read_options);
 
   if (scm_is_unsigned_integer (scm_read_options, 0, READ_OPTIONS_MAX_VALUE))
     read_options = scm_to_uint (scm_read_options);
