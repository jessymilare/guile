/* Copyright (C) 1999, 2000, 2001, 2003, 2005, 2006, 2009, 2010,
 *    2012, 2013, 2014 Free Software Foundation, Inc.
 *
 * This library is free software; you can redistribute it and/or
 * modify it under the terms of the GNU Lesser General Public License
 * as published by the Free Software Foundation; either version 3 of
 * the License, or (at your option) any later version.
 *
 * This library is distributed in the hope that it will be useful, but
 * WITHOUT ANY WARRANTY; without even the implied warranty of
 * MERCHANTABILITY or FITNESS FOR A PARTICULAR PURPOSE.  See the GNU
 * Lesser General Public License for more details.
 *
 * You should have received a copy of the GNU Lesser General Public
 * License along with this library; if not, write to the Free Software
 * Foundation, Inc., 51 Franklin Street, Fifth Floor, Boston, MA
 * 02110-1301 USA
 */



/* Original Author: Mikael Djurfeldt <djurfeldt@nada.kth.se> */

#ifdef HAVE_CONFIG_H
#  include <config.h>
#endif

#include "libguile/_scm.h"

#include <gmp.h>
#include <stdio.h>
#include <math.h>
#include <string.h>
#include <sys/types.h>
#include <unistd.h>

#include "libguile/smob.h"
#include "libguile/numbers.h"
#include "libguile/feature.h"
#include "libguile/strings.h"
#include "libguile/arrays.h"
#include "libguile/srfi-4.h"
#include "libguile/vectors.h"
#include "libguile/generalized-vectors.h"

#include "libguile/validate.h"
#include "libguile/random.h"


/*
 * A plugin interface for RNGs
 *
 * Using this interface, it is possible for the application to tell
 * libguile to use a different RNG.  This is desirable if it is
 * necessary to use the same RNG everywhere in the application in
 * order to prevent interference, if the application uses RNG
 * hardware, or if the application has special demands on the RNG.
 *
 * Look in random.h and how the default generator is "plugged in" in
 * scm_init_random().
 */

scm_t_rng scm_the_rng;


/*
 * The prepackaged RNG
 *
 * This is the MWC (Multiply With Carry) random number generator
 * described by George Marsaglia at the Department of Statistics and
 * Supercomputer Computations Research Institute, The Florida State
 * University (http://stat.fsu.edu/~geo).
 *
 * It uses 64 bits, has a period of 4578426017172946943 (4.6e18), and
 * passes all tests in the DIEHARD test suite
 * (http://stat.fsu.edu/~geo/diehard.html)
 */

typedef struct scm_t_i_rstate {
  scm_t_rstate rstate;
  scm_t_uint32 w;
  scm_t_uint32 c;
} scm_t_i_rstate;


#define A 2131995753UL

#ifndef M_PI
#define M_PI 3.14159265359
#endif

static scm_t_uint32
scm_i_uniform32 (scm_t_rstate *state)
{
  scm_t_i_rstate *istate = (scm_t_i_rstate*) state;
  scm_t_uint64 x = (scm_t_uint64) A * istate->w + istate->c;
  scm_t_uint32 w = x & 0xffffffffUL;
  istate->w = w;
  istate->c = x >> 32L;
  return w;
}

static void
scm_i_init_rstate (scm_t_rstate *state, const char *seed, int n)
{
  scm_t_i_rstate *istate = (scm_t_i_rstate*) state;
  scm_t_uint32 w = 0L;
  scm_t_uint32 c = 0L;
  int i, m;
  for (i = 0; i < n; ++i)
    {
      m = i % 8;
      if (m < 4)
	w += seed[i] << (8 * m);
      else
        c += seed[i] << (8 * (m - 4));
    }
  if ((w == 0 && c == 0) || (w == -1 && c == A - 1))
    ++c;
  istate->w = w;
  istate->c = c;
}

static scm_t_rstate *
scm_i_copy_rstate (scm_t_rstate *state)
{
  scm_t_rstate *new_state;

  new_state = scm_gc_malloc_pointerless (state->rng->rstate_size,
					 "random-state");
  return memcpy (new_state, state, state->rng->rstate_size);
}

SCM_SYMBOL(scm_i_rstate_tag, "multiply-with-carry");

static void
scm_i_rstate_from_datum (scm_t_rstate *state, SCM value)
#define FUNC_NAME "scm_i_rstate_from_datum"
{
  scm_t_i_rstate *istate = (scm_t_i_rstate*) state;
  scm_t_uint32 w, c;
  long length;
  
  SCM_VALIDATE_LIST_COPYLEN (SCM_ARG1, value, length);
  SCM_ASSERT (length == 3, value, SCM_ARG1, FUNC_NAME);
  SCM_ASSERT (scm_is_eq (SCM_CAR (value), scm_i_rstate_tag),
              value, SCM_ARG1, FUNC_NAME);
  SCM_VALIDATE_UINT_COPY (SCM_ARG1, SCM_CADR (value), w);
  SCM_VALIDATE_UINT_COPY (SCM_ARG1, SCM_CADDR (value), c);

  istate->w = w;
  istate->c = c;
}
#undef FUNC_NAME

static SCM
scm_i_rstate_to_datum (scm_t_rstate *state)
{
  scm_t_i_rstate *istate = (scm_t_i_rstate*) state;
  return scm_list_3 (scm_i_rstate_tag,
                     scm_from_uint32 (istate->w),
                     scm_from_uint32 (istate->c));
}


/*
 * Random number library functions
 */

scm_t_rstate *
scm_c_make_rstate (const char *seed, int n)
{
  scm_t_rstate *state;

  state = scm_gc_malloc_pointerless (scm_the_rng.rstate_size,
				     "random-state");
  state->rng = &scm_the_rng;
  state->normal_next = 0.0;
  state->rng->init_rstate (state, seed, n);
  return state;
}

scm_t_rstate *
scm_c_rstate_from_datum (SCM datum)
{
  scm_t_rstate *state;

  state = scm_gc_malloc_pointerless (scm_the_rng.rstate_size,
				     "random-state");
  state->rng = &scm_the_rng;
  state->normal_next = 0.0;
  state->rng->from_datum (state, datum);
  return state;
}

scm_t_rstate *
scm_c_default_rstate ()
#define FUNC_NAME "scm_c_default_rstate"
{
  SCM state = SCM_VARIABLE_REF (scm_var_random_state);
  if (!SCM_RSTATEP (state))
    SCM_MISC_ERROR ("*random-state* contains bogus random state", SCM_EOL);
  return SCM_RSTATE (state);
}
#undef FUNC_NAME


double
scm_c_uniform01 (scm_t_rstate *state)
{
  double x = (double) state->rng->random_bits (state) / (double) 0xffffffffUL;
  return ((x + (double) state->rng->random_bits (state))
	  / (double) 0xffffffffUL);
}

double
scm_c_normal01 (scm_t_rstate *state)
{
  if (state->normal_next != 0.0)
    {
      double ret = state->normal_next;

      state->normal_next = 0.0;

      return ret;
    }
  else
    {
      double r, a, n;
      
      r = sqrt (-2.0 * log (scm_c_uniform01 (state)));
      a = 2.0 * M_PI * scm_c_uniform01 (state);
      
      n = r * sin (a);
      state->normal_next = r * cos (a);
      
      return n;
    }
}

double
scm_c_exp1 (scm_t_rstate *state)
{
  return - log (scm_c_uniform01 (state));
}

unsigned char scm_masktab[256];

static inline scm_t_uint32
scm_i_mask32 (scm_t_uint32 m)
{
  return (m < 0x100
	  ? scm_masktab[m]
	  : (m < 0x10000
	     ? scm_masktab[m >> 8] << 8 | 0xff
	     : (m < 0x1000000
		? scm_masktab[m >> 16] << 16 | 0xffff
		: ((scm_t_uint32) scm_masktab[m >> 24]) << 24 | 0xffffff)));
}

scm_t_uint32
scm_c_random (scm_t_rstate *state, scm_t_uint32 m)
{
  scm_t_uint32 r, mask = scm_i_mask32 (m);
  while ((r = state->rng->random_bits (state) & mask) >= m);
  return r;
}

scm_t_uint64
scm_c_random64 (scm_t_rstate *state, scm_t_uint64 m)
{
  scm_t_uint64 r;
  scm_t_uint32 mask;

  if (m <= SCM_T_UINT32_MAX)
    return scm_c_random (state, (scm_t_uint32) m);
  
  mask = scm_i_mask32 (m >> 32);
  while ((r = ((scm_t_uint64) (state->rng->random_bits (state) & mask) << 32)
          | state->rng->random_bits (state)) >= m)
    ;
  return r;
}

/*
  SCM scm_c_random_bignum (scm_t_rstate *state, SCM m)

  Takes a random state (source of random bits) and a bignum m.
  Returns a bignum b, 0 <= b < m.

  It does this by allocating a bignum b with as many base 65536 digits
  as m, filling b with random bits (in 32 bit chunks) up to the most
  significant 1 in m, and, finally checking if the resultant b is too
  large (>= m).  If too large, we simply repeat the process again.  (It
  is important to throw away all generated random bits if b >= m,
  otherwise we'll end up with a distorted distribution.)

*/

SCM
scm_c_random_bignum (scm_t_rstate *state, SCM m)
{
  SCM result = scm_i_mkbig ();
  const size_t m_bits = mpz_sizeinbase (SCM_I_BIG_MPZ (m), 2);
  /* how many bits would only partially fill the last scm_t_uint32? */
  const size_t end_bits = m_bits % (sizeof (scm_t_uint32) * SCM_CHAR_BIT);
  scm_t_uint32 *random_chunks = NULL;
  const scm_t_uint32 num_full_chunks =
    m_bits / (sizeof (scm_t_uint32) * SCM_CHAR_BIT);
  const scm_t_uint32 num_chunks = num_full_chunks + ((end_bits) ? 1 : 0);

  /* we know the result will be this big */
  mpz_realloc2 (SCM_I_BIG_MPZ (result), m_bits);

  random_chunks =
    (scm_t_uint32 *) scm_gc_calloc (num_chunks * sizeof (scm_t_uint32),
                                     "random bignum chunks");

  do
    {
      scm_t_uint32 *current_chunk = random_chunks + (num_chunks - 1);
      scm_t_uint32 chunks_left = num_chunks;

      mpz_set_ui (SCM_I_BIG_MPZ (result), 0);
      
      if (end_bits)
        {
          /* generate a mask with ones in the end_bits position, i.e. if
             end_bits is 3, then we'd have a mask of ...0000000111 */
          const scm_t_uint32 rndbits = state->rng->random_bits (state);
          int rshift = (sizeof (scm_t_uint32) * SCM_CHAR_BIT) - end_bits;
          scm_t_uint32 mask = ((scm_t_uint32)-1) >> rshift;
          scm_t_uint32 highest_bits = rndbits & mask;
          *current_chunk-- = highest_bits;
          chunks_left--;
        }
      
      while (chunks_left)
        {
          /* now fill in the remaining scm_t_uint32 sized chunks */
          *current_chunk-- = state->rng->random_bits (state);
          chunks_left--;
        }
      mpz_import (SCM_I_BIG_MPZ (result),
                  num_chunks,
                  -1,
                  sizeof (scm_t_uint32),
                  0,
                  0,
                  random_chunks);
      /* if result >= m, regenerate it (it is important to regenerate
	 all bits in order not to get a distorted distribution) */
    } while (mpz_cmp (SCM_I_BIG_MPZ (result), SCM_I_BIG_MPZ (m)) >= 0);
  scm_gc_free (random_chunks,
               num_chunks * sizeof (scm_t_uint32),
               "random bignum chunks");
  return scm_i_normbig (result);
}

/*
 * Scheme level representation of random states.
 */
 
scm_t_bits scm_tc16_rstate;

static SCM
make_rstate (scm_t_rstate *state)
{
  SCM_RETURN_NEWSMOB (scm_tc16_rstate, state);
}


/*
 * Scheme level interface.
 */

SCM_GLOBAL_VARIABLE_INIT (scm_var_random_state, "*random-state*", scm_seed_to_random_state (scm_from_locale_string ("URL:http://stat.fsu.edu/~geo/diehard.html")));

SCM_DEFINE (scm_random, "random", 1, 1, 0, 
            (SCM n, SCM state),
            "Return a number in [0, N).\n"
            "\n"
            "Accepts a positive integer or real n and returns a\n"
            "number of the same type between zero (inclusive) and\n"
            "N (exclusive). The values returned have a uniform\n"
            "distribution.\n"
            "\n"
            "The optional argument @var{state} must be of the type produced\n"
	    "by @code{seed->random-state}. It defaults to the value of the\n"
	    "variable @var{*random-state*}. This object is used to maintain\n"
	    "the state of the pseudo-random-number generator and is altered\n"
	    "as a side effect of the random operation.")
#define FUNC_NAME s_scm_random
{
  if (SCM_UNBNDP (state))
    state = SCM_VARIABLE_REF (scm_var_random_state);
  SCM_VALIDATE_RSTATE (2, state);
  if (SCM_I_INUMP (n))
    {
      scm_t_bits m = (scm_t_bits) SCM_I_INUM (n);
      SCM_ASSERT_RANGE (1, n, SCM_I_INUM (n) > 0);
#if SCM_SIZEOF_UINTPTR_T <= 4
      return scm_from_uint32 (scm_c_random (SCM_RSTATE (state),
                                            (scm_t_uint32) m));
#elif SCM_SIZEOF_UINTPTR_T <= 8
      return scm_from_uint64 (scm_c_random64 (SCM_RSTATE (state),
                                              (scm_t_uint64) m));
#else
#error "Cannot deal with this platform's scm_t_bits size"
#endif
    }
  SCM_VALIDATE_NIM (1, n);
  if (SCM_REALP (n))
    return scm_from_double (SCM_REAL_VALUE (n)
			    * scm_c_uniform01 (SCM_RSTATE (state)));

  if (!SCM_BIGP (n))
    SCM_WRONG_TYPE_ARG (1, n);
  return scm_c_random_bignum (SCM_RSTATE (state), n);
}
#undef FUNC_NAME

SCM_DEFINE (scm_copy_random_state, "copy-random-state", 0, 1, 0, 
            (SCM state),
            "Return a copy of the random state @var{state}.")
#define FUNC_NAME s_scm_copy_random_state
{
  if (SCM_UNBNDP (state))
    state = SCM_VARIABLE_REF (scm_var_random_state);
  SCM_VALIDATE_RSTATE (1, state);
  return make_rstate (SCM_RSTATE (state)->rng->copy_rstate (SCM_RSTATE (state)));
}
#undef FUNC_NAME

SCM_DEFINE (scm_seed_to_random_state, "seed->random-state", 1, 0, 0, 
            (SCM seed),
            "Return a new random state using @var{seed}.")
#define FUNC_NAME s_scm_seed_to_random_state
{
  SCM res;
  if (SCM_NUMBERP (seed))
    seed = scm_number_to_string (seed, SCM_UNDEFINED);
  SCM_VALIDATE_STRING (1, seed);
  res = make_rstate (scm_c_make_rstate (scm_i_string_chars (seed),
					scm_i_string_length (seed)));
  scm_remember_upto_here_1 (seed);
  return res;
  
}
#undef FUNC_NAME

SCM_DEFINE (scm_datum_to_random_state, "datum->random-state", 1, 0, 0, 
            (SCM datum),
            "Return a new random state using @var{datum}, which should have\n"
            "been obtained from @code{random-state->datum}.")
#define FUNC_NAME s_scm_datum_to_random_state
{
  return make_rstate (scm_c_rstate_from_datum (datum));
}
#undef FUNC_NAME

SCM_DEFINE (scm_random_state_to_datum, "random-state->datum", 1, 0, 0, 
            (SCM state),
            "Return a datum representation of @var{state} that may be\n"
            "written out and read back with the Scheme reader.")
#define FUNC_NAME s_scm_random_state_to_datum
{
  SCM_VALIDATE_RSTATE (1, state);
  return SCM_RSTATE (state)->rng->to_datum (SCM_RSTATE (state));
}
#undef FUNC_NAME

SCM_DEFINE (scm_random_uniform, "random:uniform", 0, 1, 0, 
            (SCM state),
	    "Return a uniformly distributed inexact real random number in\n"
	    "[0,1).")
#define FUNC_NAME s_scm_random_uniform
{
  if (SCM_UNBNDP (state))
    state = SCM_VARIABLE_REF (scm_var_random_state);
  SCM_VALIDATE_RSTATE (1, state);
  return scm_from_double (scm_c_uniform01 (SCM_RSTATE (state)));
}
#undef FUNC_NAME

SCM_DEFINE (scm_random_normal, "random:normal", 0, 1, 0, 
            (SCM state),
	    "Return an inexact real in a normal distribution.  The\n"
	    "distribution used has mean 0 and standard deviation 1.  For a\n"
	    "normal distribution with mean m and standard deviation d use\n"
	    "@code{(+ m (* d (random:normal)))}.")
#define FUNC_NAME s_scm_random_normal
{
  if (SCM_UNBNDP (state))
    state = SCM_VARIABLE_REF (scm_var_random_state);
  SCM_VALIDATE_RSTATE (1, state);
  return scm_from_double (scm_c_normal01 (SCM_RSTATE (state)));
}
#undef FUNC_NAME

static void
vector_scale_x (SCM v, double c)
{
  scm_t_array_handle handle;
  scm_t_array_dim const * dims;
  ssize_t i, inc, ubnd;

  scm_array_get_handle (v, &handle);
  dims = scm_array_handle_dims (&handle);
  if (1 == scm_array_handle_rank (&handle))
    {
      ubnd = dims[0].ubnd;
      inc = dims[0].inc;

      if (handle.element_type == SCM_ARRAY_ELEMENT_TYPE_F64)
        {
          double *elts = (double *)(handle.writable_elements) + handle.base;
          for (i = dims[0].lbnd; i <= ubnd; ++i, elts += inc)
            *elts *= c;
          return;
        }
      else if (handle.element_type == SCM_ARRAY_ELEMENT_TYPE_SCM)
        {
          SCM *elts = (SCM *)(handle.writable_elements) + handle.base;
          for (i = dims[0].lbnd; i <= ubnd; ++i, elts += inc)
            SCM_REAL_VALUE (*elts) *= c;
          return;
        }
    }
  scm_array_handle_release (&handle);
  scm_misc_error (NULL, "must be a rank-1 array of type #t or 'f64", scm_list_1 (v));
}

static double
vector_sum_squares (SCM v)
{
  double x, sum = 0.0;
  scm_t_array_handle handle;
  scm_t_array_dim const * dims;
  ssize_t i, inc, ubnd;

  scm_array_get_handle (v, &handle);
  dims = scm_array_handle_dims (&handle);
  if (1 == scm_array_handle_rank (&handle))
    {
      ubnd = dims[0].ubnd;
      inc = dims[0].inc;
      if (handle.element_type == SCM_ARRAY_ELEMENT_TYPE_F64)
        {
          const double *elts = (const double *)(handle.elements) + handle.base;
          for (i = dims[0].lbnd; i <= ubnd; ++i, elts += inc)
            {
              x = *elts;
              sum += x * x;
            }
          return sum;
        }
      else if (handle.element_type == SCM_ARRAY_ELEMENT_TYPE_SCM)
        {
          const SCM *elts = (const SCM *)(handle.elements) + handle.base;
          for (i = dims[0].lbnd; i <= ubnd; ++i, elts += inc)
            {
              x = SCM_REAL_VALUE (*elts);
              sum += x * x;
            }
          return sum;
        }
    }
  scm_array_handle_release (&handle);
  scm_misc_error (NULL, "must be an array of type #t or 'f64", scm_list_1 (v));
}

/* For the uniform distribution on the solid sphere, note that in
 * this distribution the length r of the vector has cumulative
 * distribution r^n; i.e., u=r^n is uniform [0,1], so r can be
 * generated as r=u^(1/n).
 */
SCM_DEFINE (scm_random_solid_sphere_x, "random:solid-sphere!", 1, 1, 0, 
            (SCM v, SCM state),
	    "Fills @var{vect} with inexact real random numbers the sum of\n"
	    "whose squares is less than 1.0.  Thinking of @var{vect} as\n"
	    "coordinates in space of dimension @var{n} @math{=}\n"
	    "@code{(vector-length @var{vect})}, the coordinates are\n"
	    "uniformly distributed within the unit @var{n}-sphere.")
#define FUNC_NAME s_scm_random_solid_sphere_x
{
  if (SCM_UNBNDP (state))
    state = SCM_VARIABLE_REF (scm_var_random_state);
  SCM_VALIDATE_RSTATE (2, state);
  scm_random_normal_vector_x (v, state);
  vector_scale_x (v,
		  pow (scm_c_uniform01 (SCM_RSTATE (state)),
		       1.0 / scm_c_array_length (v))
		  / sqrt (vector_sum_squares (v)));
  return SCM_UNSPECIFIED;
}
#undef FUNC_NAME

SCM_DEFINE (scm_random_hollow_sphere_x, "random:hollow-sphere!", 1, 1, 0,
            (SCM v, SCM state),
            "Fills vect with inexact real random numbers\n"
            "the sum of whose squares is equal to 1.0.\n"
            "Thinking of vect as coordinates in space of\n"
            "dimension n = (vector-length vect), the coordinates\n"
            "are uniformly distributed over the surface of the\n"
            "unit n-sphere.")
#define FUNC_NAME s_scm_random_hollow_sphere_x
{
  if (SCM_UNBNDP (state))
    state = SCM_VARIABLE_REF (scm_var_random_state);
  SCM_VALIDATE_RSTATE (2, state);
  scm_random_normal_vector_x (v, state);
  vector_scale_x (v, 1 / sqrt (vector_sum_squares (v)));
  return SCM_UNSPECIFIED;
}
#undef FUNC_NAME


SCM_DEFINE (scm_random_normal_vector_x, "random:normal-vector!", 1, 1, 0,
            (SCM v, SCM state),
            "Fills vect with inexact real random numbers that are\n"
            "independent and standard normally distributed\n"
            "(i.e., with mean 0 and variance 1).")
#define FUNC_NAME s_scm_random_normal_vector_x
{
  scm_t_array_handle handle;
  scm_t_array_dim const * dims;
  ssize_t i;

  if (SCM_UNBNDP (state))
    state = SCM_VARIABLE_REF (scm_var_random_state);
  SCM_VALIDATE_RSTATE (2, state);

  scm_array_get_handle (v, &handle);
  if (1 != scm_array_handle_rank (&handle))
    {
      scm_array_handle_release (&handle);
      scm_wrong_type_arg_msg (NULL, 0, v, "rank 1 array");
    }
<<<<<<< HEAD
  
  dim = scm_array_handle_dims (&handle);
=======

  dims = scm_array_handle_dims (&handle);
>>>>>>> badcbd0f

  if (handle.element_type == SCM_ARRAY_ELEMENT_TYPE_SCM)
    {
      SCM *elts = scm_array_handle_writable_elements (&handle);
      for (i = dims->lbnd; i <= dims->ubnd; i++, elts += dims->inc)
        *elts = scm_from_double (scm_c_normal01 (SCM_RSTATE (state)));
    }
  else
    {
      /* must be a f64vector. */
      double *elts = scm_array_handle_f64_writable_elements (&handle);
      for (i = dims->lbnd; i <= dims->ubnd; i++, elts += dims->inc)
        *elts = scm_c_normal01 (SCM_RSTATE (state));
    }

  scm_array_handle_release (&handle);
  return SCM_UNSPECIFIED;
}
#undef FUNC_NAME

SCM_DEFINE (scm_random_exp, "random:exp", 0, 1, 0,
            (SCM state),
	    "Return an inexact real in an exponential distribution with mean\n"
	    "1.  For an exponential distribution with mean u use (* u\n"
	    "(random:exp)).")
#define FUNC_NAME s_scm_random_exp
{
  if (SCM_UNBNDP (state))
    state = SCM_VARIABLE_REF (scm_var_random_state);
  SCM_VALIDATE_RSTATE (1, state);
  return scm_from_double (scm_c_exp1 (SCM_RSTATE (state)));
}
#undef FUNC_NAME

/* Return a new random-state seeded from the time, date, process ID, an
   address from a freshly allocated heap cell, an address from the local
   stack frame, and a high-resolution timer if available.  This is only
   to be used as a last resort, when no better source of entropy is
   available. */
static SCM
random_state_of_last_resort (void)
{
  SCM state;
  SCM time_of_day = scm_gettimeofday ();
  SCM sources = scm_list_n
    (scm_from_unsigned_integer (SCM_UNPACK (time_of_day)),  /* heap addr */
     /* Avoid scm_getpid, since it depends on HAVE_POSIX. */
     scm_from_unsigned_integer (getpid ()),                 /* process ID */
     scm_get_internal_real_time (), /* high-resolution process timer */
     scm_from_unsigned_integer ((scm_t_bits) &time_of_day), /* stack addr */
     scm_car (time_of_day), /* seconds since midnight 1970-01-01 UTC */
     scm_cdr (time_of_day), /* microsecond component of the above clock */
     SCM_UNDEFINED);

  /* Concatenate the sources bitwise to form the seed */
  SCM seed = SCM_INUM0;
  while (scm_is_pair (sources))
    {
      seed = scm_logxor (seed, scm_ash (scm_car (sources),
                                        scm_integer_length (seed)));
      sources = scm_cdr (sources);
    }

  /* FIXME The following code belongs in `scm_seed_to_random_state',
     and here we should simply do:

       return scm_seed_to_random_state (seed);

     Unfortunately, `scm_seed_to_random_state' only preserves around 32
     bits of entropy from the provided seed.  I don't know if it's okay
     to fix that in 2.0, so for now we have this workaround. */
  {
    int i, len;
    unsigned char *buf;
    len = scm_to_int (scm_ceiling_quotient (scm_integer_length (seed),
                                            SCM_I_MAKINUM (8)));
    buf = (unsigned char *) malloc (len);
    for (i = len-1; i >= 0; --i)
      {
        buf[i] = scm_to_int (scm_logand (seed, SCM_I_MAKINUM (255)));
        seed = scm_ash (seed, SCM_I_MAKINUM (-8));
      }
    state = make_rstate (scm_c_make_rstate ((char *) buf, len));
    free (buf);
  }
  return state;
}

/* Attempt to fill buffer with random bytes from /dev/urandom.
   Return 1 if successful, else return 0. */
static int
read_dev_urandom (unsigned char *buf, size_t len)
{
  size_t res = 0;
  FILE *f = fopen ("/dev/urandom", "r");
  if (f)
    {
      res = fread(buf, 1, len, f);
      fclose (f);
    }
  return (res == len);
}

/* Fill a buffer with random bytes seeded from a platform-specific
   source of entropy.  /dev/urandom is used if available.  Note that
   this function provides no guarantees about the amount of entropy
   present in the returned bytes. */
void
scm_i_random_bytes_from_platform (unsigned char *buf, size_t len)
{
  if (read_dev_urandom (buf, len))
    return;
  else  /* FIXME: support other platform sources */
    {
      /* When all else fails, use this (rather weak) fallback */
      SCM random_state = random_state_of_last_resort ();
      int i;
      for (i = len-1; i >= 0; --i)
        buf[i] = scm_to_int (scm_random (SCM_I_MAKINUM (256), random_state));
    }
}

SCM_DEFINE (scm_random_state_from_platform, "random-state-from-platform", 0, 0, 0,
            (void),
            "Construct a new random state seeded from a platform-specific\n\
source of entropy, appropriate for use in non-security-critical applications.")
#define FUNC_NAME s_scm_random_state_from_platform
{
  unsigned char buf[32];
  if (read_dev_urandom (buf, sizeof(buf)))
    return make_rstate (scm_c_make_rstate ((char *) buf, sizeof(buf)));
  else
    return random_state_of_last_resort ();
}
#undef FUNC_NAME

void
scm_init_random ()
{
  int i, m;
  /* plug in default RNG */
  scm_t_rng rng =
  {
    sizeof (scm_t_i_rstate),
    scm_i_uniform32,
    scm_i_init_rstate,
    scm_i_copy_rstate,
    scm_i_rstate_from_datum,
    scm_i_rstate_to_datum
  };
  scm_the_rng = rng;

  scm_tc16_rstate = scm_make_smob_type ("random-state", 0);

  for (m = 1; m <= 0x100; m <<= 1)
    for (i = m >> 1; i < m; ++i)
      scm_masktab[i] = m - 1;

#include "libguile/random.x"

  scm_add_feature ("random");
}

/*
  Local Variables:
  c-file-style: "gnu"
  End:
*/<|MERGE_RESOLUTION|>--- conflicted
+++ resolved
@@ -1,5 +1,5 @@
 /* Copyright (C) 1999, 2000, 2001, 2003, 2005, 2006, 2009, 2010,
- *    2012, 2013, 2014 Free Software Foundation, Inc.
+ *    2012, 2013, 2014, 2017 Free Software Foundation, Inc.
  *
  * This library is free software; you can redistribute it and/or
  * modify it under the terms of the GNU Lesser General Public License
@@ -640,13 +640,8 @@
       scm_array_handle_release (&handle);
       scm_wrong_type_arg_msg (NULL, 0, v, "rank 1 array");
     }
-<<<<<<< HEAD
-  
-  dim = scm_array_handle_dims (&handle);
-=======
 
   dims = scm_array_handle_dims (&handle);
->>>>>>> badcbd0f
 
   if (handle.element_type == SCM_ARRAY_ELEMENT_TYPE_SCM)
     {
