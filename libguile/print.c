/* Copyright (C) 1995-1999, 2000, 2001, 2002, 2003, 2004, 2006, 2008,
 *   2009, 2010, 2011, 2012, 2013 Free Software Foundation, Inc.
 *
 * This library is free software; you can redistribute it and/or
 * modify it under the terms of the GNU Lesser General Public License
 * as published by the Free Software Foundation; either version 3 of
 * the License, or (at your option) any later version.
 *
 * This library is distributed in the hope that it will be useful, but
 * WITHOUT ANY WARRANTY; without even the implied warranty of
 * MERCHANTABILITY or FITNESS FOR A PARTICULAR PURPOSE.  See the GNU
 * Lesser General Public License for more details.
 *
 * You should have received a copy of the GNU Lesser General Public
 * License along with this library; if not, write to the Free Software
 * Foundation, Inc., 51 Franklin Street, Fifth Floor, Boston, MA
 * 02110-1301 USA
 */



#ifdef HAVE_CONFIG_H
# include <config.h>
#endif

#include <errno.h>
#include <iconv.h>
#include <stdio.h>
#include <assert.h>

#include <uniconv.h>
#include <unictype.h>
#include <c-strcase.h>

#include "libguile/_scm.h"
#include "libguile/chars.h"
#include "libguile/continuations.h"
#include "libguile/smob.h"
#include "libguile/control.h"
#include "libguile/eval.h"
#include "libguile/macros.h"
#include "libguile/procprop.h"
#include "libguile/read.h"
#include "libguile/programs.h"
#include "libguile/alist.h"
#include "libguile/struct.h"
#include "libguile/ports.h"
#include "libguile/ports-internal.h"
#include "libguile/root.h"
#include "libguile/strings.h"
#include "libguile/strports.h"
#include "libguile/vectors.h"
#include "libguile/numbers.h"
#include "libguile/vm.h"

#include "libguile/validate.h"
#include "libguile/print.h"

#include "libguile/private-options.h"



/* Character printers.  */

#define PORT_CONVERSION_HANDLER(port)		\
  SCM_PTAB_ENTRY (port)->ilseq_handler

static size_t display_string (const void *, int, size_t, SCM,
			      scm_t_string_failed_conversion_handler);

static int display_character (scm_t_wchar, SCM,
			      scm_t_string_failed_conversion_handler);

static void write_character (scm_t_wchar, SCM, int);

static void write_character_escaped (scm_t_wchar, int, SCM);



/* {Names of immediate symbols}
 * 
 * This table must agree with the declarations in scm.h: {Immediate Symbols}.
 */

/* This table must agree with the list of flags in tags.h.  */
static const char *iflagnames[] =
{
  "#f",
  "#nil",  /* Elisp nil value. Should print from elisp as symbol `nil'. */
  "#<XXX UNUSED LISP FALSE -- DO NOT USE -- SHOULD NEVER BE SEEN XXX>",
  "()",
  "#t",
  "#<XXX UNUSED BOOLEAN 0 -- DO NOT USE -- SHOULD NEVER BE SEEN XXX>",
  "#<XXX UNUSED BOOLEAN 1 -- DO NOT USE -- SHOULD NEVER BE SEEN XXX>",
  "#<XXX UNUSED BOOLEAN 2 -- DO NOT USE -- SHOULD NEVER BE SEEN XXX>",
  "#<unspecified>",
  "#<undefined>",
  "#<eof>",

  /* Unbound slot marker for GOOPS.  For internal use in GOOPS only.  */
  "#<unbound>",
};

SCM_SYMBOL (sym_reader, "reader");

scm_t_option scm_print_opts[] = {
  { SCM_OPTION_SCM, "highlight-prefix", (scm_t_bits)SCM_BOOL_F_BITS,
    "The string to print before highlighted values." },
  { SCM_OPTION_SCM, "highlight-suffix", (scm_t_bits)SCM_BOOL_F_BITS,
    "The string to print after highlighted values." },
  { SCM_OPTION_SCM, "quote-keywordish-symbols", (scm_t_bits)SCM_BOOL_F_BITS,
    "How to print symbols that have a colon as their first or last character. "
    "The value '#f' does not quote the colons; '#t' quotes them; "
    "'reader' quotes them when the reader option 'keywords' is not '#f'." },
  { SCM_OPTION_BOOLEAN, "escape-newlines", 1,
    "Render newlines as \\n when printing using `write'." },
  { 0 },
};

SCM_DEFINE (scm_print_options, "print-options-interface", 0, 1, 0, 
            (SCM setting),
	    "Option interface for the print options. Instead of using\n"
	    "this procedure directly, use the procedures\n"
	    "@code{print-enable}, @code{print-disable}, @code{print-set!}\n"
	    "and @code{print-options}.")
#define FUNC_NAME s_scm_print_options
{
  SCM ans = scm_options (setting,
			 scm_print_opts,
			 FUNC_NAME);
  return ans;
}
#undef FUNC_NAME


/* {Printing of Scheme Objects}
 */

/* Detection of circular references.
 *
 * Due to other constraints in the implementation, this code has bad
 * time complexity (O (depth * N)), The printer code can be
 * rewritten to be O(N).
 */
#define PUSH_REF(pstate, obj)			\
do						\
{						\
  PSTATE_STACK_SET (pstate, pstate->top, obj);	\
  pstate->top++;				\
  if (pstate->top == pstate->ceiling)		\
    grow_ref_stack (pstate);			\
} while(0)

#define ENTER_NESTED_DATA(pstate, obj, label)			\
do								\
{								\
  register unsigned long i;					\
  for (i = 0; i < pstate->top; ++i)				\
    if (scm_is_eq (PSTATE_STACK_REF (pstate, i), (obj)))	\
      goto label;						\
  if (pstate->fancyp)						\
    {								\
      if (pstate->top - pstate->list_offset >= pstate->level)	\
	{							\
	  scm_putc_unlocked ('#', port);					\
	  return;						\
	}							\
    }								\
  PUSH_REF(pstate, obj);					\
} while(0)

#define EXIT_NESTED_DATA(pstate)				\
do								\
{								\
  --pstate->top;						\
  PSTATE_STACK_SET (pstate, pstate->top, SCM_UNDEFINED);	\
}								\
while (0)

SCM scm_print_state_vtable = SCM_BOOL_F;
static SCM print_state_pool = SCM_EOL;
scm_i_pthread_mutex_t print_state_mutex = SCM_I_PTHREAD_MUTEX_INITIALIZER;

#ifdef GUILE_DEBUG /* Used for debugging purposes */

SCM_DEFINE (scm_current_pstate, "current-pstate", 0, 0, 0, 
           (),
	    "Return the current-pstate -- the car of the\n"
	    "@code{print_state_pool}.  @code{current-pstate} is only\n"
	    "included in @code{--enable-guile-debug} builds.")
#define FUNC_NAME s_scm_current_pstate
{
  if (!scm_is_null (print_state_pool))
    return SCM_CAR (print_state_pool);
  else
    return SCM_BOOL_F;
}
#undef FUNC_NAME

#endif

#define PSTATE_SIZE 50L

static SCM
make_print_state (void)
{
  SCM print_state
    = scm_make_struct (scm_print_state_vtable, SCM_INUM0, SCM_EOL);
  scm_print_state *pstate = SCM_PRINT_STATE (print_state);
  pstate->ref_vect = scm_c_make_vector (PSTATE_SIZE, SCM_UNDEFINED);
  pstate->ceiling = SCM_SIMPLE_VECTOR_LENGTH (pstate->ref_vect);
  pstate->highlight_objects = SCM_EOL;
  return print_state;
}

SCM
scm_make_print_state ()
{
  SCM answer = SCM_BOOL_F;

  /* First try to allocate a print state from the pool */
  scm_i_pthread_mutex_lock (&print_state_mutex);
  if (!scm_is_null (print_state_pool))
    {
      answer = SCM_CAR (print_state_pool);
      print_state_pool = SCM_CDR (print_state_pool);
    }
  scm_i_pthread_mutex_unlock (&print_state_mutex);
  
  return scm_is_false (answer) ? make_print_state () : answer;
}

void
scm_free_print_state (SCM print_state)
{
  SCM handle;
  scm_print_state *pstate = SCM_PRINT_STATE (print_state);
  /* Cleanup before returning print state to pool.
   * It is better to do it here.  Doing it in scm_prin1
   * would cost more since that function is called much more
   * often.
   */
  pstate->fancyp = 0;
  pstate->revealed = 0;
  pstate->highlight_objects = SCM_EOL;
  scm_i_pthread_mutex_lock (&print_state_mutex);
  handle = scm_cons (print_state, print_state_pool);
  print_state_pool = handle;
  scm_i_pthread_mutex_unlock (&print_state_mutex);
}

SCM
scm_i_port_with_print_state (SCM port, SCM print_state)
{
  if (SCM_UNBNDP (print_state))
    {
      if (SCM_PORT_WITH_PS_P (port))
	return port;
      else
	print_state = scm_make_print_state ();
      /* port does not need to be coerced since it doesn't have ps */
    }
  else
    port = SCM_COERCE_OUTPORT (port);
  SCM_RETURN_NEWSMOB (scm_tc16_port_with_ps,
		      SCM_UNPACK (scm_cons (port, print_state)));
}

static void
grow_ref_stack (scm_print_state *pstate)
{
  SCM old_vect = pstate->ref_vect;
  size_t old_size = SCM_SIMPLE_VECTOR_LENGTH (old_vect);
  size_t new_size = 2 * pstate->ceiling;
  SCM new_vect = scm_c_make_vector (new_size, SCM_UNDEFINED);
  unsigned long int i;

  for (i = 0; i != old_size; ++i)
    SCM_SIMPLE_VECTOR_SET (new_vect, i, SCM_SIMPLE_VECTOR_REF (old_vect, i));

  pstate->ref_vect = new_vect;
  pstate->ceiling = new_size;
}

#define PSTATE_STACK_REF(p,i)   SCM_SIMPLE_VECTOR_REF((p)->ref_vect, (i))
#define PSTATE_STACK_SET(p,i,v) SCM_SIMPLE_VECTOR_SET((p)->ref_vect, (i), (v))

static void
print_circref (SCM port, scm_print_state *pstate, SCM ref)
{
  register long i;
  long self = pstate->top - 1;
  i = pstate->top - 1;
  if (scm_is_pair (PSTATE_STACK_REF (pstate, i)))
    {
      while (i > 0)
	{
	  if (!scm_is_pair (PSTATE_STACK_REF (pstate, i-1))
	      || !scm_is_eq (SCM_CDR (PSTATE_STACK_REF (pstate, i-1)), 
			     SCM_CDR (PSTATE_STACK_REF (pstate, i))))
	    break;
	  --i;
	}
      self = i;
    }
  for (i = pstate->top - 1; 1; --i)
    if (scm_is_eq (PSTATE_STACK_REF(pstate, i), ref))
      break;
  scm_putc_unlocked ('#', port);
  scm_intprint (i - self, 10, port);
  scm_putc_unlocked ('#', port);
}

/* Print the name of a symbol. */

static int
quote_keywordish_symbols (void)
{
  SCM option = SCM_PRINT_KEYWORD_STYLE;

  if (scm_is_false (option))
    return 0;
  if (scm_is_eq (option, sym_reader))
    return scm_is_true (SCM_PACK (SCM_KEYWORD_STYLE));
  return 1;
}

#define INITIAL_IDENTIFIER_MASK                                      \
  (UC_CATEGORY_MASK_Lu | UC_CATEGORY_MASK_Ll | UC_CATEGORY_MASK_Lt   \
   | UC_CATEGORY_MASK_Lm | UC_CATEGORY_MASK_Lo | UC_CATEGORY_MASK_Mn \
   | UC_CATEGORY_MASK_Nl | UC_CATEGORY_MASK_No | UC_CATEGORY_MASK_Pd \
   | UC_CATEGORY_MASK_Pc | UC_CATEGORY_MASK_Po | UC_CATEGORY_MASK_Sc \
   | UC_CATEGORY_MASK_Sm | UC_CATEGORY_MASK_Sk | UC_CATEGORY_MASK_So \
   | UC_CATEGORY_MASK_Co)

#define SUBSEQUENT_IDENTIFIER_MASK                                      \
  (INITIAL_IDENTIFIER_MASK                                              \
   | UC_CATEGORY_MASK_Nd | UC_CATEGORY_MASK_Mc | UC_CATEGORY_MASK_Me)

/* FIXME: Cache this information on the symbol, somehow.  */
static int
symbol_has_extended_read_syntax (SCM sym)
{
  size_t pos, len = scm_i_symbol_length (sym);
  scm_t_wchar c;

  /* The empty symbol.  */
  if (len == 0)
    return 1;

  c = scm_i_symbol_ref (sym, 0);

  switch (c) 
    {
    case '\'':
    case '`':
    case ',':
    case '"':
    case ';':
    case '#':
      /* Some initial-character constraints.  */
      return 1;
  
    case ':':
      /* Symbols that look like keywords.  */
      return quote_keywordish_symbols ();
  
    case '.':
      /* Single dot conflicts with dotted-pair notation.  */
      if (len == 1)
        return 1;
      /* Fall through to check numbers.  */
    case '+':
    case '-':
    case '0':
    case '1':
    case '2':
    case '3':
    case '4':
    case '5':
    case '6': 
    case '7':
    case '8':
    case '9':
     /* Number-ish symbols.  Numbers with radixes already caught be #
        above.  */
      if (scm_is_true (scm_i_string_to_number (scm_symbol_to_string (sym), 10)))
        return 1;
      break;

    default:
      break;
    }
  
  /* Other disallowed first characters.  */
  if (!uc_is_general_category_withtable (c, INITIAL_IDENTIFIER_MASK))
    return 1;

  /* Keywords can be identified by trailing colons too.  */
  if (scm_i_symbol_ref (sym, len - 1) == ':')
    return quote_keywordish_symbols ();

  /* Otherwise, any character that's in the identifier category mask is
     fine to pass through as-is, provided it's not one of the ASCII
     delimiters like `;'.  */
  for (pos = 1; pos < len; pos++)
    {
      c = scm_i_symbol_ref (sym, pos);
      if (!uc_is_general_category_withtable (c, SUBSEQUENT_IDENTIFIER_MASK))
        return 1;
      else if (c == '"' || c == ';' || c == '#')
        return 1;
    }

  return 0;
}

static void
print_normal_symbol (SCM sym, SCM port)
{
  size_t len;
  scm_t_string_failed_conversion_handler strategy;

  len = scm_i_symbol_length (sym);
  strategy = SCM_PTAB_ENTRY (port)->ilseq_handler;

  if (scm_i_is_narrow_symbol (sym))
    display_string (scm_i_symbol_chars (sym), 1, len, port, strategy);
  else
    display_string (scm_i_symbol_wide_chars (sym), 0, len, port, strategy);
}

static void
print_extended_symbol (SCM sym, SCM port)
{
  size_t pos, len;
  scm_t_string_failed_conversion_handler strategy;

  len = scm_i_symbol_length (sym);
  strategy = PORT_CONVERSION_HANDLER (port);

  scm_lfwrite_unlocked ("#{", 2, port);

  for (pos = 0; pos < len; pos++)
    {
      scm_t_wchar c = scm_i_symbol_ref (sym, pos);
      
      if (uc_is_general_category_withtable (c,
                                            SUBSEQUENT_IDENTIFIER_MASK
                                            | UC_CATEGORY_MASK_Zs))
        {
          if (!display_character (c, port, strategy))
            scm_encoding_error ("print_extended_symbol", errno,
                                "cannot convert to output locale",
                                port, SCM_MAKE_CHAR (c));
        }
      else
        {
          display_string ("\\x", 1, 2, port, iconveh_question_mark);
          scm_intprint (c, 16, port);
          display_character (';', port, iconveh_question_mark);
        }
    }

  scm_lfwrite_unlocked ("}#", 2, port);
}

/* FIXME: allow R6RS hex escapes instead of #{...}#.  */
static void
print_symbol (SCM sym, SCM port)
{
  if (symbol_has_extended_read_syntax (sym))
    print_extended_symbol (sym, port);
  else
    print_normal_symbol (sym, port);
}

void
scm_print_symbol_name (const char *str, size_t len, SCM port)
{
  SCM symbol = scm_from_utf8_symboln (str, len);
  print_symbol (symbol, port);
}

/* Print generally.  Handles both write and display according to PSTATE.
 */
SCM_GPROC(s_write, "write", 1, 1, 0, scm_write, g_write);
SCM_GPROC(s_display, "display", 1, 1, 0, scm_display, g_display);

static void iprin1 (SCM exp, SCM port, scm_print_state *pstate);


/* Print a character as an octal or hex escape.  */
#define PRINT_CHAR_ESCAPE(i, port)              \
  do                                            \
    {                                           \
      if (!SCM_R6RS_ESCAPES_P)                  \
        scm_intprint (i, 8, port);              \
      else                                      \
        {                                       \
          scm_puts_unlocked ("x", port);                 \
          scm_intprint (i, 16, port);           \
        }                                       \
    }                                           \
  while (0)

  
void 
scm_iprin1 (SCM exp, SCM port, scm_print_state *pstate)
{
  if (pstate->fancyp
      && scm_is_true (scm_memq (exp, pstate->highlight_objects)))
    {
      scm_display (SCM_PRINT_HIGHLIGHT_PREFIX, port);
      iprin1 (exp, port, pstate);
      scm_display (SCM_PRINT_HIGHLIGHT_SUFFIX, port);
    }
  else
    iprin1 (exp, port, pstate);
}

static void
iprin1 (SCM exp, SCM port, scm_print_state *pstate)
{
  switch (SCM_ITAG3 (exp))
    {
    case scm_tc3_tc7_1:
    case scm_tc3_tc7_2:
      /* These tc3 tags should never occur in an immediate value.  They are
       * only used in cell types of non-immediates, i. e. the value returned
       * by SCM_CELL_TYPE (exp) can use these tags.
       */
      scm_ipruk ("immediate", exp, port);
      break;
    case scm_tc3_int_1:
    case scm_tc3_int_2:
      scm_intprint (SCM_I_INUM (exp), 10, port);
      break;
    case scm_tc3_imm24:
      if (SCM_CHARP (exp))
	{
	  if (SCM_WRITINGP (pstate))
	    write_character (SCM_CHAR (exp), port, 0);
	  else
	    {
	      if (!display_character (SCM_CHAR (exp), port,
				      PORT_CONVERSION_HANDLER (port)))
		scm_encoding_error (__func__, errno,
				    "cannot convert to output locale",
				    port, exp);
	    }
	}
      else if (SCM_IFLAGP (exp)
	       && ((size_t) SCM_IFLAGNUM (exp) < (sizeof iflagnames / sizeof (char *))))
        {
          scm_puts_unlocked (iflagnames [SCM_IFLAGNUM (exp)], port);
        }
      else
	{
	  /* unknown immediate value */
	  scm_ipruk ("immediate", exp, port);
	}
      break;
    case scm_tc3_cons:
      switch (SCM_TYP7 (exp))
	{
	case scm_tcs_struct:
	  {
	    ENTER_NESTED_DATA (pstate, exp, circref);
	    if (SCM_OBJ_CLASS_FLAGS (exp) & SCM_CLASSF_GOOPS)
	      {
		SCM pwps, print = pstate->writingp ? g_write : g_display;
		if (SCM_UNPACK (print) == 0)
		  goto print_struct;
		pwps = scm_i_port_with_print_state (port, pstate->handle);
		pstate->revealed = 1;
		scm_call_2 (print, exp, pwps);
	      }
	    else
	      {
	      print_struct:
		scm_print_struct (exp, port, pstate);
	      }
	    EXIT_NESTED_DATA (pstate);
	  }
	  break;
	case scm_tcs_cons_imcar:
	case scm_tcs_cons_nimcar:
	  ENTER_NESTED_DATA (pstate, exp, circref);
	  scm_iprlist ("(", exp, ')', port, pstate);
	  EXIT_NESTED_DATA (pstate);
	  break;
	circref:
	  print_circref (port, pstate, exp);
	  break;
	case scm_tc7_number:
          switch SCM_TYP16 (exp) {
          case scm_tc16_big:
            scm_bigprint (exp, port, pstate);
            break;
          case scm_tc16_real:
            scm_print_real (exp, port, pstate);
            break;
          case scm_tc16_complex:
            scm_print_complex (exp, port, pstate);
            break;
          case scm_tc16_fraction:
            scm_i_print_fraction (exp, port, pstate);
            break;
          }
	  break;
        case scm_tc7_string:
          if (SCM_WRITINGP (pstate))
            {
              size_t len, i;

              display_character ('"', port, iconveh_question_mark);
              len = scm_i_string_length (exp);
              for (i = 0; i < len; ++i)
		write_character (scm_i_string_ref (exp, i), port, 1);

              display_character ('"', port, iconveh_question_mark);
              scm_remember_upto_here_1 (exp);
            }
          else
	    {
	      size_t len, printed;

	      len = scm_i_string_length (exp);
	      printed = display_string (scm_i_string_data (exp),
					scm_i_is_narrow_string (exp),
					len, port,
					PORT_CONVERSION_HANDLER (port));
	      if (SCM_UNLIKELY (printed < len))
		scm_encoding_error (__func__, errno,
				    "cannot convert to output locale",
				    port, scm_c_string_ref (exp, printed));
	    }

          scm_remember_upto_here_1 (exp);
          break;
	case scm_tc7_symbol:
	  if (scm_i_symbol_is_interned (exp))
	    {
	      print_symbol (exp, port);
	      scm_remember_upto_here_1 (exp);
	    }
	  else
	    {
	      scm_puts_unlocked ("#<uninterned-symbol ", port);
	      print_symbol (exp, port);
	      scm_putc_unlocked (' ', port);
	      scm_uintprint (SCM_UNPACK (exp), 16, port);
	      scm_putc_unlocked ('>', port);
	    }
	  break;
	case scm_tc7_variable:
	  scm_i_variable_print (exp, port, pstate);
	  break;
	case scm_tc7_program:
	  scm_i_program_print (exp, port, pstate);
	  break;
	case scm_tc7_pointer:
	  scm_i_pointer_print (exp, port, pstate);
	  break;
	case scm_tc7_hashtable:
	  scm_i_hashtable_print (exp, port, pstate);
	  break;
	case scm_tc7_weak_set:
	  scm_i_weak_set_print (exp, port, pstate);
	  break;
	case scm_tc7_weak_table:
	  scm_i_weak_table_print (exp, port, pstate);
	  break;
	case scm_tc7_fluid:
	  scm_i_fluid_print (exp, port, pstate);
	  break;
	case scm_tc7_dynamic_state:
	  scm_i_dynamic_state_print (exp, port, pstate);
	  break;
	case scm_tc7_frame:
	  scm_i_frame_print (exp, port, pstate);
	  break;
	case scm_tc7_objcode:
	  scm_i_objcode_print (exp, port, pstate);
	  break;
	case scm_tc7_vm:
	  scm_i_vm_print (exp, port, pstate);
	  break;
	case scm_tc7_vm_cont:
	  scm_i_vm_cont_print (exp, port, pstate);
	  break;
	case scm_tc7_array:
	  ENTER_NESTED_DATA (pstate, exp, circref);
          scm_i_print_array (exp, port, pstate);
          EXIT_NESTED_DATA (pstate);
          break;
	case scm_tc7_bytevector:
	  scm_i_print_bytevector (exp, port, pstate);
	  break;
	case scm_tc7_bitvector:
	  scm_i_print_bitvector (exp, port, pstate);
	  break;
	case scm_tc7_wvect:
	  ENTER_NESTED_DATA (pstate, exp, circref);
          scm_puts_unlocked ("#w(", port);
	  goto common_vector_printer;
	case scm_tc7_vector:
	  ENTER_NESTED_DATA (pstate, exp, circref);
	  scm_puts_unlocked ("#(", port);
	common_vector_printer:
	  {
	    register long i;
	    long last = SCM_SIMPLE_VECTOR_LENGTH (exp) - 1;
	    int cutp = 0;
	    if (pstate->fancyp
		&& SCM_SIMPLE_VECTOR_LENGTH (exp) > pstate->length)
	      {
		last = pstate->length - 1;
		cutp = 1;
	      }
            for (i = 0; i < last; ++i)
              {
                scm_iprin1 (scm_c_vector_ref (exp, i), port, pstate);
                scm_putc_unlocked (' ', port);
              }
	    if (i == last)
	      {
		/* CHECK_INTS; */
		scm_iprin1 (scm_c_vector_ref (exp, i), port, pstate);
	      }
	    if (cutp)
	      scm_puts_unlocked (" ...", port);
	    scm_putc_unlocked (')', port);
	  }
	  EXIT_NESTED_DATA (pstate);
	  break;
	case scm_tc7_port:
	  {
	    scm_t_ptob_descriptor *ptob = SCM_PORT_DESCRIPTOR (exp);
	    if (ptob->print && ptob->print (exp, port, pstate))
	      break;
	    goto punk;
	  }
	case scm_tc7_smob:
	  ENTER_NESTED_DATA (pstate, exp, circref);
	  SCM_SMOB_DESCRIPTOR (exp).print (exp, port, pstate);
	  EXIT_NESTED_DATA (pstate);
	  break;
	default:
          /* case scm_tcs_closures: */
	punk:
	  scm_ipruk ("type", exp, port);
	}
    }
}

/* Print states are necessary for circular reference safe printing.
 * They are also expensive to allocate.  Therefore print states are
 * kept in a pool so that they can be reused.
 */

/* The PORT argument can also be a print-state/port pair, which will
 * then be used instead of allocating a new print state.  This is
 * useful for continuing a chain of print calls from Scheme.  */

void 
scm_prin1 (SCM exp, SCM port, int writingp)
{
  SCM handle = SCM_BOOL_F; /* Will GC protect the handle whilst unlinked */
  SCM pstate_scm;
  scm_print_state *pstate;
  int old_writingp;

  /* If PORT is a print-state/port pair, use that.  Else create a new
     print-state. */

  if (SCM_PORT_WITH_PS_P (port))
    {
      pstate_scm = SCM_PORT_WITH_PS_PS (port);
      port = SCM_PORT_WITH_PS_PORT (port);
    }
  else
    {
      /* First try to allocate a print state from the pool */
      scm_i_pthread_mutex_lock (&print_state_mutex);
      if (!scm_is_null (print_state_pool))
	{
	  handle = print_state_pool;
	  print_state_pool = SCM_CDR (print_state_pool);
	}
      scm_i_pthread_mutex_unlock (&print_state_mutex);
      if (scm_is_false (handle))
	handle = scm_list_1 (make_print_state ());
      pstate_scm = SCM_CAR (handle);
    }

  pstate = SCM_PRINT_STATE (pstate_scm);
  old_writingp = pstate->writingp;
  pstate->writingp = writingp;
  scm_iprin1 (exp, port, pstate);
  pstate->writingp = old_writingp;

  /* Return print state to pool if it has been created above and
     hasn't escaped to Scheme. */

  if (scm_is_true (handle) && !pstate->revealed)
    {
      scm_i_pthread_mutex_lock (&print_state_mutex);
      SCM_SETCDR (handle, print_state_pool);
      print_state_pool = handle;
      scm_i_pthread_mutex_unlock (&print_state_mutex);
    }
}

/* Convert codepoint CH to UTF-8 and store the result in UTF8.  Return
   the number of bytes of the UTF-8-encoded string.  */
static size_t
codepoint_to_utf8 (scm_t_wchar ch, scm_t_uint8 utf8[4])
{
  size_t len;
  scm_t_uint32 codepoint;

  codepoint = (scm_t_uint32) ch;

  if (codepoint <= 0x7f)
    {
      len = 1;
      utf8[0] = (scm_t_uint8) codepoint;
    }
  else if (codepoint <= 0x7ffUL)
    {
      len = 2;
      utf8[0] = 0xc0 | (codepoint >> 6);
      utf8[1] = 0x80 | (codepoint & 0x3f);
    }
  else if (codepoint <= 0xffffUL)
    {
      len = 3;
      utf8[0] = 0xe0 | (codepoint >> 12);
      utf8[1] = 0x80 | ((codepoint >> 6) & 0x3f);
      utf8[2] = 0x80 | (codepoint & 0x3f);
    }
  else
    {
      len = 4;
      utf8[0] = 0xf0 | (codepoint >> 18);
      utf8[1] = 0x80 | ((codepoint >> 12) & 0x3f);
      utf8[2] = 0x80 | ((codepoint >> 6) & 0x3f);
      utf8[3] = 0x80 | (codepoint & 0x3f);
    }

  return len;
}

#define STR_REF(s, x)				\
  (narrow_p					\
   ? (scm_t_wchar) ((unsigned char *) (s))[x]	\
   : ((scm_t_wchar *) (s))[x])

/* Write STR to PORT as UTF-8.  STR is a LEN-codepoint string; it is
   narrow if NARROW_P is true, wide otherwise.  Return LEN.  */
static size_t
display_string_as_utf8 (const void *str, int narrow_p, size_t len,
			SCM port)
{
  size_t printed = 0;

  while (len > printed)
    {
      size_t utf8_len, i;
      char *input, utf8_buf[256];

      /* Convert STR to UTF-8.  */
      for (i = printed, utf8_len = 0, input = utf8_buf;
	   i < len && utf8_len + 4 < sizeof (utf8_buf);
	   i++)
	{
	  utf8_len += codepoint_to_utf8 (STR_REF (str, i),
					 (scm_t_uint8 *) input);
	  input = utf8_buf + utf8_len;
	}

      /* INPUT was successfully converted, entirely; print the
	 result.  */
      scm_lfwrite_unlocked (utf8_buf, utf8_len, port);
      printed += i - printed;
    }

  assert (printed == len);

  return len;
}

/* Write STR to PORT as ISO-8859-1.  STR is a LEN-codepoint string; it
   is narrow if NARROW_P is true, wide otherwise.  Return LEN.  */
static size_t
display_string_as_latin1 (const void *str, int narrow_p, size_t len,
                          SCM port,
                          scm_t_string_failed_conversion_handler strategy)
{
  size_t printed = 0;

  if (narrow_p)
    {
      scm_lfwrite_unlocked (str, len, port);
      return len;
    }

  while (printed < len)
    {
      char buf[256];
      size_t i;

      for (i = 0; i < sizeof(buf) && printed < len; i++, printed++)
        {
          scm_t_wchar c = STR_REF (str, printed);

          if (c < 256)
            buf[i] = c;
          else
            break;
        }

      scm_lfwrite_unlocked (buf, i, port);

      if (i < sizeof(buf) && printed < len)
        {
          if (strategy == SCM_FAILED_CONVERSION_ERROR)
            break;
          else if (strategy == SCM_FAILED_CONVERSION_ESCAPE_SEQUENCE)
            write_character_escaped (STR_REF (str, printed), 1, port);
          else
            /* STRATEGY is `SCM_FAILED_CONVERSION_QUESTION_MARK'.  */
            display_string ("?", 1, 1, port, strategy);
          printed++;
        }
    }

  return printed;
}

/* Convert STR through PORT's output conversion descriptor and write the
   output to PORT.  Return the number of codepoints written.  */
static size_t
display_string_using_iconv (const void *str, int narrow_p, size_t len,
			    SCM port,
			    scm_t_string_failed_conversion_handler strategy)
{
  size_t printed;
  scm_t_iconv_descriptors *id;
<<<<<<< HEAD

  id = scm_i_port_iconv_descriptors (port);
=======
  scm_t_port_internal *pti = SCM_PORT_GET_INTERNAL (port);

  id = scm_i_port_iconv_descriptors (port, SCM_PORT_WRITE);

  if (SCM_UNLIKELY (pti->at_stream_start_for_bom_write && len > 0))
    {
      scm_t_port *pt = SCM_PTAB_ENTRY (port);

      /* Record that we're no longer at stream start.  */
      pti->at_stream_start_for_bom_write = 0;
      if (pt->rw_random)
        pti->at_stream_start_for_bom_read = 0;

      /* Write a BOM if appropriate.  */
      if (SCM_UNLIKELY (c_strcasecmp(pt->encoding, "UTF-16") == 0
                        || c_strcasecmp(pt->encoding, "UTF-32") == 0))
        display_character (SCM_UNICODE_BOM, port, iconveh_error);
    }
>>>>>>> f5b2eea6

  printed = 0;

  while (len > printed)
    {
      size_t done, utf8_len, input_left, output_left, i;
      size_t codepoints_read, output_len;
      char *input, *output;
      char utf8_buf[256], encoded_output[256];
      size_t offsets[256];

      /* Convert STR to UTF-8.  */
      for (i = printed, utf8_len = 0, input = utf8_buf;
	   i < len && utf8_len + 4 < sizeof (utf8_buf);
	   i++)
	{
	  offsets[utf8_len] = i;
	  utf8_len += codepoint_to_utf8 (STR_REF (str, i),
					 (scm_t_uint8 *) input);
	  input = utf8_buf + utf8_len;
	}

      input = utf8_buf;
      input_left = utf8_len;

      output = encoded_output;
      output_left = sizeof (encoded_output);

      done = iconv (id->output_cd, &input, &input_left,
		    &output, &output_left);

      output_len = sizeof (encoded_output) - output_left;

      if (SCM_UNLIKELY (done == (size_t) -1))
	{
          int errno_save = errno;

	  /* Reset the `iconv' state.  */
	  iconv (id->output_cd, NULL, NULL, NULL, NULL);

	  /* Print the OUTPUT_LEN bytes successfully converted.  */
	  scm_lfwrite_unlocked (encoded_output, output_len, port);

	  /* See how many input codepoints these OUTPUT_LEN bytes
	     corresponds to.  */
	  codepoints_read = offsets[input - utf8_buf] - printed;
	  printed += codepoints_read;

	  if (errno_save == EILSEQ &&
	      strategy != SCM_FAILED_CONVERSION_ERROR)
	    {
	      /* Conversion failed somewhere in INPUT and we want to
		 escape or substitute the offending input character.  */

	      if (strategy == SCM_FAILED_CONVERSION_ESCAPE_SEQUENCE)
		{
		  scm_t_wchar ch;

		  /* Find CH, the offending codepoint, and escape it.  */
		  ch = STR_REF (str, offsets[input - utf8_buf]);
		  write_character_escaped (ch, 1, port);
		}
	      else
		/* STRATEGY is `SCM_FAILED_CONVERSION_QUESTION_MARK'.  */
		display_string ("?", 1, 1, port, strategy);

	      printed++;
	    }
	  else
	    /* Something bad happened that we can't handle: bail out.  */
	    break;
	}
      else
	{
	  /* INPUT was successfully converted, entirely; print the
	     result.  */
	  scm_lfwrite_unlocked (encoded_output, output_len, port);
	  codepoints_read = i - printed;
	  printed += codepoints_read;
	}
    }

  return printed;
}

#undef STR_REF

/* Display the LEN codepoints in STR to PORT according to STRATEGY;
   return the number of codepoints successfully displayed.  If NARROW_P,
   then STR is interpreted as a sequence of `char', denoting a Latin-1
   string; otherwise it's interpreted as a sequence of
   `scm_t_wchar'.  */
static size_t
display_string (const void *str, int narrow_p,
		size_t len, SCM port,
		scm_t_string_failed_conversion_handler strategy)
{
  scm_t_port_internal *pti;

<<<<<<< HEAD
  if (pt->encoding_mode == SCM_PORT_ENCODING_MODE_UTF8)
=======
  pti = SCM_PORT_GET_INTERNAL (port);

  if (pti->encoding_mode == SCM_PORT_ENCODING_MODE_UTF8)
>>>>>>> f5b2eea6
    return display_string_as_utf8 (str, narrow_p, len, port);
  else if (pt->encoding_mode == SCM_PORT_ENCODING_MODE_LATIN1)
    return display_string_as_latin1 (str, narrow_p, len, port, strategy);
  else
    return display_string_using_iconv (str, narrow_p, len, port, strategy);
}

/* Attempt to display CH to PORT according to STRATEGY.  Return non-zero
   if CH was successfully displayed, zero otherwise (e.g., if it was not
   representable in PORT's encoding.)  */
static int
display_character (scm_t_wchar ch, SCM port,
		   scm_t_string_failed_conversion_handler strategy)
{
  return display_string (&ch, 0, 1, port, strategy) == 1;
}

/* Attempt to pretty-print CH, a combining character, to PORT.  Return
   zero upon failure, non-zero otherwise.  The idea is to print CH above
   a dotted circle to make it more visible.  */
static int
write_combining_character (scm_t_wchar ch, SCM port)
{
  scm_t_wchar str[2];

  str[0] = SCM_CODEPOINT_DOTTED_CIRCLE;
  str[1] = ch;

  return display_string (str, 0, 2, port, iconveh_error) == 2;
}

/* Write CH to PORT in its escaped form, using the string escape syntax
   if STRING_ESCAPES_P is non-zero.  */
static void
write_character_escaped (scm_t_wchar ch, int string_escapes_p, SCM port)
{
  if (string_escapes_p)
    {
      /* Represent CH using the in-string escape syntax.  */

      static const char hex[] = "0123456789abcdef";
      static const char escapes[7] = "abtnvfr";
      char buf[9];

      if (ch >= 0x07 && ch <= 0x0D && ch != 0x0A)
	{
	  /* Use special escapes for some C0 controls.  */
	  buf[0] = '\\';
	  buf[1] = escapes[ch - 0x07];
	  scm_lfwrite_unlocked (buf, 2, port);
	}
      else if (!SCM_R6RS_ESCAPES_P)
	{
	  if (ch <= 0xFF)
	    {
	      buf[0] = '\\';
	      buf[1] = 'x';
	      buf[2] = hex[ch / 16];
	      buf[3] = hex[ch % 16];
	      scm_lfwrite_unlocked (buf, 4, port);
	    }
	  else if (ch <= 0xFFFF)
	    {
	      buf[0] = '\\';
	      buf[1] = 'u';
	      buf[2] = hex[(ch & 0xF000) >> 12];
	      buf[3] = hex[(ch & 0xF00) >> 8];
	      buf[4] = hex[(ch & 0xF0) >> 4];
	      buf[5] = hex[(ch & 0xF)];
	      scm_lfwrite_unlocked (buf, 6, port);
	    }
	  else if (ch > 0xFFFF)
	    {
	      buf[0] = '\\';
	      buf[1] = 'U';
	      buf[2] = hex[(ch & 0xF00000) >> 20];
	      buf[3] = hex[(ch & 0xF0000) >> 16];
	      buf[4] = hex[(ch & 0xF000) >> 12];
	      buf[5] = hex[(ch & 0xF00) >> 8];
	      buf[6] = hex[(ch & 0xF0) >> 4];
	      buf[7] = hex[(ch & 0xF)];
	      scm_lfwrite_unlocked (buf, 8, port);
	    }
	}
      else
	{
	  /* Print an R6RS variable-length hex escape: "\xNNNN;".  */
	  scm_t_wchar ch2 = ch;

	  int i = 8;
	  buf[i] = ';';
	  i --;
	  if (ch == 0)
	    buf[i--] = '0';
	  else
	    while (ch2 > 0)
	      {
		buf[i] = hex[ch2 & 0xF];
		ch2 >>= 4;
		i --;
	      }
	  buf[i] = 'x';
	  i --;
	  buf[i] = '\\';
	  scm_lfwrite_unlocked (buf + i, 9 - i, port);
	}
    }
  else
    {
      /* Represent CH using the character escape syntax.  */
      const char *name;

      name = scm_i_charname (SCM_MAKE_CHAR (ch));
      if (name != NULL)
	scm_puts_unlocked (name, port);
      else
	PRINT_CHAR_ESCAPE (ch, port);
    }
}

/* Write CH to PORT, escaping it if it's non-graphic or not
   representable in PORT's encoding.  If STRING_ESCAPES_P is true and CH
   needs to be escaped, it is escaped using the in-string escape syntax;
   otherwise the character escape syntax is used.  */
static void
write_character (scm_t_wchar ch, SCM port, int string_escapes_p)
{
  int printed = 0;
  scm_t_string_failed_conversion_handler strategy;

  strategy = PORT_CONVERSION_HANDLER (port);

  if (string_escapes_p)
    {
      /* Check if CH deserves special treatment.  */
      if (ch == '"' || ch == '\\')
	{
	  display_character ('\\', port, iconveh_question_mark);
	  display_character (ch, port, strategy);
	  printed = 1;
	}
      else if (ch == '\n' && SCM_PRINT_ESCAPE_NEWLINES_P)
        {
	  display_character ('\\', port, iconveh_question_mark);
	  display_character ('n', port, strategy);
	  printed = 1;
        }
      else if (ch == ' ' || ch == '\n')
	{
	  display_character (ch, port, strategy);
	  printed = 1;
	}
    }
  else
    {
      display_string ("#\\", 1, 2, port, iconveh_question_mark);

      if (uc_combining_class (ch) != UC_CCC_NR)
	/* Character is a combining character, so attempt to
	   pretty-print it.  */
	printed = write_combining_character (ch, port);
    }

  if (!printed
      && uc_is_general_category_withtable (ch,
					   UC_CATEGORY_MASK_L |
					   UC_CATEGORY_MASK_M |
					   UC_CATEGORY_MASK_N |
					   UC_CATEGORY_MASK_P |
					   UC_CATEGORY_MASK_S))
    /* CH is graphic; attempt to display it.  */
    printed = display_character (ch, port, iconveh_error);

  if (!printed)
    /* CH isn't graphic or cannot be represented in PORT's encoding.  */
    write_character_escaped (ch, string_escapes_p, port);
}

/* Display STR to PORT from START inclusive to END exclusive.  */
void
scm_i_display_substring (SCM str, size_t start, size_t end, SCM port)
{
  int narrow_p;
  const char *buf;
  size_t len, printed;

  buf = scm_i_string_data (str);
  len = end - start;
  narrow_p = scm_i_is_narrow_string (str);
  buf += start * (narrow_p ? sizeof (char) : sizeof (scm_t_wchar));

  printed = display_string (buf, narrow_p, end - start, port,
			    PORT_CONVERSION_HANDLER (port));

  if (SCM_UNLIKELY (printed < len))
    scm_encoding_error (__func__, errno,
			"cannot convert to output locale",
			port, scm_c_string_ref (str, printed + start));
}


/* Print an integer.
 */

void 
scm_intprint (scm_t_intmax n, int radix, SCM port)
{
  char num_buf[SCM_INTBUFLEN];
  scm_lfwrite_unlocked (num_buf, scm_iint2str (n, radix, num_buf), port);
}

void 
scm_uintprint (scm_t_uintmax n, int radix, SCM port)
{
  char num_buf[SCM_INTBUFLEN];
  scm_lfwrite_unlocked (num_buf, scm_iuint2str (n, radix, num_buf), port);
}

/* Print an object of unrecognized type.
 */

void 
scm_ipruk (char *hdr, SCM ptr, SCM port)
{
  scm_puts_unlocked ("#<unknown-", port);
  scm_puts_unlocked (hdr, port);
  if (1) /* (scm_in_heap_p (ptr)) */ /* FIXME */
    {
      scm_puts_unlocked (" (0x", port);
      scm_uintprint (SCM_CELL_WORD_0 (ptr), 16, port);
      scm_puts_unlocked (" . 0x", port);
      scm_uintprint (SCM_CELL_WORD_1 (ptr), 16, port);
      scm_puts_unlocked (") @", port);
    }
  scm_puts_unlocked (" 0x", port);
  scm_uintprint (SCM_UNPACK (ptr), 16, port);
  scm_putc_unlocked ('>', port);
}


/* Print a list.
 */
void 
scm_iprlist (char *hdr, SCM exp, int tlr, SCM port, scm_print_state *pstate)
{
  register SCM hare, tortoise;
  long floor = pstate->top - 2;
  scm_puts_unlocked (hdr, port);
  /* CHECK_INTS; */
  if (pstate->fancyp)
    goto fancy_printing;
  
  /* Run a hare and tortoise so that total time complexity will be
     O(depth * N) instead of O(N^2). */
  hare = SCM_CDR (exp);
  tortoise = exp;
  while (scm_is_pair (hare))
    {
      if (scm_is_eq (hare, tortoise))
	goto fancy_printing;
      hare = SCM_CDR (hare);
      if (!scm_is_pair (hare))
	break;
      hare = SCM_CDR (hare);
      tortoise = SCM_CDR (tortoise);
    }
  
  /* No cdr cycles intrinsic to this list */
  scm_iprin1 (SCM_CAR (exp), port, pstate);
  for (exp = SCM_CDR (exp); scm_is_pair (exp); exp = SCM_CDR (exp))
    {
      register long i;

      for (i = floor; i >= 0; --i)
	if (scm_is_eq (PSTATE_STACK_REF(pstate, i), exp))
	  goto circref;
      PUSH_REF (pstate, exp);
      scm_putc_unlocked (' ', port);
      /* CHECK_INTS; */
      scm_iprin1 (SCM_CAR (exp), port, pstate);
    }
  if (!SCM_NULL_OR_NIL_P (exp))
    {
      scm_puts_unlocked (" . ", port);
      scm_iprin1 (exp, port, pstate);
    }

end:
  scm_putc_unlocked (tlr, port);
  pstate->top = floor + 2;
  return;
  
fancy_printing:
  {
    long n = pstate->length;
    
    scm_iprin1 (SCM_CAR (exp), port, pstate);
    exp = SCM_CDR (exp); --n;
    for (; scm_is_pair (exp); exp = SCM_CDR (exp))
      {
	register unsigned long i;

	for (i = 0; i < pstate->top; ++i)
	  if (scm_is_eq (PSTATE_STACK_REF(pstate, i), exp))
	    goto fancy_circref;
	if (pstate->fancyp)
	  {
	    if (n == 0)
	      {
		scm_puts_unlocked (" ...", port);
		goto skip_tail;
	      }
	    else
	      --n;
	  }
	PUSH_REF(pstate, exp);
	++pstate->list_offset;
	scm_putc_unlocked (' ', port);
	/* CHECK_INTS; */
	scm_iprin1 (SCM_CAR (exp), port, pstate);
      }
  }
  if (!SCM_NULL_OR_NIL_P (exp))
    {
      scm_puts_unlocked (" . ", port);
      scm_iprin1 (exp, port, pstate);
    }
skip_tail:
  pstate->list_offset -= pstate->top - floor - 2;
  goto end;

fancy_circref:
  pstate->list_offset -= pstate->top - floor - 2;
  
circref:
  scm_puts_unlocked (" . ", port);
  print_circref (port, pstate, exp);
  goto end;
}



int
scm_valid_oport_value_p	(SCM val)
{
  return (SCM_OPOUTPORTP (val)
          || (SCM_PORT_WITH_PS_P (val)
              && SCM_OPOUTPORTP (SCM_PORT_WITH_PS_PORT (val))));
}

/* SCM_GPROC(s_write, "write", 1, 1, 0, scm_write, g_write); */

SCM 
scm_write (SCM obj, SCM port)
{
  if (SCM_UNBNDP (port))
    port = scm_current_output_port ();

  SCM_ASSERT (scm_valid_oport_value_p (port), port, SCM_ARG2, s_write);

  scm_dynwind_begin (0);
  scm_dynwind_lock_port (SCM_COERCE_OUTPORT (port));
  scm_prin1 (obj, port, 1);
  scm_dynwind_end ();

  return SCM_UNSPECIFIED;
}


/* SCM_GPROC(s_display, "display", 1, 1, 0, scm_display, g_display); */

SCM 
scm_display (SCM obj, SCM port)
{
  if (SCM_UNBNDP (port))
    port = scm_current_output_port ();

  SCM_ASSERT (scm_valid_oport_value_p (port), port, SCM_ARG2, s_display);

  scm_dynwind_begin (0);
  scm_dynwind_lock_port (SCM_COERCE_OUTPORT (port));
  scm_prin1 (obj, port, 0);
  scm_dynwind_end ();

  return SCM_UNSPECIFIED;
}


SCM_DEFINE (scm_simple_format, "simple-format", 2, 0, 1,
            (SCM destination, SCM message, SCM args),
	    "Write @var{message} to @var{destination}, defaulting to\n"
	    "the current output port.\n"
	    "@var{message} can contain @code{~A} (was @code{%s}) and\n"
	    "@code{~S} (was @code{%S}) escapes.  When printed,\n"
	    "the escapes are replaced with corresponding members of\n"
	    "@var{args}:\n"
	    "@code{~A} formats using @code{display} and @code{~S} formats\n"
	    "using @code{write}.\n"
	    "If @var{destination} is @code{#t}, then use the current output\n"
	    "port, if @var{destination} is @code{#f}, then return a string\n"
	    "containing the formatted text. Does not add a trailing newline.")
#define FUNC_NAME s_scm_simple_format
{
  SCM port, answer = SCM_UNSPECIFIED;
  int fReturnString = 0;
  int writingp;
  size_t start, p, end;

  if (scm_is_eq (destination, SCM_BOOL_T))
    {
      destination = port = scm_current_output_port ();
    }
  else if (scm_is_false (destination))
    {
      fReturnString = 1;
      port = scm_mkstrport (SCM_INUM0, SCM_BOOL_F,
			    SCM_OPN | SCM_WRTNG,
			    FUNC_NAME);
      destination = port;
    }
  else
    {
      SCM_VALIDATE_OPORT_VALUE (1, destination);
      port = SCM_COERCE_OUTPORT (destination);
    }
  SCM_VALIDATE_STRING (2, message);
  SCM_VALIDATE_REST_ARGUMENT (args);

  p = 0;
  start = 0;
  end = scm_i_string_length (message);
  for (p = start; p != end; ++p)
    if (scm_i_string_ref (message, p) == '~')
      {
	if (++p == end)
	  break;

	switch (scm_i_string_ref (message, p)) 
	  {
	  case 'A': case 'a':
	    writingp = 0;
	    break;
	  case 'S': case 's':
	    writingp = 1;
	    break;
	  case '~':
	    scm_lfwrite_substr (message, start, p, port);
	    start = p + 1;
	    continue;
	  case '%':
	    scm_lfwrite_substr (message, start, p - 1, port);
	    scm_newline (port);
	    start = p + 1;
	    continue;
	  default:
	    SCM_MISC_ERROR ("FORMAT: Unsupported format option ~~~A - use (ice-9 format) instead",
			    scm_list_1 (SCM_MAKE_CHAR (scm_i_string_ref (message, p))));
	    
	  }


	if (!scm_is_pair (args))
	  SCM_MISC_ERROR ("FORMAT: Missing argument for ~~~A",
			  scm_list_1 (SCM_MAKE_CHAR (scm_i_string_ref (message, p))));
			  		
	scm_lfwrite_substr (message, start, p - 1, port);
	/* we pass destination here */
	scm_prin1 (SCM_CAR (args), destination, writingp);
	args = SCM_CDR (args);
	start = p + 1;
      }

  scm_lfwrite_substr (message, start, p, port);
  if (!scm_is_eq (args, SCM_EOL))
    SCM_MISC_ERROR ("FORMAT: ~A superfluous arguments",
		    scm_list_1 (scm_length (args)));

  if (fReturnString)
    answer = scm_strport_to_string (destination);

  return scm_return_first (answer, message);
}
#undef FUNC_NAME


SCM_DEFINE (scm_newline, "newline", 0, 1, 0, 
            (SCM port),
	    "Send a newline to @var{port}.\n"
	    "If @var{port} is omitted, send to the current output port.")
#define FUNC_NAME s_scm_newline
{
  if (SCM_UNBNDP (port))
    port = scm_current_output_port ();

  SCM_VALIDATE_OPORT_VALUE (1, port);

  scm_putc_unlocked ('\n', SCM_COERCE_OUTPORT (port));
  return SCM_UNSPECIFIED;
}
#undef FUNC_NAME

SCM_DEFINE (scm_write_char, "write-char", 1, 1, 0,
            (SCM chr, SCM port),
	    "Send character @var{chr} to @var{port}.")
#define FUNC_NAME s_scm_write_char
{
  if (SCM_UNBNDP (port))
    port = scm_current_output_port ();

  SCM_VALIDATE_CHAR (1, chr);
  SCM_VALIDATE_OPORT_VALUE (2, port);

  port = SCM_COERCE_OUTPORT (port);
  if (!display_character (SCM_CHAR (chr), port,
			  PORT_CONVERSION_HANDLER (port)))
    scm_encoding_error (__func__, errno,
			"cannot convert to output locale",
			port, chr);

  return SCM_UNSPECIFIED;
}
#undef FUNC_NAME



/* Call back to Scheme code to do the printing of special objects
 * (like structs).  SCM_PRINTER_APPLY applies PROC to EXP and a smob
 * containing PORT and PSTATE.  This object can be used as the port for
 * display/write etc to continue the current print chain.  The REVEALED
 * field of PSTATE is set to true to indicate that the print state has
 * escaped to Scheme and thus has to be freed by the GC.
 */

scm_t_bits scm_tc16_port_with_ps;

/* Print exactly as the port itself would */

static int
port_with_ps_print (SCM obj, SCM port, scm_print_state *pstate)
{
  obj = SCM_PORT_WITH_PS_PORT (obj);
  return SCM_PORT_DESCRIPTOR (obj)->print (obj, port, pstate);
}

SCM
scm_printer_apply (SCM proc, SCM exp, SCM port, scm_print_state *pstate)
{
  pstate->revealed = 1;
  return scm_call_2 (proc, exp,
		     scm_i_port_with_print_state (port, pstate->handle));
}

SCM_DEFINE (scm_port_with_print_state, "port-with-print-state", 1, 1, 0, 
            (SCM port, SCM pstate),
	    "Create a new port which behaves like @var{port}, but with an\n"
	    "included print state @var{pstate}.  @var{pstate} is optional.\n"
	    "If @var{pstate} isn't supplied and @var{port} already has\n"
	    "a print state, the old print state is reused.")
#define FUNC_NAME s_scm_port_with_print_state
{
  SCM_VALIDATE_OPORT_VALUE (1, port);
  if (!SCM_UNBNDP (pstate))
    SCM_VALIDATE_PRINTSTATE (2, pstate);
  return scm_i_port_with_print_state (port, pstate);
}
#undef FUNC_NAME

SCM_DEFINE (scm_get_print_state, "get-print-state", 1, 0, 0, 
            (SCM port),
	    "Return the print state of the port @var{port}. If @var{port}\n"
	    "has no associated print state, @code{#f} is returned.")
#define FUNC_NAME s_scm_get_print_state
{
  if (SCM_PORT_WITH_PS_P (port))
    return SCM_PORT_WITH_PS_PS (port);
  if (SCM_OUTPUT_PORT_P (port))
    return SCM_BOOL_F;
  SCM_WRONG_TYPE_ARG (1, port);
}
#undef FUNC_NAME



void
scm_init_print ()
{
  SCM type;

  type = scm_make_vtable (scm_from_locale_string (SCM_PRINT_STATE_LAYOUT),
                          SCM_BOOL_F);
  scm_set_struct_vtable_name_x (type, scm_from_latin1_symbol ("print-state"));
  scm_print_state_vtable = type;

  /* Don't want to bind a wrapper class in GOOPS, so pass 0 as arg1. */
  scm_tc16_port_with_ps = scm_make_smob_type (0, 0);
  scm_set_smob_print (scm_tc16_port_with_ps, port_with_ps_print);

#include "libguile/print.x"

  scm_init_opts (scm_print_options, scm_print_opts);
  scm_print_opts[SCM_PRINT_HIGHLIGHT_PREFIX_I].val =
    SCM_UNPACK (scm_from_locale_string ("{"));
  scm_print_opts[SCM_PRINT_HIGHLIGHT_SUFFIX_I].val =
    SCM_UNPACK (scm_from_locale_string ("}"));
  scm_print_opts[SCM_PRINT_KEYWORD_STYLE_I].val = SCM_UNPACK (sym_reader);
}

/*
  Local Variables:
  c-file-style: "gnu"
  End:
*/<|MERGE_RESOLUTION|>--- conflicted
+++ resolved
@@ -31,7 +31,6 @@
 
 #include <uniconv.h>
 #include <unictype.h>
-#include <c-strcase.h>
 
 #include "libguile/_scm.h"
 #include "libguile/chars.h"
@@ -953,10 +952,6 @@
 {
   size_t printed;
   scm_t_iconv_descriptors *id;
-<<<<<<< HEAD
-
-  id = scm_i_port_iconv_descriptors (port);
-=======
   scm_t_port_internal *pti = SCM_PORT_GET_INTERNAL (port);
 
   id = scm_i_port_iconv_descriptors (port, SCM_PORT_WRITE);
@@ -971,11 +966,10 @@
         pti->at_stream_start_for_bom_read = 0;
 
       /* Write a BOM if appropriate.  */
-      if (SCM_UNLIKELY (c_strcasecmp(pt->encoding, "UTF-16") == 0
-                        || c_strcasecmp(pt->encoding, "UTF-32") == 0))
+      if (SCM_UNLIKELY (strcmp(pt->encoding, "UTF-16") == 0
+                        || strcmp(pt->encoding, "UTF-32") == 0))
         display_character (SCM_UNICODE_BOM, port, iconveh_error);
     }
->>>>>>> f5b2eea6
 
   printed = 0;
 
@@ -1075,15 +1069,11 @@
 {
   scm_t_port_internal *pti;
 
-<<<<<<< HEAD
-  if (pt->encoding_mode == SCM_PORT_ENCODING_MODE_UTF8)
-=======
   pti = SCM_PORT_GET_INTERNAL (port);
 
   if (pti->encoding_mode == SCM_PORT_ENCODING_MODE_UTF8)
->>>>>>> f5b2eea6
     return display_string_as_utf8 (str, narrow_p, len, port);
-  else if (pt->encoding_mode == SCM_PORT_ENCODING_MODE_LATIN1)
+  else if (pti->encoding_mode == SCM_PORT_ENCODING_MODE_LATIN1)
     return display_string_as_latin1 (str, narrow_p, len, port, strategy);
   else
     return display_string_using_iconv (str, narrow_p, len, port, strategy);
