/* Copyright (C) 1995-1999, 2000, 2001, 2002, 2003, 2004, 2006, 2008,
 *   2009, 2010, 2011 Free Software Foundation, Inc.
 *
 * This library is free software; you can redistribute it and/or
 * modify it under the terms of the GNU Lesser General Public License
 * as published by the Free Software Foundation; either version 3 of
 * the License, or (at your option) any later version.
 *
 * This library is distributed in the hope that it will be useful, but
 * WITHOUT ANY WARRANTY; without even the implied warranty of
 * MERCHANTABILITY or FITNESS FOR A PARTICULAR PURPOSE.  See the GNU
 * Lesser General Public License for more details.
 *
 * You should have received a copy of the GNU Lesser General Public
 * License along with this library; if not, write to the Free Software
 * Foundation, Inc., 51 Franklin Street, Fifth Floor, Boston, MA
 * 02110-1301 USA
 */



#ifdef HAVE_CONFIG_H
# include <config.h>
#endif

#include <errno.h>
#include <iconv.h>
#include <stdio.h>
#include <assert.h>

#include <uniconv.h>
#include <unictype.h>

#include "libguile/_scm.h"
#include "libguile/chars.h"
#include "libguile/continuations.h"
#include "libguile/smob.h"
#include "libguile/control.h"
#include "libguile/eval.h"
#include "libguile/macros.h"
#include "libguile/procprop.h"
#include "libguile/read.h"
#include "libguile/programs.h"
#include "libguile/alist.h"
#include "libguile/struct.h"
#include "libguile/ports.h"
#include "libguile/root.h"
#include "libguile/strings.h"
#include "libguile/strports.h"
#include "libguile/vectors.h"
#include "libguile/numbers.h"
#include "libguile/vm.h"

#include "libguile/validate.h"
#include "libguile/print.h"

#include "libguile/private-options.h"



/* Character printers.  */

static size_t display_string (const void *, int, size_t, SCM,
			      scm_t_string_failed_conversion_handler);

static int display_character (scm_t_wchar, SCM,
			      scm_t_string_failed_conversion_handler);

static void write_character (scm_t_wchar, SCM, int);

static void write_character_escaped (scm_t_wchar, int, SCM);



/* {Names of immediate symbols}
 * 
 * This table must agree with the declarations in scm.h: {Immediate Symbols}.
 */

/* This table must agree with the list of flags in tags.h.  */
static const char *iflagnames[] =
{
  "#f",
  "#nil",  /* Elisp nil value. Should print from elisp as symbol `nil'. */
  "#<XXX UNUSED LISP FALSE -- DO NOT USE -- SHOULD NEVER BE SEEN XXX>",
  "()",
  "#t",
  "#<XXX UNUSED BOOLEAN 0 -- DO NOT USE -- SHOULD NEVER BE SEEN XXX>",
  "#<XXX UNUSED BOOLEAN 1 -- DO NOT USE -- SHOULD NEVER BE SEEN XXX>",
  "#<XXX UNUSED BOOLEAN 2 -- DO NOT USE -- SHOULD NEVER BE SEEN XXX>",
  "#<unspecified>",
  "#<undefined>",
  "#<eof>",

  /* Unbound slot marker for GOOPS.  For internal use in GOOPS only.  */
  "#<unbound>",
};

SCM_SYMBOL (sym_reader, "reader");

scm_t_option scm_print_opts[] = {
  { SCM_OPTION_SCM, "highlight-prefix", (scm_t_bits)SCM_BOOL_F_BITS,
    "The string to print before highlighted values." },
  { SCM_OPTION_SCM, "highlight-suffix", (scm_t_bits)SCM_BOOL_F_BITS,
    "The string to print after highlighted values." },
  { SCM_OPTION_SCM, "quote-keywordish-symbols", (scm_t_bits)SCM_BOOL_F_BITS,
    "How to print symbols that have a colon as their first or last character. "
    "The value '#f' does not quote the colons; '#t' quotes them; "
    "'reader' quotes them when the reader option 'keywords' is not '#f'." },
  { SCM_OPTION_BOOLEAN, "escape-newlines", 1,
    "Render newlines as \\n when printing using `write'." },
  { 0 },
};

SCM_DEFINE (scm_print_options, "print-options-interface", 0, 1, 0, 
            (SCM setting),
	    "Option interface for the print options. Instead of using\n"
	    "this procedure directly, use the procedures\n"
	    "@code{print-enable}, @code{print-disable}, @code{print-set!}\n"
	    "and @code{print-options}.")
#define FUNC_NAME s_scm_print_options
{
  SCM ans = scm_options (setting,
			 scm_print_opts,
			 FUNC_NAME);
  return ans;
}
#undef FUNC_NAME


/* {Printing of Scheme Objects}
 */

/* Detection of circular references.
 *
 * Due to other constraints in the implementation, this code has bad
 * time complexity (O (depth * N)), The printer code can be
 * rewritten to be O(N).
 */
#define PUSH_REF(pstate, obj)			\
do						\
{						\
  PSTATE_STACK_SET (pstate, pstate->top, obj);	\
  pstate->top++;				\
  if (pstate->top == pstate->ceiling)		\
    grow_ref_stack (pstate);			\
} while(0)

#define ENTER_NESTED_DATA(pstate, obj, label)			\
do								\
{								\
  register unsigned long i;					\
  for (i = 0; i < pstate->top; ++i)				\
    if (scm_is_eq (PSTATE_STACK_REF (pstate, i), (obj)))	\
      goto label;						\
  if (pstate->fancyp)						\
    {								\
      if (pstate->top - pstate->list_offset >= pstate->level)	\
	{							\
	  scm_putc_unlocked ('#', port);					\
	  return;						\
	}							\
    }								\
  PUSH_REF(pstate, obj);					\
} while(0)

#define EXIT_NESTED_DATA(pstate)				\
do								\
{								\
  --pstate->top;						\
  PSTATE_STACK_SET (pstate, pstate->top, SCM_UNDEFINED);	\
}								\
while (0)

SCM scm_print_state_vtable = SCM_BOOL_F;
static SCM print_state_pool = SCM_EOL;
scm_i_pthread_mutex_t print_state_mutex = SCM_I_PTHREAD_MUTEX_INITIALIZER;

#ifdef GUILE_DEBUG /* Used for debugging purposes */

SCM_DEFINE (scm_current_pstate, "current-pstate", 0, 0, 0, 
           (),
	    "Return the current-pstate -- the car of the\n"
	    "@code{print_state_pool}.  @code{current-pstate} is only\n"
	    "included in @code{--enable-guile-debug} builds.")
#define FUNC_NAME s_scm_current_pstate
{
  if (!scm_is_null (print_state_pool))
    return SCM_CAR (print_state_pool);
  else
    return SCM_BOOL_F;
}
#undef FUNC_NAME

#endif

#define PSTATE_SIZE 50L

static SCM
make_print_state (void)
{
  SCM print_state
    = scm_make_struct (scm_print_state_vtable, SCM_INUM0, SCM_EOL);
  scm_print_state *pstate = SCM_PRINT_STATE (print_state);
  pstate->ref_vect = scm_c_make_vector (PSTATE_SIZE, SCM_UNDEFINED);
  pstate->ceiling = SCM_SIMPLE_VECTOR_LENGTH (pstate->ref_vect);
  pstate->highlight_objects = SCM_EOL;
  return print_state;
}

SCM
scm_make_print_state ()
{
  SCM answer = SCM_BOOL_F;

  /* First try to allocate a print state from the pool */
  scm_i_pthread_mutex_lock (&print_state_mutex);
  if (!scm_is_null (print_state_pool))
    {
      answer = SCM_CAR (print_state_pool);
      print_state_pool = SCM_CDR (print_state_pool);
    }
  scm_i_pthread_mutex_unlock (&print_state_mutex);
  
  return scm_is_false (answer) ? make_print_state () : answer;
}

void
scm_free_print_state (SCM print_state)
{
  SCM handle;
  scm_print_state *pstate = SCM_PRINT_STATE (print_state);
  /* Cleanup before returning print state to pool.
   * It is better to do it here.  Doing it in scm_prin1
   * would cost more since that function is called much more
   * often.
   */
  pstate->fancyp = 0;
  pstate->revealed = 0;
  pstate->highlight_objects = SCM_EOL;
  scm_i_pthread_mutex_lock (&print_state_mutex);
  handle = scm_cons (print_state, print_state_pool);
  print_state_pool = handle;
  scm_i_pthread_mutex_unlock (&print_state_mutex);
}

SCM
scm_i_port_with_print_state (SCM port, SCM print_state)
{
  if (SCM_UNBNDP (print_state))
    {
      if (SCM_PORT_WITH_PS_P (port))
	return port;
      else
	print_state = scm_make_print_state ();
      /* port does not need to be coerced since it doesn't have ps */
    }
  else
    port = SCM_COERCE_OUTPORT (port);
  SCM_RETURN_NEWSMOB (scm_tc16_port_with_ps,
		      SCM_UNPACK (scm_cons (port, print_state)));
}

static void
grow_ref_stack (scm_print_state *pstate)
{
  SCM old_vect = pstate->ref_vect;
  size_t old_size = SCM_SIMPLE_VECTOR_LENGTH (old_vect);
  size_t new_size = 2 * pstate->ceiling;
  SCM new_vect = scm_c_make_vector (new_size, SCM_UNDEFINED);
  unsigned long int i;

  for (i = 0; i != old_size; ++i)
    SCM_SIMPLE_VECTOR_SET (new_vect, i, SCM_SIMPLE_VECTOR_REF (old_vect, i));

  pstate->ref_vect = new_vect;
  pstate->ceiling = new_size;
}

#define PSTATE_STACK_REF(p,i)   SCM_SIMPLE_VECTOR_REF((p)->ref_vect, (i))
#define PSTATE_STACK_SET(p,i,v) SCM_SIMPLE_VECTOR_SET((p)->ref_vect, (i), (v))

static void
print_circref (SCM port, scm_print_state *pstate, SCM ref)
{
  register long i;
  long self = pstate->top - 1;
  i = pstate->top - 1;
  if (scm_is_pair (PSTATE_STACK_REF (pstate, i)))
    {
      while (i > 0)
	{
	  if (!scm_is_pair (PSTATE_STACK_REF (pstate, i-1))
	      || !scm_is_eq (SCM_CDR (PSTATE_STACK_REF (pstate, i-1)), 
			     SCM_CDR (PSTATE_STACK_REF (pstate, i))))
	    break;
	  --i;
	}
      self = i;
    }
  for (i = pstate->top - 1; 1; --i)
    if (scm_is_eq (PSTATE_STACK_REF(pstate, i), ref))
      break;
  scm_putc_unlocked ('#', port);
  scm_intprint (i - self, 10, port);
  scm_putc_unlocked ('#', port);
}

/* Print the name of a symbol. */

static int
quote_keywordish_symbols (void)
{
  SCM option = SCM_PRINT_KEYWORD_STYLE;

  if (scm_is_false (option))
    return 0;
  if (scm_is_eq (option, sym_reader))
    return scm_is_true (SCM_PACK (SCM_KEYWORD_STYLE));
  return 1;
}

#define INITIAL_IDENTIFIER_MASK                                      \
  (UC_CATEGORY_MASK_Lu | UC_CATEGORY_MASK_Ll | UC_CATEGORY_MASK_Lt   \
   | UC_CATEGORY_MASK_Lm | UC_CATEGORY_MASK_Lo | UC_CATEGORY_MASK_Mn \
   | UC_CATEGORY_MASK_Nl | UC_CATEGORY_MASK_No | UC_CATEGORY_MASK_Pd \
   | UC_CATEGORY_MASK_Pc | UC_CATEGORY_MASK_Po | UC_CATEGORY_MASK_Sc \
   | UC_CATEGORY_MASK_Sm | UC_CATEGORY_MASK_Sk | UC_CATEGORY_MASK_So \
   | UC_CATEGORY_MASK_Co)

#define SUBSEQUENT_IDENTIFIER_MASK                                      \
  (INITIAL_IDENTIFIER_MASK                                              \
   | UC_CATEGORY_MASK_Nd | UC_CATEGORY_MASK_Mc | UC_CATEGORY_MASK_Me)

static int
symbol_has_extended_read_syntax (SCM sym)
{
  size_t pos, len = scm_i_symbol_length (sym);
  scm_t_wchar c;

  /* The empty symbol.  */
  if (len == 0)
    return 1;

  c = scm_i_symbol_ref (sym, 0);

  /* Single dot; conflicts with dotted-pair notation.  */
  if (len == 1 && c == '.')
    return 1;

  /* Other initial-character constraints.  */
  if (c == '\'' || c == '`' || c == ',' || c == '"' || c == ';' || c == '#')
    return 1;
  
  /* Keywords can be identified by trailing colons too.  */
  if (c == ':' || scm_i_symbol_ref (sym, len - 1) == ':')
    return quote_keywordish_symbols ();
  
  /* Number-ish symbols.  */
  if (scm_is_true (scm_i_string_to_number (scm_symbol_to_string (sym), 10)))
    return 1;
  
  /* Other disallowed first characters.  */
  if (!uc_is_general_category_withtable (c, INITIAL_IDENTIFIER_MASK))
    return 1;

  /* Otherwise, any character that's in the identifier category mask is
     fine to pass through as-is, provided it's not one of the ASCII
     delimiters like `;'.  */
  for (pos = 1; pos < len; pos++)
    {
      c = scm_i_symbol_ref (sym, pos);
      if (!uc_is_general_category_withtable (c, SUBSEQUENT_IDENTIFIER_MASK))
        return 1;
      else if (c == '"' || c == ';' || c == '#')
        return 1;
    }

  return 0;
}

static void
print_normal_symbol (SCM sym, SCM port)
{
  scm_display (scm_symbol_to_string (sym), port);
}

static void
print_extended_symbol (SCM sym, SCM port)
{
  size_t pos, len;
  scm_t_string_failed_conversion_handler strategy;

  len = scm_i_symbol_length (sym);
  strategy = scm_i_get_conversion_strategy (port);

  scm_lfwrite_unlocked ("#{", 2, port);

  for (pos = 0; pos < len; pos++)
    {
      scm_t_wchar c = scm_i_symbol_ref (sym, pos);
      
      if (uc_is_general_category_withtable (c,
                                            SUBSEQUENT_IDENTIFIER_MASK
                                            | UC_CATEGORY_MASK_Zs))
        {
          if (!display_character (c, port, strategy))
            scm_encoding_error ("print_extended_symbol", errno,
                                "cannot convert to output locale",
                                port, SCM_MAKE_CHAR (c));
        }
      else
        {
          display_string ("\\x", 1, 2, port, iconveh_question_mark);
          scm_intprint (c, 16, port);
          display_character (';', port, iconveh_question_mark);
        }
    }

  scm_lfwrite_unlocked ("}#", 2, port);
}

/* FIXME: allow R6RS hex escapes instead of #{...}#.  */
void
scm_i_print_symbol_name (SCM sym, SCM port)
{
  if (symbol_has_extended_read_syntax (sym))
    print_extended_symbol (sym, port);
  else
    print_normal_symbol (sym, port);
}

void
scm_print_symbol_name (const char *str, size_t len, SCM port)
{
  SCM symbol = scm_from_utf8_symboln (str, len);
  scm_i_print_symbol_name (symbol, port);
}

/* Print generally.  Handles both write and display according to PSTATE.
 */
SCM_GPROC(s_write, "write", 1, 1, 0, scm_write, g_write);
SCM_GPROC(s_display, "display", 1, 1, 0, scm_display, g_display);

static void iprin1 (SCM exp, SCM port, scm_print_state *pstate);


/* Print a character as an octal or hex escape.  */
#define PRINT_CHAR_ESCAPE(i, port)              \
  do                                            \
    {                                           \
      if (!SCM_R6RS_ESCAPES_P)                  \
        scm_intprint (i, 8, port);              \
      else                                      \
        {                                       \
          scm_puts_unlocked ("x", port);                 \
          scm_intprint (i, 16, port);           \
        }                                       \
    }                                           \
  while (0)

  
void 
scm_iprin1 (SCM exp, SCM port, scm_print_state *pstate)
{
  if (pstate->fancyp
      && scm_is_true (scm_memq (exp, pstate->highlight_objects)))
    {
      scm_display (SCM_PRINT_HIGHLIGHT_PREFIX, port);
      iprin1 (exp, port, pstate);
      scm_display (SCM_PRINT_HIGHLIGHT_SUFFIX, port);
    }
  else
    iprin1 (exp, port, pstate);
}

static void
iprin1 (SCM exp, SCM port, scm_print_state *pstate)
{
  switch (SCM_ITAG3 (exp))
    {
    case scm_tc3_tc7_1:
    case scm_tc3_tc7_2:
      /* These tc3 tags should never occur in an immediate value.  They are
       * only used in cell types of non-immediates, i. e. the value returned
       * by SCM_CELL_TYPE (exp) can use these tags.
       */
      scm_ipruk ("immediate", exp, port);
      break;
    case scm_tc3_int_1:
    case scm_tc3_int_2:
      scm_intprint (SCM_I_INUM (exp), 10, port);
      break;
    case scm_tc3_imm24:
      if (SCM_CHARP (exp))
	{
	  if (SCM_WRITINGP (pstate))
	    write_character (SCM_CHAR (exp), port, 0);
	  else
	    {
	      if (!display_character (SCM_CHAR (exp), port,
				      scm_i_get_conversion_strategy (port)))
		scm_encoding_error (__func__, errno,
				    "cannot convert to output locale",
				    port, exp);
	    }
	}
      else if (SCM_IFLAGP (exp)
	       && ((size_t) SCM_IFLAGNUM (exp) < (sizeof iflagnames / sizeof (char *))))
        {
          scm_puts_unlocked (iflagnames [SCM_IFLAGNUM (exp)], port);
        }
      else
	{
	  /* unknown immediate value */
	  scm_ipruk ("immediate", exp, port);
	}
      break;
    case scm_tc3_cons:
      switch (SCM_TYP7 (exp))
	{
	case scm_tcs_struct:
	  {
	    ENTER_NESTED_DATA (pstate, exp, circref);
	    if (SCM_OBJ_CLASS_FLAGS (exp) & SCM_CLASSF_GOOPS)
	      {
		SCM pwps, print = pstate->writingp ? g_write : g_display;
		if (SCM_UNPACK (print) == 0)
		  goto print_struct;
		pwps = scm_i_port_with_print_state (port, pstate->handle);
		pstate->revealed = 1;
		scm_call_2 (print, exp, pwps);
	      }
	    else
	      {
	      print_struct:
		scm_print_struct (exp, port, pstate);
	      }
	    EXIT_NESTED_DATA (pstate);
	  }
	  break;
	case scm_tcs_cons_imcar:
	case scm_tcs_cons_nimcar:
	  ENTER_NESTED_DATA (pstate, exp, circref);
	  scm_iprlist ("(", exp, ')', port, pstate);
	  EXIT_NESTED_DATA (pstate);
	  break;
	circref:
	  print_circref (port, pstate, exp);
	  break;
	case scm_tc7_number:
          switch SCM_TYP16 (exp) {
          case scm_tc16_big:
            scm_bigprint (exp, port, pstate);
            break;
          case scm_tc16_real:
            scm_print_real (exp, port, pstate);
            break;
          case scm_tc16_complex:
            scm_print_complex (exp, port, pstate);
            break;
          case scm_tc16_fraction:
            scm_i_print_fraction (exp, port, pstate);
            break;
          }
	  break;
        case scm_tc7_string:
          if (SCM_WRITINGP (pstate))
            {
              size_t len, i;

              display_character ('"', port, iconveh_question_mark);
              len = scm_i_string_length (exp);
              for (i = 0; i < len; ++i)
		write_character (scm_i_string_ref (exp, i), port, 1);

              display_character ('"', port, iconveh_question_mark);
              scm_remember_upto_here_1 (exp);
            }
          else
	    {
	      size_t len, printed;

	      len = scm_i_string_length (exp);
	      printed = display_string (scm_i_string_data (exp),
					scm_i_is_narrow_string (exp),
					len, port,
					scm_i_get_conversion_strategy (port));
	      if (SCM_UNLIKELY (printed < len))
		scm_encoding_error (__func__, errno,
				    "cannot convert to output locale",
				    port, scm_c_string_ref (exp, printed));
	    }

          scm_remember_upto_here_1 (exp);
          break;
	case scm_tc7_symbol:
	  if (scm_i_symbol_is_interned (exp))
	    {
	      scm_i_print_symbol_name (exp, port);
	      scm_remember_upto_here_1 (exp);
	    }
	  else
	    {
	      scm_puts_unlocked ("#<uninterned-symbol ", port);
	      scm_i_print_symbol_name (exp, port);
	      scm_putc_unlocked (' ', port);
	      scm_uintprint (SCM_UNPACK (exp), 16, port);
	      scm_putc_unlocked ('>', port);
	    }
	  break;
	case scm_tc7_variable:
	  scm_i_variable_print (exp, port, pstate);
	  break;
	case scm_tc7_program:
	  scm_i_program_print (exp, port, pstate);
	  break;
	case scm_tc7_pointer:
	  scm_i_pointer_print (exp, port, pstate);
	  break;
	case scm_tc7_hashtable:
	  scm_i_hashtable_print (exp, port, pstate);
	  break;
	case scm_tc7_weak_set:
	  scm_i_weak_set_print (exp, port, pstate);
	  break;
	case scm_tc7_weak_table:
	  scm_i_weak_table_print (exp, port, pstate);
	  break;
	case scm_tc7_fluid:
	  scm_i_fluid_print (exp, port, pstate);
	  break;
	case scm_tc7_dynamic_state:
	  scm_i_dynamic_state_print (exp, port, pstate);
	  break;
	case scm_tc7_frame:
	  scm_i_frame_print (exp, port, pstate);
	  break;
	case scm_tc7_objcode:
	  scm_i_objcode_print (exp, port, pstate);
	  break;
	case scm_tc7_vm:
	  scm_i_vm_print (exp, port, pstate);
	  break;
	case scm_tc7_vm_cont:
	  scm_i_vm_cont_print (exp, port, pstate);
	  break;
	case scm_tc7_prompt:
	  scm_i_prompt_print (exp, port, pstate);
	  break;
	case scm_tc7_with_fluids:
	  scm_i_with_fluids_print (exp, port, pstate);
	  break;
	case scm_tc7_wvect:
	  ENTER_NESTED_DATA (pstate, exp, circref);
          scm_puts_unlocked ("#w(", port);
	  goto common_vector_printer;

	case scm_tc7_bytevector:
	  scm_i_print_bytevector (exp, port, pstate);
	  break;
	case scm_tc7_vector:
	  ENTER_NESTED_DATA (pstate, exp, circref);
	  scm_puts_unlocked ("#(", port);
	common_vector_printer:
	  {
	    register long i;
	    long last = SCM_SIMPLE_VECTOR_LENGTH (exp) - 1;
	    int cutp = 0;
	    if (pstate->fancyp
		&& SCM_SIMPLE_VECTOR_LENGTH (exp) > pstate->length)
	      {
		last = pstate->length - 1;
		cutp = 1;
	      }
            for (i = 0; i < last; ++i)
              {
                scm_iprin1 (scm_c_vector_ref (exp, i), port, pstate);
                scm_putc_unlocked (' ', port);
              }
	    if (i == last)
	      {
		/* CHECK_INTS; */
		scm_iprin1 (scm_c_vector_ref (exp, i), port, pstate);
	      }
	    if (cutp)
	      scm_puts_unlocked (" ...", port);
	    scm_putc_unlocked (')', port);
	  }
	  EXIT_NESTED_DATA (pstate);
	  break;
	case scm_tc7_port:
	  {
	    scm_t_ptob_descriptor *ptob = SCM_PORT_DESCRIPTOR (exp);
	    if (ptob->print && ptob->print (exp, port, pstate))
	      break;
	    goto punk;
	  }
	case scm_tc7_smob:
	  ENTER_NESTED_DATA (pstate, exp, circref);
	  SCM_SMOB_DESCRIPTOR (exp).print (exp, port, pstate);
	  EXIT_NESTED_DATA (pstate);
	  break;
	default:
          /* case scm_tcs_closures: */
	punk:
	  scm_ipruk ("type", exp, port);
	}
    }
}

/* Print states are necessary for circular reference safe printing.
 * They are also expensive to allocate.  Therefore print states are
 * kept in a pool so that they can be reused.
 */

/* The PORT argument can also be a print-state/port pair, which will
 * then be used instead of allocating a new print state.  This is
 * useful for continuing a chain of print calls from Scheme.  */

void 
scm_prin1 (SCM exp, SCM port, int writingp)
{
  SCM handle = SCM_BOOL_F; /* Will GC protect the handle whilst unlinked */
  SCM pstate_scm;
  scm_print_state *pstate;
  int old_writingp;

  /* If PORT is a print-state/port pair, use that.  Else create a new
     print-state. */

  if (SCM_PORT_WITH_PS_P (port))
    {
      pstate_scm = SCM_PORT_WITH_PS_PS (port);
      port = SCM_PORT_WITH_PS_PORT (port);
    }
  else
    {
      /* First try to allocate a print state from the pool */
      scm_i_pthread_mutex_lock (&print_state_mutex);
      if (!scm_is_null (print_state_pool))
	{
	  handle = print_state_pool;
	  print_state_pool = SCM_CDR (print_state_pool);
	}
      scm_i_pthread_mutex_unlock (&print_state_mutex);
      if (scm_is_false (handle))
	handle = scm_list_1 (make_print_state ());
      pstate_scm = SCM_CAR (handle);
    }

  pstate = SCM_PRINT_STATE (pstate_scm);
  old_writingp = pstate->writingp;
  pstate->writingp = writingp;
  scm_iprin1 (exp, port, pstate);
  pstate->writingp = old_writingp;

  /* Return print state to pool if it has been created above and
     hasn't escaped to Scheme. */

  if (scm_is_true (handle) && !pstate->revealed)
    {
      scm_i_pthread_mutex_lock (&print_state_mutex);
      SCM_SETCDR (handle, print_state_pool);
      print_state_pool = handle;
      scm_i_pthread_mutex_unlock (&print_state_mutex);
    }
}

/* Convert codepoint CH to UTF-8 and store the result in UTF8.  Return
   the number of bytes of the UTF-8-encoded string.  */
static size_t
codepoint_to_utf8 (scm_t_wchar ch, scm_t_uint8 utf8[4])
{
  size_t len;
  scm_t_uint32 codepoint;

  codepoint = (scm_t_uint32) ch;

  if (codepoint <= 0x7f)
    {
      len = 1;
      utf8[0] = (scm_t_uint8) codepoint;
    }
  else if (codepoint <= 0x7ffUL)
    {
      len = 2;
      utf8[0] = 0xc0 | (codepoint >> 6);
      utf8[1] = 0x80 | (codepoint & 0x3f);
    }
  else if (codepoint <= 0xffffUL)
    {
      len = 3;
      utf8[0] = 0xe0 | (codepoint >> 12);
      utf8[1] = 0x80 | ((codepoint >> 6) & 0x3f);
      utf8[2] = 0x80 | (codepoint & 0x3f);
    }
  else
    {
      len = 4;
      utf8[0] = 0xf0 | (codepoint >> 18);
      utf8[1] = 0x80 | ((codepoint >> 12) & 0x3f);
      utf8[2] = 0x80 | ((codepoint >> 6) & 0x3f);
      utf8[3] = 0x80 | (codepoint & 0x3f);
    }

  return len;
}

#define STR_REF(s, x)				\
  (narrow_p					\
   ? (scm_t_wchar) ((unsigned char *) (s))[x]	\
   : ((scm_t_wchar *) (s))[x])

/* Write STR to PORT as UTF-8.  STR is a LEN-codepoint string; it is
   narrow if NARROW_P is true, wide otherwise.  Return LEN.  */
static size_t
display_string_as_utf8 (const void *str, int narrow_p, size_t len,
			SCM port)
{
  size_t printed = 0;

  while (len > printed)
    {
      size_t utf8_len, i;
      char *input, utf8_buf[256];

      /* Convert STR to UTF-8.  */
      for (i = printed, utf8_len = 0, input = utf8_buf;
	   i < len && utf8_len + 4 < sizeof (utf8_buf);
	   i++)
	{
	  utf8_len += codepoint_to_utf8 (STR_REF (str, i),
					 (scm_t_uint8 *) input);
	  input = utf8_buf + utf8_len;
	}

      /* INPUT was successfully converted, entirely; print the
	 result.  */
      scm_lfwrite_unlocked (utf8_buf, utf8_len, port);
      printed += i - printed;
    }

  assert (printed == len);

  return len;
}

/* Convert STR through PORT's output conversion descriptor and write the
   output to PORT.  Return the number of codepoints written.  */
static size_t
display_string_using_iconv (const void *str, int narrow_p, size_t len,
			    SCM port,
			    scm_t_string_failed_conversion_handler strategy)
{
  size_t printed;
  scm_t_port *pt;

  pt = SCM_PTAB_ENTRY (port);

  printed = 0;

  while (len > printed)
    {
      size_t done, utf8_len, input_left, output_left, i;
      size_t codepoints_read, output_len;
      char *input, *output;
      char utf8_buf[256], encoded_output[256];
      size_t offsets[256];

      /* Convert STR to UTF-8.  */
      for (i = printed, utf8_len = 0, input = utf8_buf;
	   i < len && utf8_len + 4 < sizeof (utf8_buf);
	   i++)
	{
	  offsets[utf8_len] = i;
	  utf8_len += codepoint_to_utf8 (STR_REF (str, i),
					 (scm_t_uint8 *) input);
	  input = utf8_buf + utf8_len;
	}

      input = utf8_buf;
      input_left = utf8_len;

      output = encoded_output;
      output_left = sizeof (encoded_output);

      done = iconv (pt->output_cd, &input, &input_left,
		    &output, &output_left);

      output_len = sizeof (encoded_output) - output_left;

      if (SCM_UNLIKELY (done == (size_t) -1))
	{
          int errno_save = errno;

	  /* Reset the `iconv' state.  */
	  iconv (pt->output_cd, NULL, NULL, NULL, NULL);

	  /* Print the OUTPUT_LEN bytes successfully converted.  */
	  scm_lfwrite_unlocked (encoded_output, output_len, port);

	  /* See how many input codepoints these OUTPUT_LEN bytes
	     corresponds to.  */
	  codepoints_read = offsets[input - utf8_buf] - printed;
	  printed += codepoints_read;

	  if (errno_save == EILSEQ &&
	      strategy != SCM_FAILED_CONVERSION_ERROR)
	    {
	      /* Conversion failed somewhere in INPUT and we want to
		 escape or substitute the offending input character.  */

	      if (strategy == SCM_FAILED_CONVERSION_ESCAPE_SEQUENCE)
		{
		  scm_t_wchar ch;

		  /* Find CH, the offending codepoint, and escape it.  */
		  ch = STR_REF (str, offsets[input - utf8_buf]);
		  write_character_escaped (ch, 1, port);
		}
	      else
		/* STRATEGY is `SCM_FAILED_CONVERSION_QUESTION_MARK'.  */
		display_string ("?", 1, 1, port, strategy);

	      printed++;
	    }
	  else
	    /* Something bad happened that we can't handle: bail out.  */
	    break;
	}
      else
	{
	  /* INPUT was successfully converted, entirely; print the
	     result.  */
	  scm_lfwrite_unlocked (encoded_output, output_len, port);
	  codepoints_read = i - printed;
	  printed += codepoints_read;
	}
    }

  return printed;
}

#undef STR_REF

/* Display the LEN codepoints in STR to PORT according to STRATEGY;
   return the number of codepoints successfully displayed.  If NARROW_P,
   then STR is interpreted as a sequence of `char', denoting a Latin-1
   string; otherwise it's interpreted as a sequence of
   `scm_t_wchar'.  */
static size_t
display_string (const void *str, int narrow_p,
		size_t len, SCM port,
		scm_t_string_failed_conversion_handler strategy)

{
  scm_t_port *pt;

  pt = SCM_PTAB_ENTRY (port);

  if (pt->output_cd == (iconv_t) -1)
    /* Initialize the conversion descriptors, if needed.  */
    scm_i_set_port_encoding_x (port, pt->encoding);

  /* FIXME: In 2.1, add a flag to determine whether a port is UTF-8.  */
  if (pt->output_cd == (iconv_t) -1)
    return display_string_as_utf8 (str, narrow_p, len, port);
  else
    return display_string_using_iconv (str, narrow_p, len,
				       port, strategy);
}

/* Attempt to display CH to PORT according to STRATEGY.  Return non-zero
   if CH was successfully displayed, zero otherwise (e.g., if it was not
   representable in PORT's encoding.)  */
static int
display_character (scm_t_wchar ch, SCM port,
		   scm_t_string_failed_conversion_handler strategy)
{
  return display_string (&ch, 0, 1, port, strategy) == 1;
}

/* Attempt to pretty-print CH, a combining character, to PORT.  Return
   zero upon failure, non-zero otherwise.  The idea is to print CH above
   a dotted circle to make it more visible.  */
static int
write_combining_character (scm_t_wchar ch, SCM port)
{
  scm_t_wchar str[2];

  str[0] = SCM_CODEPOINT_DOTTED_CIRCLE;
  str[1] = ch;

  return display_string (str, 0, 2, port, iconveh_error) == 2;
}

/* Write CH to PORT in its escaped form, using the string escape syntax
   if STRING_ESCAPES_P is non-zero.  */
static void
write_character_escaped (scm_t_wchar ch, int string_escapes_p, SCM port)
{
  if (string_escapes_p)
    {
      /* Represent CH using the in-string escape syntax.  */

      static const char hex[] = "0123456789abcdef";
      static const char escapes[7] = "abtnvfr";
      char buf[9];

      if (ch >= 0x07 && ch <= 0x0D && ch != 0x0A)
	{
	  /* Use special escapes for some C0 controls.  */
	  buf[0] = '\\';
	  buf[1] = escapes[ch - 0x07];
	  scm_lfwrite_unlocked (buf, 2, port);
	}
      else if (!SCM_R6RS_ESCAPES_P)
	{
	  if (ch <= 0xFF)
	    {
	      buf[0] = '\\';
	      buf[1] = 'x';
	      buf[2] = hex[ch / 16];
	      buf[3] = hex[ch % 16];
	      scm_lfwrite_unlocked (buf, 4, port);
	    }
	  else if (ch <= 0xFFFF)
	    {
	      buf[0] = '\\';
	      buf[1] = 'u';
	      buf[2] = hex[(ch & 0xF000) >> 12];
	      buf[3] = hex[(ch & 0xF00) >> 8];
	      buf[4] = hex[(ch & 0xF0) >> 4];
	      buf[5] = hex[(ch & 0xF)];
	      scm_lfwrite_unlocked (buf, 6, port);
	    }
	  else if (ch > 0xFFFF)
	    {
	      buf[0] = '\\';
	      buf[1] = 'U';
	      buf[2] = hex[(ch & 0xF00000) >> 20];
	      buf[3] = hex[(ch & 0xF0000) >> 16];
	      buf[4] = hex[(ch & 0xF000) >> 12];
	      buf[5] = hex[(ch & 0xF00) >> 8];
	      buf[6] = hex[(ch & 0xF0) >> 4];
	      buf[7] = hex[(ch & 0xF)];
	      scm_lfwrite_unlocked (buf, 8, port);
	    }
	}
      else
	{
	  /* Print an R6RS variable-length hex escape: "\xNNNN;".  */
	  scm_t_wchar ch2 = ch;

	  int i = 8;
	  buf[i] = ';';
	  i --;
	  if (ch == 0)
	    buf[i--] = '0';
	  else
	    while (ch2 > 0)
	      {
		buf[i] = hex[ch2 & 0xF];
		ch2 >>= 4;
		i --;
	      }
	  buf[i] = 'x';
	  i --;
	  buf[i] = '\\';
	  scm_lfwrite_unlocked (buf + i, 9 - i, port);
	}
    }
  else
    {
      /* Represent CH using the character escape syntax.  */
      const char *name;

      name = scm_i_charname (SCM_MAKE_CHAR (ch));
      if (name != NULL)
	scm_puts_unlocked (name, port);
      else
	PRINT_CHAR_ESCAPE (ch, port);
    }
}

/* Write CH to PORT, escaping it if it's non-graphic or not
   representable in PORT's encoding.  If STRING_ESCAPES_P is true and CH
   needs to be escaped, it is escaped using the in-string escape syntax;
   otherwise the character escape syntax is used.  */
static void
write_character (scm_t_wchar ch, SCM port, int string_escapes_p)
{
  int printed = 0;
  scm_t_string_failed_conversion_handler strategy;

  strategy = scm_i_get_conversion_strategy (port);

  if (string_escapes_p)
    {
      /* Check if CH deserves special treatment.  */
      if (ch == '"' || ch == '\\')
	{
	  display_character ('\\', port, iconveh_question_mark);
	  display_character (ch, port, strategy);
	  printed = 1;
	}
      else if (ch == '\n' && SCM_PRINT_ESCAPE_NEWLINES_P)
        {
	  display_character ('\\', port, iconveh_question_mark);
	  display_character ('n', port, strategy);
	  printed = 1;
        }
      else if (ch == ' ' || ch == '\n')
	{
	  display_character (ch, port, strategy);
	  printed = 1;
	}
    }
  else
    {
      display_string ("#\\", 1, 2, port, iconveh_question_mark);

      if (uc_combining_class (ch) != UC_CCC_NR)
	/* Character is a combining character, so attempt to
	   pretty-print it.  */
	printed = write_combining_character (ch, port);
    }

  if (!printed
      && uc_is_general_category_withtable (ch,
					   UC_CATEGORY_MASK_L |
					   UC_CATEGORY_MASK_M |
					   UC_CATEGORY_MASK_N |
					   UC_CATEGORY_MASK_P |
					   UC_CATEGORY_MASK_S))
    /* CH is graphic; attempt to display it.  */
    printed = display_character (ch, port, iconveh_error);

  if (!printed)
    /* CH isn't graphic or cannot be represented in PORT's encoding.  */
    write_character_escaped (ch, string_escapes_p, port);
}

/* Print an integer.
 */

void 
scm_intprint (scm_t_intmax n, int radix, SCM port)
{
  char num_buf[SCM_INTBUFLEN];
  scm_lfwrite_unlocked (num_buf, scm_iint2str (n, radix, num_buf), port);
}

void 
scm_uintprint (scm_t_uintmax n, int radix, SCM port)
{
  char num_buf[SCM_INTBUFLEN];
  scm_lfwrite_unlocked (num_buf, scm_iuint2str (n, radix, num_buf), port);
}

/* Print an object of unrecognized type.
 */

void 
scm_ipruk (char *hdr, SCM ptr, SCM port)
{
  scm_puts_unlocked ("#<unknown-", port);
  scm_puts_unlocked (hdr, port);
  if (1) /* (scm_in_heap_p (ptr)) */ /* FIXME */
    {
      scm_puts_unlocked (" (0x", port);
      scm_uintprint (SCM_CELL_WORD_0 (ptr), 16, port);
      scm_puts_unlocked (" . 0x", port);
      scm_uintprint (SCM_CELL_WORD_1 (ptr), 16, port);
      scm_puts_unlocked (") @", port);
    }
  scm_puts_unlocked (" 0x", port);
  scm_uintprint (SCM_UNPACK (ptr), 16, port);
  scm_putc_unlocked ('>', port);
}


/* Print a list.
 */
void 
scm_iprlist (char *hdr, SCM exp, int tlr, SCM port, scm_print_state *pstate)
{
  register SCM hare, tortoise;
  long floor = pstate->top - 2;
  scm_puts_unlocked (hdr, port);
  /* CHECK_INTS; */
  if (pstate->fancyp)
    goto fancy_printing;
  
  /* Run a hare and tortoise so that total time complexity will be
     O(depth * N) instead of O(N^2). */
  hare = SCM_CDR (exp);
  tortoise = exp;
  while (scm_is_pair (hare))
    {
      if (scm_is_eq (hare, tortoise))
	goto fancy_printing;
      hare = SCM_CDR (hare);
      if (!scm_is_pair (hare))
	break;
      hare = SCM_CDR (hare);
      tortoise = SCM_CDR (tortoise);
    }
  
  /* No cdr cycles intrinsic to this list */
  scm_iprin1 (SCM_CAR (exp), port, pstate);
  for (exp = SCM_CDR (exp); scm_is_pair (exp); exp = SCM_CDR (exp))
    {
      register long i;

      for (i = floor; i >= 0; --i)
	if (scm_is_eq (PSTATE_STACK_REF(pstate, i), exp))
	  goto circref;
      PUSH_REF (pstate, exp);
      scm_putc_unlocked (' ', port);
      /* CHECK_INTS; */
      scm_iprin1 (SCM_CAR (exp), port, pstate);
    }
  if (!SCM_NULL_OR_NIL_P (exp))
    {
      scm_puts_unlocked (" . ", port);
      scm_iprin1 (exp, port, pstate);
    }

end:
  scm_putc_unlocked (tlr, port);
  pstate->top = floor + 2;
  return;
  
fancy_printing:
  {
    long n = pstate->length;
    
    scm_iprin1 (SCM_CAR (exp), port, pstate);
    exp = SCM_CDR (exp); --n;
    for (; scm_is_pair (exp); exp = SCM_CDR (exp))
      {
	register unsigned long i;

	for (i = 0; i < pstate->top; ++i)
	  if (scm_is_eq (PSTATE_STACK_REF(pstate, i), exp))
	    goto fancy_circref;
	if (pstate->fancyp)
	  {
	    if (n == 0)
	      {
		scm_puts_unlocked (" ...", port);
		goto skip_tail;
	      }
	    else
	      --n;
	  }
	PUSH_REF(pstate, exp);
	++pstate->list_offset;
	scm_putc_unlocked (' ', port);
	/* CHECK_INTS; */
	scm_iprin1 (SCM_CAR (exp), port, pstate);
      }
  }
  if (!SCM_NULL_OR_NIL_P (exp))
    {
      scm_puts_unlocked (" . ", port);
      scm_iprin1 (exp, port, pstate);
    }
skip_tail:
  pstate->list_offset -= pstate->top - floor - 2;
  goto end;

fancy_circref:
  pstate->list_offset -= pstate->top - floor - 2;
  
circref:
  scm_puts_unlocked (" . ", port);
  print_circref (port, pstate, exp);
  goto end;
}



int
scm_valid_oport_value_p	(SCM val)
{
  return (SCM_OPOUTPORTP (val)
          || (SCM_PORT_WITH_PS_P (val)
              && SCM_OPOUTPORTP (SCM_PORT_WITH_PS_PORT (val))));
}

/* SCM_GPROC(s_write, "write", 1, 1, 0, scm_write, g_write); */

SCM 
scm_write (SCM obj, SCM port)
{
  if (SCM_UNBNDP (port))
    port = scm_current_output_port ();

  SCM_ASSERT (scm_valid_oport_value_p (port), port, SCM_ARG2, s_write);

  scm_dynwind_begin (0);
  scm_dynwind_lock_port (SCM_COERCE_OUTPORT (port));
  scm_prin1 (obj, port, 1);
  scm_dynwind_end ();

  return SCM_UNSPECIFIED;
}


/* SCM_GPROC(s_display, "display", 1, 1, 0, scm_display, g_display); */

SCM 
scm_display (SCM obj, SCM port)
{
  if (SCM_UNBNDP (port))
    port = scm_current_output_port ();

  SCM_ASSERT (scm_valid_oport_value_p (port), port, SCM_ARG2, s_display);

  scm_dynwind_begin (0);
  scm_dynwind_lock_port (SCM_COERCE_OUTPORT (port));
  scm_prin1 (obj, port, 0);
  scm_dynwind_end ();

  return SCM_UNSPECIFIED;
}


SCM_DEFINE (scm_simple_format, "simple-format", 2, 0, 1,
            (SCM destination, SCM message, SCM args),
	    "Write @var{message} to @var{destination}, defaulting to\n"
	    "the current output port.\n"
	    "@var{message} can contain @code{~A} (was @code{%s}) and\n"
	    "@code{~S} (was @code{%S}) escapes.  When printed,\n"
	    "the escapes are replaced with corresponding members of\n"
	    "@var{ARGS}:\n"
	    "@code{~A} formats using @code{display} and @code{~S} formats\n"
	    "using @code{write}.\n"
	    "If @var{destination} is @code{#t}, then use the current output\n"
	    "port, if @var{destination} is @code{#f}, then return a string\n"
	    "containing the formatted text. Does not add a trailing newline.")
#define FUNC_NAME s_scm_simple_format
{
  SCM port, answer = SCM_UNSPECIFIED;
  int fReturnString = 0;
  int writingp;
  size_t start, p, end;

  if (scm_is_eq (destination, SCM_BOOL_T))
    {
      destination = port = scm_current_output_port ();
    }
  else if (scm_is_false (destination))
    {
      fReturnString = 1;
      port = scm_mkstrport (SCM_INUM0, SCM_BOOL_F,
			    SCM_OPN | SCM_WRTNG,
			    FUNC_NAME);
      destination = port;
    }
  else
    {
      SCM_VALIDATE_OPORT_VALUE (1, destination);
      port = SCM_COERCE_OUTPORT (destination);
    }
  SCM_VALIDATE_STRING (2, message);
  SCM_VALIDATE_REST_ARGUMENT (args);

  p = 0;
  start = 0;
  end = scm_i_string_length (message);
  for (p = start; p != end; ++p)
    if (scm_i_string_ref (message, p) == '~')
      {
	if (++p == end)
	  break;

	switch (scm_i_string_ref (message, p)) 
	  {
	  case 'A': case 'a':
	    writingp = 0;
	    break;
	  case 'S': case 's':
	    writingp = 1;
	    break;
	  case '~':
	    scm_lfwrite_substr (message, start, p, port);
	    start = p + 1;
	    continue;
	  case '%':
	    scm_lfwrite_substr (message, start, p - 1, port);
	    scm_newline (port);
	    start = p + 1;
	    continue;
	  default:
	    SCM_MISC_ERROR ("FORMAT: Unsupported format option ~~~A - use (ice-9 format) instead",
			    scm_list_1 (SCM_MAKE_CHAR (scm_i_string_ref (message, p))));
	    
	  }


	if (!scm_is_pair (args))
	  SCM_MISC_ERROR ("FORMAT: Missing argument for ~~~A",
			  scm_list_1 (SCM_MAKE_CHAR (scm_i_string_ref (message, p))));
			  		
	scm_lfwrite_substr (message, start, p - 1, port);
	/* we pass destination here */
	scm_prin1 (SCM_CAR (args), destination, writingp);
	args = SCM_CDR (args);
	start = p + 1;
      }

  scm_lfwrite_substr (message, start, p, port);
  if (!scm_is_eq (args, SCM_EOL))
    SCM_MISC_ERROR ("FORMAT: ~A superfluous arguments",
		    scm_list_1 (scm_length (args)));

  if (fReturnString)
    answer = scm_strport_to_string (destination);

  return scm_return_first (answer, message);
}
#undef FUNC_NAME


SCM_DEFINE (scm_newline, "newline", 0, 1, 0, 
            (SCM port),
	    "Send a newline to @var{port}.\n"
	    "If @var{port} is omitted, send to the current output port.")
#define FUNC_NAME s_scm_newline
{
  if (SCM_UNBNDP (port))
    port = scm_current_output_port ();

  SCM_VALIDATE_OPORT_VALUE (1, port);

  scm_putc_unlocked ('\n', SCM_COERCE_OUTPORT (port));
  return SCM_UNSPECIFIED;
}
#undef FUNC_NAME

SCM_DEFINE (scm_write_char, "write-char", 1, 1, 0,
            (SCM chr, SCM port),
	    "Send character @var{chr} to @var{port}.")
#define FUNC_NAME s_scm_write_char
{
  if (SCM_UNBNDP (port))
    port = scm_current_output_port ();

  SCM_VALIDATE_CHAR (1, chr);
  SCM_VALIDATE_OPORT_VALUE (2, port);

  port = SCM_COERCE_OUTPORT (port);
  if (!display_character (SCM_CHAR (chr), port,
			  scm_i_get_conversion_strategy (port)))
    scm_encoding_error (__func__, errno,
			"cannot convert to output locale",
			port, chr);

  return SCM_UNSPECIFIED;
}
#undef FUNC_NAME



/* Call back to Scheme code to do the printing of special objects
 * (like structs).  SCM_PRINTER_APPLY applies PROC to EXP and a smob
 * containing PORT and PSTATE.  This object can be used as the port for
 * display/write etc to continue the current print chain.  The REVEALED
 * field of PSTATE is set to true to indicate that the print state has
 * escaped to Scheme and thus has to be freed by the GC.
 */

scm_t_bits scm_tc16_port_with_ps;

/* Print exactly as the port itself would */

static int
port_with_ps_print (SCM obj, SCM port, scm_print_state *pstate)
{
  obj = SCM_PORT_WITH_PS_PORT (obj);
  return SCM_PORT_DESCRIPTOR (obj)->print (obj, port, pstate);
}

SCM
scm_printer_apply (SCM proc, SCM exp, SCM port, scm_print_state *pstate)
{
  pstate->revealed = 1;
  return scm_call_2 (proc, exp,
		     scm_i_port_with_print_state (port, pstate->handle));
}

SCM_DEFINE (scm_port_with_print_state, "port-with-print-state", 1, 1, 0, 
            (SCM port, SCM pstate),
	    "Create a new port which behaves like @var{port}, but with an\n"
	    "included print state @var{pstate}.  @var{pstate} is optional.\n"
	    "If @var{pstate} isn't supplied and @var{port} already has\n"
	    "a print state, the old print state is reused.")
#define FUNC_NAME s_scm_port_with_print_state
{
  SCM_VALIDATE_OPORT_VALUE (1, port);
  if (!SCM_UNBNDP (pstate))
    SCM_VALIDATE_PRINTSTATE (2, pstate);
  return scm_i_port_with_print_state (port, pstate);
}
#undef FUNC_NAME

SCM_DEFINE (scm_get_print_state, "get-print-state", 1, 0, 0, 
            (SCM port),
	    "Return the print state of the port @var{port}. If @var{port}\n"
	    "has no associated print state, @code{#f} is returned.")
#define FUNC_NAME s_scm_get_print_state
{
  if (SCM_PORT_WITH_PS_P (port))
    return SCM_PORT_WITH_PS_PS (port);
  if (SCM_OUTPUT_PORT_P (port))
    return SCM_BOOL_F;
  SCM_WRONG_TYPE_ARG (1, port);
}
#undef FUNC_NAME



void
scm_init_print ()
{
  SCM type;

<<<<<<< HEAD
  scm_init_opts (scm_print_options, scm_print_opts);

  scm_print_options (scm_list_4 (scm_from_latin1_symbol ("highlight-prefix"),
				 scm_from_locale_string ("{"),
				 scm_from_latin1_symbol ("highlight-suffix"),
				 scm_from_locale_string ("}")));

  type = scm_make_vtable (scm_from_locale_string (SCM_PRINT_STATE_LAYOUT),
                          SCM_BOOL_F);
=======
  scm_gc_register_root (&print_state_pool);
  scm_gc_register_root (&scm_print_state_vtable);
  vtable = scm_make_vtable_vtable (scm_nullstr, SCM_INUM0, SCM_EOL);
  layout =
    scm_make_struct_layout (scm_from_locale_string (SCM_PRINT_STATE_LAYOUT));
  type = scm_make_struct (vtable, SCM_INUM0, scm_list_1 (layout));
>>>>>>> 679eea4f
  scm_set_struct_vtable_name_x (type, scm_from_latin1_symbol ("print-state"));
  scm_print_state_vtable = type;

  /* Don't want to bind a wrapper class in GOOPS, so pass 0 as arg1. */
  scm_tc16_port_with_ps = scm_make_smob_type (0, 0);
  scm_set_smob_print (scm_tc16_port_with_ps, port_with_ps_print);

#include "libguile/print.x"

  scm_init_opts (scm_print_options, scm_print_opts);
  scm_print_opts[SCM_PRINT_HIGHLIGHT_PREFIX_I].val =
    SCM_UNPACK (scm_from_locale_string ("{"));
  scm_print_opts[SCM_PRINT_HIGHLIGHT_SUFFIX_I].val =
    SCM_UNPACK (scm_from_locale_string ("}"));
  scm_print_opts[SCM_PRINT_KEYWORD_STYLE_I].val = SCM_UNPACK (sym_reader);
}

/*
  Local Variables:
  c-file-style: "gnu"
  End:
*/<|MERGE_RESOLUTION|>--- conflicted
+++ resolved
@@ -1536,24 +1536,8 @@
 {
   SCM type;
 
-<<<<<<< HEAD
-  scm_init_opts (scm_print_options, scm_print_opts);
-
-  scm_print_options (scm_list_4 (scm_from_latin1_symbol ("highlight-prefix"),
-				 scm_from_locale_string ("{"),
-				 scm_from_latin1_symbol ("highlight-suffix"),
-				 scm_from_locale_string ("}")));
-
   type = scm_make_vtable (scm_from_locale_string (SCM_PRINT_STATE_LAYOUT),
                           SCM_BOOL_F);
-=======
-  scm_gc_register_root (&print_state_pool);
-  scm_gc_register_root (&scm_print_state_vtable);
-  vtable = scm_make_vtable_vtable (scm_nullstr, SCM_INUM0, SCM_EOL);
-  layout =
-    scm_make_struct_layout (scm_from_locale_string (SCM_PRINT_STATE_LAYOUT));
-  type = scm_make_struct (vtable, SCM_INUM0, scm_list_1 (layout));
->>>>>>> 679eea4f
   scm_set_struct_vtable_name_x (type, scm_from_latin1_symbol ("print-state"));
   scm_print_state_vtable = type;
 
