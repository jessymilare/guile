/* Copyright (C) 2001, 2009, 2010, 2011, 2012 Free Software Foundation, Inc.
 * 
 * This library is free software; you can redistribute it and/or
 * modify it under the terms of the GNU Lesser General Public License
 * as published by the Free Software Foundation; either version 3 of
 * the License, or (at your option) any later version.
 *
 * This library is distributed in the hope that it will be useful, but
 * WITHOUT ANY WARRANTY; without even the implied warranty of
 * MERCHANTABILITY or FITNESS FOR A PARTICULAR PURPOSE.  See the GNU
 * Lesser General Public License for more details.
 *
 * You should have received a copy of the GNU Lesser General Public
 * License along with this library; if not, write to the Free Software
 * Foundation, Inc., 51 Franklin Street, Fifth Floor, Boston, MA
 * 02110-1301 USA
 */

#if HAVE_CONFIG_H
#  include <config.h>
#endif

#include <stdlib.h>
#include <alloca.h>
#include <alignof.h>
#include <string.h>
#include <stdint.h>

#include "libguile/bdw-gc.h"
#include <gc/gc_mark.h>

#include "_scm.h"
#include "control.h"
#include "frames.h"
#include "instructions.h"
#include "objcodes.h"
#include "programs.h"
#include "vm.h"

static int vm_default_engine = SCM_VM_REGULAR_ENGINE;

/* Unfortunately we can't snarf these: snarfed things are only loaded up from
   (system vm vm), which might not be loaded before an error happens. */
static SCM sym_vm_run;
static SCM sym_vm_error;
static SCM sym_keyword_argument_error;
static SCM sym_regular;
static SCM sym_debug;

/* The VM has a number of internal assertions that shouldn't normally be
   necessary, but might be if you think you found a bug in the VM. */
#define VM_ENABLE_ASSERTIONS

/* We can add a mode that ensures that all stack items above the stack pointer
   are NULL. This is useful for checking the internal consistency of the VM's
   assumptions and its operators, but isn't necessary for normal operation. It
   will ensure that assertions are enabled. Slows down the VM by about 30%. */
/* NB! If you enable this, search for NULLING in throw.c */
/* #define VM_ENABLE_STACK_NULLING */

/* #define VM_ENABLE_PARANOID_ASSERTIONS */

#if defined (VM_ENABLE_STACK_NULLING) && !defined (VM_ENABLE_ASSERTIONS)
#define VM_ENABLE_ASSERTIONS
#endif

/* When defined, arrange so that the GC doesn't scan the VM stack beyond its
   current SP.  This should help avoid excess data retention.  See
   http://thread.gmane.org/gmane.comp.programming.garbage-collection.boehmgc/3001
   for a discussion.  */
#define VM_ENABLE_PRECISE_STACK_GC_SCAN

/* Size in SCM objects of the stack reserve.  The reserve is used to run
   exception handling code in case of a VM stack overflow.  */
#define VM_STACK_RESERVE_SIZE  512



/*
 * VM Continuation
 */

void
scm_i_vm_cont_print (SCM x, SCM port, scm_print_state *pstate)
{
  scm_puts_unlocked ("#<vm-continuation ", port);
  scm_uintprint (SCM_UNPACK (x), 16, port);
  scm_puts_unlocked (">", port);
}

/* In theory, a number of vm instances can be active in the call trace, and we
   only want to reify the continuations of those in the current continuation
   root. I don't see a nice way to do this -- ideally it would involve dynwinds,
   and previous values of the *the-vm* fluid within the current continuation
   root. But we don't have access to continuation roots in the dynwind stack.
   So, just punt for now, we just capture the continuation for the current VM.

   While I'm on the topic, ideally we could avoid copying the C stack if the
   continuation root is inside VM code, and call/cc was invoked within that same
   call to vm_run; but that's currently not implemented.
 */
SCM
scm_i_vm_capture_stack (SCM *stack_base, SCM *fp, SCM *sp, scm_t_uint8 *ra,
                        scm_t_uint8 *mvra, scm_t_dynstack *dynstack,
                        scm_t_uint32 flags)
{
  struct scm_vm_cont *p;

  p = scm_gc_malloc (sizeof (*p), "capture_vm_cont");
  p->stack_size = sp - stack_base + 1;
  p->stack_base = scm_gc_malloc (p->stack_size * sizeof (SCM),
				 "capture_vm_cont");
#if defined(VM_ENABLE_STACK_NULLING) && 0
  /* Tail continuations leave their frame on the stack for subsequent
     application, but don't capture the frame -- so there are some elements on
     the stack then, and this check doesn't work, so disable it for now. */
  if (sp >= vp->stack_base)
    if (!vp->sp[0] || vp->sp[1])
      abort ();
  memset (p->stack_base, 0, p->stack_size * sizeof (SCM));
#endif
  p->ra = ra;
  p->mvra = mvra;
  p->sp = sp;
  p->fp = fp;
  memcpy (p->stack_base, stack_base, (sp + 1 - stack_base) * sizeof (SCM));
  p->reloc = p->stack_base - stack_base;
  p->dynstack = dynstack;
  p->flags = flags;
  return scm_cell (scm_tc7_vm_cont, (scm_t_bits)p);
}

static void
vm_return_to_continuation (SCM vm, SCM cont, size_t n, SCM *argv)
{
  struct scm_vm *vp;
  struct scm_vm_cont *cp;
  SCM *argv_copy;

  argv_copy = alloca (n * sizeof(SCM));
  memcpy (argv_copy, argv, n * sizeof(SCM));

  vp = SCM_VM_DATA (vm);
  cp = SCM_VM_CONT_DATA (cont);

  if (n == 0 && !cp->mvra)
    scm_misc_error (NULL, "Too few values returned to continuation",
                    SCM_EOL);

  if (vp->stack_size < cp->stack_size + n + 1)
    scm_misc_error ("vm-engine", "not enough space to reinstate continuation",
                    scm_list_2 (vm, cont));

#ifdef VM_ENABLE_STACK_NULLING
  {
    scm_t_ptrdiff nzero = (vp->sp - cp->sp);
    if (nzero > 0)
      memset (vp->stack_base + cp->stack_size, 0, nzero * sizeof (SCM));
    /* actually nzero should always be negative, because vm_reset_stack will
       unwind the stack to some point *below* this continuation */
  }
#endif
  vp->sp = cp->sp;
  vp->fp = cp->fp;
  memcpy (vp->stack_base, cp->stack_base, cp->stack_size * sizeof (SCM));

  if (n == 1 || !cp->mvra)
    {
      vp->ip = cp->ra;
      vp->sp++;
      *vp->sp = argv_copy[0];
    }
  else
    {
      size_t i;
      for (i = 0; i < n; i++)
        {
          vp->sp++;
          *vp->sp = argv_copy[i];
        }
      vp->sp++;
      *vp->sp = scm_from_size_t (n);
      vp->ip = cp->mvra;
    }
}

SCM
scm_i_capture_current_stack (void)
{
  scm_i_thread *thread;
  SCM vm;
  struct scm_vm *vp;

  thread = SCM_I_CURRENT_THREAD;
  vm = scm_the_vm ();
  vp = SCM_VM_DATA (vm);

  return scm_i_vm_capture_stack (vp->stack_base, vp->fp, vp->sp, vp->ip, NULL,
                                 scm_dynstack_capture_all (&thread->dynstack),
                                 0);
}

static void
vm_dispatch_hook (SCM vm, int hook_num)
{
  struct scm_vm *vp;
  SCM hook;
  struct scm_frame c_frame;
  scm_t_cell *frame;
  SCM args[1];
  int saved_trace_level;

  vp = SCM_VM_DATA (vm);
  hook = vp->hooks[hook_num];

  if (SCM_LIKELY (scm_is_false (hook))
      || scm_is_null (SCM_HOOK_PROCEDURES (hook)))
    return;

  saved_trace_level = vp->trace_level;
  vp->trace_level = 0;

  /* Allocate a frame object on the stack.  This is more efficient than calling
     `scm_c_make_frame ()' to allocate on the heap, but it forces hooks to not
     capture frame objects.

     At the same time, procedures such as `frame-procedure' make sense only
     while the stack frame represented by the frame object is visible, so it
     seems reasonable to limit the lifetime of frame objects.  */

  c_frame.stack_holder = vm;
  c_frame.fp = vp->fp;
  c_frame.sp = vp->sp;
  c_frame.ip = vp->ip;
  c_frame.offset = 0;

  /* Arrange for FRAME to be 8-byte aligned, like any other cell.  */
  frame = alloca (sizeof (*frame) + 8);
  frame = (scm_t_cell *) ROUND_UP ((scm_t_uintptr) frame, 8UL);

  frame->word_0 = SCM_PACK (scm_tc7_frame);
  frame->word_1 = SCM_PACK_POINTER (&c_frame);
  args[0] = SCM_PACK_POINTER (frame);

  scm_c_run_hookn (hook, args, 1);

  vp->trace_level = saved_trace_level;
}

static void
vm_abort (SCM vm, size_t n, scm_i_jmp_buf *current_registers) SCM_NORETURN;

static void
vm_abort (SCM vm, size_t n, scm_i_jmp_buf *current_registers)
{
  size_t i;
  ssize_t tail_len;
  SCM tag, tail, *argv;
  
  /* FIXME: VM_ENABLE_STACK_NULLING */
  tail = *(SCM_VM_DATA (vm)->sp--);
  /* NULLSTACK (1) */
  tail_len = scm_ilength (tail);
  if (tail_len < 0)
    scm_misc_error ("vm-engine", "tail values to abort should be a list",
                    scm_list_1 (tail));

  tag = SCM_VM_DATA (vm)->sp[-n];
  argv = alloca ((n + tail_len) * sizeof (SCM));
  for (i = 0; i < n; i++)
    argv[i] = SCM_VM_DATA (vm)->sp[-(n-1-i)];
  for (; i < n + tail_len; i++, tail = scm_cdr (tail))
    argv[i] = scm_car (tail);
  /* NULLSTACK (n + 1) */
  SCM_VM_DATA (vm)->sp -= n + 1;

  scm_c_abort (vm, tag, n + tail_len, argv, current_registers);
}

static void
vm_reinstate_partial_continuation (SCM vm, SCM cont, size_t n, SCM *argv,
                                   scm_t_dynstack *dynstack,
                                   scm_i_jmp_buf *registers)
{
  struct scm_vm *vp;
  struct scm_vm_cont *cp;
  SCM *argv_copy, *base;
  scm_t_ptrdiff reloc;
  size_t i;

  argv_copy = alloca (n * sizeof(SCM));
  memcpy (argv_copy, argv, n * sizeof(SCM));

  vp = SCM_VM_DATA (vm);
  cp = SCM_VM_CONT_DATA (cont);
  base = SCM_FRAME_UPPER_ADDRESS (vp->fp) + 1;
  reloc = cp->reloc + (base - cp->stack_base);

#define RELOC(scm_p)						\
  (((SCM *) (scm_p)) + reloc)

  if ((base - vp->stack_base) + cp->stack_size + n + 1 > vp->stack_size)
    scm_misc_error ("vm-engine",
                    "not enough space to instate partial continuation",
                    scm_list_2 (vm, cont));

  memcpy (base, cp->stack_base, cp->stack_size * sizeof (SCM));

  /* now relocate frame pointers */
  {
    SCM *fp;
    for (fp = RELOC (cp->fp);
         SCM_FRAME_LOWER_ADDRESS (fp) > base;
         fp = SCM_FRAME_DYNAMIC_LINK (fp))
      SCM_FRAME_SET_DYNAMIC_LINK (fp, RELOC (SCM_FRAME_DYNAMIC_LINK (fp)));
  }

  vp->sp = base - 1 + cp->stack_size;
  vp->fp = RELOC (cp->fp);
  vp->ip = cp->mvra;

  /* now push args. ip is in a MV context. */
  for (i = 0; i < n; i++)
    {
      vp->sp++;
      *vp->sp = argv_copy[i];
    }
  vp->sp++;
  *vp->sp = scm_from_size_t (n);

  /* The prompt captured a slice of the dynamic stack.  Here we wind
     those entries onto the current thread's stack.  We also have to
     relocate any prompts that we see along the way.  */
  {
    scm_t_bits *walk;

    for (walk = SCM_DYNSTACK_FIRST (cp->dynstack);
         SCM_DYNSTACK_TAG (walk);
         walk = SCM_DYNSTACK_NEXT (walk))
      {
        scm_t_bits tag = SCM_DYNSTACK_TAG (walk);

        if (SCM_DYNSTACK_TAG_TYPE (tag) == SCM_DYNSTACK_TYPE_PROMPT)
          scm_dynstack_wind_prompt (dynstack, walk, reloc, registers);
        else
          scm_dynstack_wind_1 (dynstack, walk);
      }
  }
#undef RELOC
}


/*
 * VM Internal functions
 */

void
scm_i_vm_print (SCM x, SCM port, scm_print_state *pstate)
{
  const struct scm_vm *vm;

  vm = SCM_VM_DATA (x);

  scm_puts_unlocked ("#<vm ", port);
  switch (vm->engine)
    {
    case SCM_VM_REGULAR_ENGINE:
      scm_puts_unlocked ("regular-engine ", port);
      break;

    case SCM_VM_DEBUG_ENGINE:
      scm_puts_unlocked ("debug-engine ", port);
      break;

    default:
      scm_puts_unlocked ("unknown-engine ", port);
    }
  scm_uintprint (SCM_UNPACK (x), 16, port);
  scm_puts_unlocked (">", port);
}


/*
 * VM Error Handling
 */

static void vm_error (const char *msg, SCM arg) SCM_NORETURN;
static void vm_error_bad_instruction (scm_t_uint32 inst) SCM_NORETURN SCM_NOINLINE;
static void vm_error_unbound (SCM proc, SCM sym) SCM_NORETURN SCM_NOINLINE;
static void vm_error_unbound_fluid (SCM proc, SCM fluid) SCM_NORETURN SCM_NOINLINE;
static void vm_error_not_a_variable (const char *func_name, SCM x) SCM_NORETURN SCM_NOINLINE;
static void vm_error_apply_to_non_list (SCM x) SCM_NORETURN SCM_NOINLINE;
static void vm_error_kwargs_length_not_even (SCM proc) SCM_NORETURN SCM_NOINLINE;
static void vm_error_kwargs_invalid_keyword (SCM proc) SCM_NORETURN SCM_NOINLINE;
static void vm_error_kwargs_unrecognized_keyword (SCM proc) SCM_NORETURN SCM_NOINLINE;
static void vm_error_too_many_args (int nargs) SCM_NORETURN SCM_NOINLINE;
static void vm_error_wrong_num_args (SCM proc) SCM_NORETURN SCM_NOINLINE;
static void vm_error_wrong_type_apply (SCM proc) SCM_NORETURN SCM_NOINLINE;
static void vm_error_stack_overflow (struct scm_vm *vp) SCM_NORETURN SCM_NOINLINE;
static void vm_error_stack_underflow (void) SCM_NORETURN SCM_NOINLINE;
static void vm_error_improper_list (SCM x) SCM_NORETURN SCM_NOINLINE;
static void vm_error_not_a_pair (const char *subr, SCM x) SCM_NORETURN SCM_NOINLINE;
static void vm_error_not_a_bytevector (const char *subr, SCM x) SCM_NORETURN SCM_NOINLINE;
static void vm_error_not_a_struct (const char *subr, SCM x) SCM_NORETURN SCM_NOINLINE;
static void vm_error_no_values (void) SCM_NORETURN SCM_NOINLINE;
static void vm_error_not_enough_values (void) SCM_NORETURN SCM_NOINLINE;
static void vm_error_continuation_not_rewindable (SCM cont) SCM_NORETURN SCM_NOINLINE;
static void vm_error_bad_wide_string_length (size_t len) SCM_NORETURN SCM_NOINLINE;
#if VM_CHECK_IP
static void vm_error_invalid_address (void) SCM_NORETURN SCM_NOINLINE;
#endif
#if VM_CHECK_OBJECT
static void vm_error_object (void) SCM_NORETURN SCM_NOINLINE;
#endif
#if VM_CHECK_FREE_VARIABLES
static void vm_error_free_variable (void) SCM_NORETURN SCM_NOINLINE;
#endif

static void
vm_error (const char *msg, SCM arg)
{
  scm_throw (sym_vm_error,
             scm_list_3 (sym_vm_run, scm_from_latin1_string (msg),
                         SCM_UNBNDP (arg) ? SCM_EOL : scm_list_1 (arg)));
  abort(); /* not reached */
}

static void
vm_error_bad_instruction (scm_t_uint32 inst)
{
  vm_error ("VM: Bad instruction: ~s", scm_from_uint32 (inst));
}

static void
vm_error_unbound (SCM proc, SCM sym)
{
  scm_error_scm (scm_misc_error_key, proc,
                 scm_from_latin1_string ("Unbound variable: ~s"),
                 scm_list_1 (sym), SCM_BOOL_F);
}

static void
vm_error_unbound_fluid (SCM proc, SCM fluid)
{
  scm_error_scm (scm_misc_error_key, proc,
                 scm_from_latin1_string ("Unbound fluid: ~s"),
                 scm_list_1 (fluid), SCM_BOOL_F);
}

static void
vm_error_not_a_variable (const char *func_name, SCM x)
{
  scm_error (scm_arg_type_key, func_name, "Not a variable: ~S",
             scm_list_1 (x), scm_list_1 (x));
}

static void
vm_error_apply_to_non_list (SCM x)
{
  scm_error (scm_arg_type_key, "apply", "Apply to non-list: ~S",
             scm_list_1 (x), scm_list_1 (x));
}

static void
vm_error_kwargs_length_not_even (SCM proc)
{
  scm_error_scm (sym_keyword_argument_error, proc,
                 scm_from_latin1_string ("Odd length of keyword argument list"),
                 SCM_EOL, SCM_BOOL_F);
}

static void
vm_error_kwargs_invalid_keyword (SCM proc)
{
  scm_error_scm (sym_keyword_argument_error, proc,
                 scm_from_latin1_string ("Invalid keyword"),
                 SCM_EOL, SCM_BOOL_F);
}

static void
vm_error_kwargs_unrecognized_keyword (SCM proc)
{
  scm_error_scm (sym_keyword_argument_error, proc,
                 scm_from_latin1_string ("Unrecognized keyword"),
                 SCM_EOL, SCM_BOOL_F);
}

static void
vm_error_too_many_args (int nargs)
{
  vm_error ("VM: Too many arguments", scm_from_int (nargs));
}

static void
vm_error_wrong_num_args (SCM proc)
{
  scm_wrong_num_args (proc);
}

static void
vm_error_wrong_type_apply (SCM proc)
{
  scm_error (scm_arg_type_key, NULL, "Wrong type to apply: ~S",
             scm_list_1 (proc), scm_list_1 (proc));
}

static void
vm_error_stack_overflow (struct scm_vm *vp)
{
  if (vp->stack_limit < vp->stack_base + vp->stack_size)
    /* There are VM_STACK_RESERVE_SIZE bytes left.  Make them available so
       that `throw' below can run on this VM.  */
    vp->stack_limit = vp->stack_base + vp->stack_size;
  else
    /* There is no space left on the stack.  FIXME: Do something more
       sensible here! */
    abort ();
  vm_error ("VM: Stack overflow", SCM_UNDEFINED);
}

static void
vm_error_stack_underflow (void)
{
  vm_error ("VM: Stack underflow", SCM_UNDEFINED);
}

static void
vm_error_improper_list (SCM x)
{
  vm_error ("Expected a proper list, but got object with tail ~s", x);
}

static void
vm_error_not_a_pair (const char *subr, SCM x)
{
  scm_wrong_type_arg_msg (subr, 1, x, "pair");
}

static void
vm_error_not_a_bytevector (const char *subr, SCM x)
{
  scm_wrong_type_arg_msg (subr, 1, x, "bytevector");
}

static void
vm_error_not_a_struct (const char *subr, SCM x)
{
  scm_wrong_type_arg_msg (subr, 1, x, "struct");
}

static void
vm_error_no_values (void)
{
  vm_error ("Zero values returned to single-valued continuation",
            SCM_UNDEFINED);
}

static void
vm_error_not_enough_values (void)
{
  vm_error ("Too few values returned to continuation", SCM_UNDEFINED);
}

static void
vm_error_continuation_not_rewindable (SCM cont)
{
  vm_error ("Unrewindable partial continuation", cont);
}

static void
vm_error_bad_wide_string_length (size_t len)
{
  vm_error ("VM: Bad wide string length: ~S", scm_from_size_t (len));
}

#ifdef VM_CHECK_IP
static void
vm_error_invalid_address (void)
{
  vm_error ("VM: Invalid program address", SCM_UNDEFINED);
}
#endif

#if VM_CHECK_OBJECT
static void
vm_error_object ()
{
  vm_error ("VM: Invalid object table access", SCM_UNDEFINED);
}
#endif

#if VM_CHECK_FREE_VARIABLES
static void
vm_error_free_variable ()
{
  vm_error ("VM: Invalid free variable access", SCM_UNDEFINED);
}
#endif



<<<<<<< HEAD
  u8vec = scm_c_take_gc_bytevector ((scm_t_int8*)bp,
                                    sizeof (struct scm_objcode) + sizeof (text),
                                    SCM_BOOL_F);
  ret = scm_make_program (scm_bytecode_to_native_objcode (u8vec),
                          SCM_BOOL_F, SCM_BOOL_F);
  SCM_SET_CELL_WORD_0 (ret, SCM_CELL_WORD_0 (ret) | SCM_F_PROGRAM_IS_BOOT);

  return ret;
}
#define NUM_BOOT_PROGS 8
static SCM
vm_make_boot_program (long nargs)
{
  static SCM programs[NUM_BOOT_PROGS] = { SCM_BOOL_F, };

  if (SCM_UNLIKELY (scm_is_false (programs[0])))
    {
      int i;
      for (i = 0; i < NUM_BOOT_PROGS; i++)
        programs[i] = really_make_boot_program (i);
    }
  
  if (SCM_LIKELY (nargs < NUM_BOOT_PROGS))
    return programs[nargs];
  else
    return really_make_boot_program (nargs);
}
=======
static SCM boot_continuation;
>>>>>>> 67b699cc


/*
 * VM
 */

<<<<<<< HEAD
/* We are calling a SMOB.  The calling code pushed the SMOB after the
   args, and incremented nargs.  That nargs is passed here.  This
   function's job is to replace the procedure with the trampoline, and
   shuffle the smob itself to be argument 0.  This function must not
   allocate or throw, as the VM registers are not synchronized.  */
static void
prepare_smob_call (SCM *sp, int nargs, SCM smob)
{
  SCM *args = sp - nargs + 1;

  /* Shuffle args up.  */
  while (nargs--)
    args[nargs + 1] = args[nargs];

  args[0] = smob;
  args[-1] = SCM_SMOB_DESCRIPTOR (smob).apply_trampoline;
}

=======
>>>>>>> 67b699cc
static SCM
resolve_variable (SCM what, SCM program_module)
{
  if (SCM_LIKELY (scm_is_symbol (what)))
    {
      if (SCM_LIKELY (scm_module_system_booted_p
                      && scm_is_true (program_module)))
        /* might longjmp */
        return scm_module_lookup (program_module, what);
      else
        {
          SCM v = scm_sym2var (what, SCM_BOOL_F, SCM_BOOL_F);
          if (scm_is_false (v))
            scm_misc_error (NULL, "unbound variable: ~S", scm_list_1 (what));
          else
            return v;
        }
    }
  else
    {
      SCM mod;
      /* compilation of @ or @@
         `what' is a three-element list: (MODNAME SYM INTERFACE?)
         INTERFACE? is #t if we compiled @ or #f if we compiled @@
      */
      mod = scm_resolve_module (SCM_CAR (what));
      if (scm_is_true (SCM_CADDR (what)))
        mod = scm_module_public_interface (mod);
      if (scm_is_false (mod))
        scm_misc_error (NULL, "no such module: ~S",
                        scm_list_1 (SCM_CAR (what)));
      /* might longjmp */
      return scm_module_lookup (mod, SCM_CADR (what));
    }
}
  
#define VM_DEFAULT_STACK_SIZE	(64 * 1024)

#define VM_NAME   vm_regular_engine
#define FUNC_NAME "vm-regular-engine"
#define VM_ENGINE SCM_VM_REGULAR_ENGINE
#include "vm-engine.c"
#undef VM_NAME
#undef FUNC_NAME
#undef VM_ENGINE

#define VM_NAME	  vm_debug_engine
#define FUNC_NAME "vm-debug-engine"
#define VM_ENGINE SCM_VM_DEBUG_ENGINE
#include "vm-engine.c"
#undef VM_NAME
#undef FUNC_NAME
#undef VM_ENGINE

static const scm_t_vm_engine vm_engines[] = 
  { vm_regular_engine, vm_debug_engine };

#ifdef VM_ENABLE_PRECISE_STACK_GC_SCAN

/* The GC "kind" for the VM stack.  */
static int vm_stack_gc_kind;

#endif

static SCM
make_vm (void)
#define FUNC_NAME "make_vm"
{
  int i;
  struct scm_vm *vp;

  vp = scm_gc_malloc (sizeof (struct scm_vm), "vm");

  vp->stack_size  = VM_DEFAULT_STACK_SIZE;

#ifdef VM_ENABLE_PRECISE_STACK_GC_SCAN
  vp->stack_base = (SCM *)
    GC_generic_malloc (vp->stack_size * sizeof (SCM), vm_stack_gc_kind);

  /* Keep a pointer to VP so that `vm_stack_mark ()' can know what the stack
     top is.  */
  *vp->stack_base = SCM_PACK_POINTER (vp);
  vp->stack_base++;
  vp->stack_size--;
#else
  vp->stack_base  = scm_gc_malloc (vp->stack_size * sizeof (SCM),
				   "stack-base");
#endif

#ifdef VM_ENABLE_STACK_NULLING
  memset (vp->stack_base, 0, vp->stack_size * sizeof (SCM));
#endif
  vp->stack_limit = vp->stack_base + vp->stack_size - VM_STACK_RESERVE_SIZE;
  vp->ip    	  = NULL;
  vp->sp    	  = vp->stack_base - 1;
  vp->fp    	  = NULL;
  vp->engine      = vm_default_engine;
  vp->trace_level = 0;
  for (i = 0; i < SCM_VM_NUM_HOOKS; i++)
    vp->hooks[i] = SCM_BOOL_F;
  return scm_cell (scm_tc7_vm, (scm_t_bits)vp);
}
#undef FUNC_NAME

#ifdef VM_ENABLE_PRECISE_STACK_GC_SCAN

/* Mark the VM stack region between its base and its current top.  */
static struct GC_ms_entry *
vm_stack_mark (GC_word *addr, struct GC_ms_entry *mark_stack_ptr,
	       struct GC_ms_entry *mark_stack_limit, GC_word env)
{
  GC_word *word;
  const struct scm_vm *vm;

  /* The first word of the VM stack should contain a pointer to the
     corresponding VM.  */
  vm = * ((struct scm_vm **) addr);

  if (vm == NULL
      || (SCM *) addr != vm->stack_base - 1)
    /* ADDR must be a pointer to a free-list element, which we must ignore
       (see warning in <gc/gc_mark.h>).  */
    return mark_stack_ptr;

  for (word = (GC_word *) vm->stack_base; word <= (GC_word *) vm->sp; word++)
    mark_stack_ptr = GC_MARK_AND_PUSH ((* (GC_word **) word),
				       mark_stack_ptr, mark_stack_limit,
				       NULL);

  return mark_stack_ptr;
}

#endif /* VM_ENABLE_PRECISE_STACK_GC_SCAN */


SCM
scm_c_vm_run (SCM vm, SCM program, SCM *argv, int nargs)
{
  struct scm_vm *vp = SCM_VM_DATA (vm);
  SCM_CHECK_STACK;
  return vm_engines[vp->engine](vm, program, argv, nargs);
}

/* Scheme interface */

SCM_DEFINE (scm_the_vm, "the-vm", 0, 0, 0,
	    (void),
	    "Return the current thread's VM.")
#define FUNC_NAME s_scm_the_vm
{
  scm_i_thread *t = SCM_I_CURRENT_THREAD;

  if (SCM_UNLIKELY (scm_is_false (t->vm)))
    t->vm = make_vm ();

  return t->vm;
}
#undef FUNC_NAME


SCM_DEFINE (scm_vm_p, "vm?", 1, 0, 0,
	    (SCM obj),
	    "")
#define FUNC_NAME s_scm_vm_p
{
  return scm_from_bool (SCM_VM_P (obj));
}
#undef FUNC_NAME

SCM_DEFINE (scm_make_vm, "make-vm", 0, 0, 0,
	    (void),
	    "")
#define FUNC_NAME s_scm_make_vm,
{
  return make_vm ();
}
#undef FUNC_NAME

SCM_DEFINE (scm_vm_ip, "vm:ip", 1, 0, 0,
	    (SCM vm),
	    "")
#define FUNC_NAME s_scm_vm_ip
{
  SCM_VALIDATE_VM (1, vm);
  return scm_from_unsigned_integer ((scm_t_bits) SCM_VM_DATA (vm)->ip);
}
#undef FUNC_NAME

SCM_DEFINE (scm_vm_sp, "vm:sp", 1, 0, 0,
	    (SCM vm),
	    "")
#define FUNC_NAME s_scm_vm_sp
{
  SCM_VALIDATE_VM (1, vm);
  return scm_from_unsigned_integer ((scm_t_bits) SCM_VM_DATA (vm)->sp);
}
#undef FUNC_NAME

SCM_DEFINE (scm_vm_fp, "vm:fp", 1, 0, 0,
	    (SCM vm),
	    "")
#define FUNC_NAME s_scm_vm_fp
{
  SCM_VALIDATE_VM (1, vm);
  return scm_from_unsigned_integer ((scm_t_bits) SCM_VM_DATA (vm)->fp);
}
#undef FUNC_NAME

#define VM_DEFINE_HOOK(n)				\
{							\
  struct scm_vm *vp;					\
  SCM_VALIDATE_VM (1, vm);				\
  vp = SCM_VM_DATA (vm);				\
  if (scm_is_false (vp->hooks[n]))			\
    vp->hooks[n] = scm_make_hook (SCM_I_MAKINUM (1));	\
  return vp->hooks[n];					\
}

SCM_DEFINE (scm_vm_apply_hook, "vm-apply-hook", 1, 0, 0,
	    (SCM vm),
	    "")
#define FUNC_NAME s_scm_vm_apply_hook
{
  VM_DEFINE_HOOK (SCM_VM_APPLY_HOOK);
}
#undef FUNC_NAME

SCM_DEFINE (scm_vm_push_continuation_hook, "vm-push-continuation-hook", 1, 0, 0,
	    (SCM vm),
	    "")
#define FUNC_NAME s_scm_vm_push_continuation_hook
{
  VM_DEFINE_HOOK (SCM_VM_PUSH_CONTINUATION_HOOK);
}
#undef FUNC_NAME

SCM_DEFINE (scm_vm_pop_continuation_hook, "vm-pop-continuation-hook", 1, 0, 0,
	    (SCM vm),
	    "")
#define FUNC_NAME s_scm_vm_pop_continuation_hook
{
  VM_DEFINE_HOOK (SCM_VM_POP_CONTINUATION_HOOK);
}
#undef FUNC_NAME

SCM_DEFINE (scm_vm_next_hook, "vm-next-hook", 1, 0, 0,
	    (SCM vm),
	    "")
#define FUNC_NAME s_scm_vm_next_hook
{
  VM_DEFINE_HOOK (SCM_VM_NEXT_HOOK);
}
#undef FUNC_NAME

SCM_DEFINE (scm_vm_abort_continuation_hook, "vm-abort-continuation-hook", 1, 0, 0,
	    (SCM vm),
	    "")
#define FUNC_NAME s_scm_vm_abort_continuation_hook
{
  VM_DEFINE_HOOK (SCM_VM_ABORT_CONTINUATION_HOOK);
}
#undef FUNC_NAME

SCM_DEFINE (scm_vm_restore_continuation_hook, "vm-restore-continuation-hook", 1, 0, 0,
	    (SCM vm),
	    "")
#define FUNC_NAME s_scm_vm_restore_continuation_hook
{
  VM_DEFINE_HOOK (SCM_VM_RESTORE_CONTINUATION_HOOK);
}
#undef FUNC_NAME

SCM_DEFINE (scm_vm_trace_level, "vm-trace-level", 1, 0, 0,
	    (SCM vm),
	    "")
#define FUNC_NAME s_scm_vm_trace_level
{
  SCM_VALIDATE_VM (1, vm);
  return scm_from_int (SCM_VM_DATA (vm)->trace_level);
}
#undef FUNC_NAME

SCM_DEFINE (scm_set_vm_trace_level_x, "set-vm-trace-level!", 2, 0, 0,
	    (SCM vm, SCM level),
	    "")
#define FUNC_NAME s_scm_set_vm_trace_level_x
{
  SCM_VALIDATE_VM (1, vm);
  SCM_VM_DATA (vm)->trace_level = scm_to_int (level);
  return SCM_UNSPECIFIED;
}
#undef FUNC_NAME


/*
 * VM engines
 */

static int
symbol_to_vm_engine (SCM engine, const char *FUNC_NAME)
{
  if (scm_is_eq (engine, sym_regular))
    return SCM_VM_REGULAR_ENGINE;
  else if (scm_is_eq (engine, sym_debug))
    return SCM_VM_DEBUG_ENGINE;
  else
    SCM_MISC_ERROR ("Unknown VM engine: ~a", scm_list_1 (engine));
}
  
static SCM
vm_engine_to_symbol (int engine, const char *FUNC_NAME)
{
  switch (engine)
    {
    case SCM_VM_REGULAR_ENGINE:
      return sym_regular;
    case SCM_VM_DEBUG_ENGINE:
      return sym_debug;
    default:
      /* ? */
      SCM_MISC_ERROR ("Unknown VM engine: ~a",
                      scm_list_1 (scm_from_int (engine)));
    }
}
  
SCM_DEFINE (scm_vm_engine, "vm-engine", 1, 0, 0,
	    (SCM vm),
	    "")
#define FUNC_NAME s_scm_vm_engine
{
  SCM_VALIDATE_VM (1, vm);
  return vm_engine_to_symbol (SCM_VM_DATA (vm)->engine, FUNC_NAME);
}
#undef FUNC_NAME

void
scm_c_set_vm_engine_x (SCM vm, int engine)
#define FUNC_NAME "set-vm-engine!"
{
  SCM_VALIDATE_VM (1, vm);

  if (engine < 0 || engine >= SCM_VM_NUM_ENGINES)
    SCM_MISC_ERROR ("Unknown VM engine: ~a",
                    scm_list_1 (scm_from_int (engine)));
    
  SCM_VM_DATA (vm)->engine = engine;
}
#undef FUNC_NAME

SCM_DEFINE (scm_set_vm_engine_x, "set-vm-engine!", 2, 0, 0,
	    (SCM vm, SCM engine),
	    "")
#define FUNC_NAME s_scm_set_vm_engine_x
{
  scm_c_set_vm_engine_x (vm, symbol_to_vm_engine (engine, FUNC_NAME));
  return SCM_UNSPECIFIED;
}
#undef FUNC_NAME

void
scm_c_set_default_vm_engine_x (int engine)
#define FUNC_NAME "set-default-vm-engine!"
{
  if (engine < 0 || engine >= SCM_VM_NUM_ENGINES)
    SCM_MISC_ERROR ("Unknown VM engine: ~a",
                    scm_list_1 (scm_from_int (engine)));
    
  vm_default_engine = engine;
}
#undef FUNC_NAME

SCM_DEFINE (scm_set_default_vm_engine_x, "set-default-vm-engine!", 1, 0, 0,
	    (SCM engine),
	    "")
#define FUNC_NAME s_scm_set_default_vm_engine_x
{
  scm_c_set_default_vm_engine_x (symbol_to_vm_engine (engine, FUNC_NAME));
  return SCM_UNSPECIFIED;
}
#undef FUNC_NAME

static void reinstate_vm (SCM vm)
{
  scm_i_thread *t = SCM_I_CURRENT_THREAD;
  t->vm = vm;
}

SCM_DEFINE (scm_call_with_vm, "call-with-vm", 2, 0, 1,
	    (SCM vm, SCM proc, SCM args),
	    "Apply @var{proc} to @var{args} in a dynamic extent in which\n"
            "@var{vm} is the current VM.\n\n"
            "As an implementation restriction, if @var{vm} is not the same\n"
            "as the current thread's VM, continuations captured within the\n"
            "call to @var{proc} may not be reinstated once control leaves\n"
            "@var{proc}.")
#define FUNC_NAME s_scm_call_with_vm
{
  SCM prev_vm, ret;
  SCM *argv;
  int i, nargs;
  scm_t_wind_flags flags;
  scm_i_thread *t = SCM_I_CURRENT_THREAD;

  SCM_VALIDATE_VM (1, vm);
  SCM_VALIDATE_PROC (2, proc);

  nargs = scm_ilength (args);
  if (SCM_UNLIKELY (nargs < 0))
    scm_wrong_type_arg_msg (FUNC_NAME, 3, args, "list");
  
  argv = alloca (nargs * sizeof(SCM));
  for (i = 0; i < nargs; i++)
    {
      argv[i] = SCM_CAR (args);
      args = SCM_CDR (args);
    }

  prev_vm = t->vm;

  /* Reentry can happen via invokation of a saved continuation, but
     continuations only save the state of the VM that they are in at
     capture-time, which might be different from this one.  So, in the
     case that the VMs are different, set up a non-rewindable frame to
     prevent reinstating an incomplete continuation.  */
  flags = scm_is_eq (prev_vm, vm) ? 0 : SCM_F_WIND_EXPLICITLY;
  if (flags)
    {
      scm_dynwind_begin (0);
      scm_dynwind_unwind_handler_with_scm (reinstate_vm, prev_vm, flags);
      t->vm = vm;
    }

  ret = scm_c_vm_run (vm, proc, argv, nargs);

  if (flags)
    scm_dynwind_end ();
  
  return ret;
}
#undef FUNC_NAME


/*
 * Initialize
 */

SCM scm_load_compiled_with_vm (SCM file)
{
  SCM program = scm_make_program (scm_load_objcode (file),
                                  SCM_BOOL_F, SCM_BOOL_F);
  
  return scm_c_vm_run (scm_the_vm (), program, NULL, 0);
}

  
static SCM
make_boot_program (void)
{
  struct scm_objcode *bp;
  size_t bp_size;
  SCM u8vec, ret;

  const scm_t_uint8 text[] = {
    scm_op_make_int8_1,
    scm_op_halt
  };

  bp_size = sizeof (struct scm_objcode) + sizeof (text);
  bp = scm_gc_malloc_pointerless (bp_size, "boot-program");
  memcpy (SCM_C_OBJCODE_BASE (bp), text, sizeof (text));
  bp->len = sizeof(text);
  bp->metalen = 0;

  u8vec = scm_c_take_gc_bytevector ((scm_t_int8*)bp, bp_size);
  ret = scm_make_program (scm_bytecode_to_native_objcode (u8vec),
                          SCM_BOOL_F, SCM_BOOL_F);
  SCM_SET_CELL_WORD_0 (ret, (SCM_CELL_WORD_0 (ret) | SCM_F_PROGRAM_IS_BOOT));

  return ret;
}

void
scm_bootstrap_vm (void)
{
  scm_c_register_extension ("libguile-" SCM_EFFECTIVE_VERSION,
                            "scm_init_vm",
                            (scm_t_extension_init_func)scm_init_vm, NULL);

  sym_vm_run = scm_from_latin1_symbol ("vm-run");
  sym_vm_error = scm_from_latin1_symbol ("vm-error");
  sym_keyword_argument_error = scm_from_latin1_symbol ("keyword-argument-error");
  sym_regular = scm_from_latin1_symbol ("regular");
  sym_debug = scm_from_latin1_symbol ("debug");

  boot_continuation = make_boot_program ();

#ifdef VM_ENABLE_PRECISE_STACK_GC_SCAN
  vm_stack_gc_kind =
    GC_new_kind (GC_new_free_list (),
		 GC_MAKE_PROC (GC_new_proc (vm_stack_mark), 0),
		 0, 1);

#endif
}

void
scm_init_vm (void)
{
#ifndef SCM_MAGIC_SNARFER
#include "libguile/vm.x"
#endif
}

/*
  Local Variables:
  c-file-style: "gnu"
  End:
*/<|MERGE_RESOLUTION|>--- conflicted
+++ resolved
@@ -603,37 +603,7 @@
  
 
-<<<<<<< HEAD
-  u8vec = scm_c_take_gc_bytevector ((scm_t_int8*)bp,
-                                    sizeof (struct scm_objcode) + sizeof (text),
-                                    SCM_BOOL_F);
-  ret = scm_make_program (scm_bytecode_to_native_objcode (u8vec),
-                          SCM_BOOL_F, SCM_BOOL_F);
-  SCM_SET_CELL_WORD_0 (ret, SCM_CELL_WORD_0 (ret) | SCM_F_PROGRAM_IS_BOOT);
-
-  return ret;
-}
-#define NUM_BOOT_PROGS 8
-static SCM
-vm_make_boot_program (long nargs)
-{
-  static SCM programs[NUM_BOOT_PROGS] = { SCM_BOOL_F, };
-
-  if (SCM_UNLIKELY (scm_is_false (programs[0])))
-    {
-      int i;
-      for (i = 0; i < NUM_BOOT_PROGS; i++)
-        programs[i] = really_make_boot_program (i);
-    }
-  
-  if (SCM_LIKELY (nargs < NUM_BOOT_PROGS))
-    return programs[nargs];
-  else
-    return really_make_boot_program (nargs);
-}
-=======
 static SCM boot_continuation;
->>>>>>> 67b699cc
 
  
@@ -641,27 +611,6 @@
  * VM
  */
 
-<<<<<<< HEAD
-/* We are calling a SMOB.  The calling code pushed the SMOB after the
-   args, and incremented nargs.  That nargs is passed here.  This
-   function's job is to replace the procedure with the trampoline, and
-   shuffle the smob itself to be argument 0.  This function must not
-   allocate or throw, as the VM registers are not synchronized.  */
-static void
-prepare_smob_call (SCM *sp, int nargs, SCM smob)
-{
-  SCM *args = sp - nargs + 1;
-
-  /* Shuffle args up.  */
-  while (nargs--)
-    args[nargs + 1] = args[nargs];
-
-  args[0] = smob;
-  args[-1] = SCM_SMOB_DESCRIPTOR (smob).apply_trampoline;
-}
-
-=======
->>>>>>> 67b699cc
 static SCM
 resolve_variable (SCM what, SCM program_module)
 {
@@ -1125,8 +1074,8 @@
   struct scm_objcode *bp;
   size_t bp_size;
   SCM u8vec, ret;
-
-  const scm_t_uint8 text[] = {
+    
+  const scm_t_uint8 text[] = { 
     scm_op_make_int8_1,
     scm_op_halt
   };
@@ -1137,7 +1086,7 @@
   bp->len = sizeof(text);
   bp->metalen = 0;
 
-  u8vec = scm_c_take_gc_bytevector ((scm_t_int8*)bp, bp_size);
+  u8vec = scm_c_take_gc_bytevector ((scm_t_int8*)bp, bp_size, SCM_BOOL_F);
   ret = scm_make_program (scm_bytecode_to_native_objcode (u8vec),
                           SCM_BOOL_F, SCM_BOOL_F);
   SCM_SET_CELL_WORD_0 (ret, (SCM_CELL_WORD_0 (ret) | SCM_F_PROGRAM_IS_BOOT));
