/* Copyright (C) 1995,1996,1998,1999,2000,2001, 2004, 2006, 2008, 2009, 2010, 2011 Free Software Foundation, Inc.
 * 
 * This library is free software; you can redistribute it and/or
 * modify it under the terms of the GNU Lesser General Public License
 * as published by the Free Software Foundation; either version 3 of
 * the License, or (at your option) any later version.
 *
 * This library is distributed in the hope that it will be useful, but
 * WITHOUT ANY WARRANTY; without even the implied warranty of
 * MERCHANTABILITY or FITNESS FOR A PARTICULAR PURPOSE.  See the GNU
 * Lesser General Public License for more details.
 *
 * You should have received a copy of the GNU Lesser General Public
 * License along with this library; if not, write to the Free Software
 * Foundation, Inc., 51 Franklin Street, Fifth Floor, Boston, MA
 * 02110-1301 USA
 */




#ifdef HAVE_CONFIG_H
#  include <config.h>
#endif

#include <string.h>
#include <stdio.h>

#include "libguile/_scm.h"
#include "libguile/private-gc.h" /* scm_getenv_int */
#include "libguile/libpath.h"
#include "libguile/fports.h"
#include "libguile/read.h"
#include "libguile/eval.h"
#include "libguile/throw.h"
#include "libguile/alist.h"
#include "libguile/dynwind.h"
#include "libguile/root.h"
#include "libguile/strings.h"
#include "libguile/modules.h"
#include "libguile/chars.h"
#include "libguile/srfi-13.h"

#include "libguile/validate.h"
#include "libguile/load.h"
#include "libguile/fluids.h"

#include "libguile/vm.h" /* for load-compiled/vm */

#include <sys/types.h>
#include <sys/stat.h>

#ifdef HAVE_UNISTD_H
#include <unistd.h>
#endif /* HAVE_UNISTD_H */

#ifdef HAVE_PWD_H
#include <pwd.h>
#endif /* HAVE_PWD_H */

#ifndef R_OK
#define R_OK 4
#endif

#include <stat-time.h>


/* Loading a file, given an absolute filename.  */

/* Hook to run when we load a file, perhaps to announce the fact somewhere.
   Applied to the full name of the file.  */
static SCM *scm_loc_load_hook;

/* The current reader (a fluid).  */
static SCM the_reader = SCM_BOOL_F;


SCM_DEFINE (scm_primitive_load, "primitive-load", 1, 0, 0, 
           (SCM filename),
	    "Load the file named @var{filename} and evaluate its contents in\n"
	    "the top-level environment. The load paths are not searched;\n"
	    "@var{filename} must either be a full pathname or be a pathname\n"
	    "relative to the current directory.  If the  variable\n"
	    "@code{%load-hook} is defined, it should be bound to a procedure\n"
	    "that will be called before any code is loaded.  See the\n"
	    "documentation for @code{%load-hook} later in this section.")
#define FUNC_NAME s_scm_primitive_load
{
  SCM hook = *scm_loc_load_hook;
  char *encoding;
  SCM_VALIDATE_STRING (1, filename);
  if (scm_is_true (hook) && scm_is_false (scm_procedure_p (hook)))
    SCM_MISC_ERROR ("value of %load-hook is neither a procedure nor #f",
		    SCM_EOL);

  if (!scm_is_false (hook))
    scm_call_1 (hook, filename);

  { /* scope */
    SCM port = scm_open_file (filename, scm_from_locale_string ("r"));
    scm_dynwind_begin (SCM_F_DYNWIND_REWINDABLE);
    scm_i_dynwind_current_load_port (port);

    encoding = scm_i_scan_for_encoding (port);
    if (encoding)
      scm_i_set_port_encoding_x (port, encoding);
    else
      /* The file has no encoding declared.  We'll presume UTF-8, like
         compile-file does.  */
      scm_i_set_port_encoding_x (port, "UTF-8");

    while (1)
      {
	SCM reader, form;

	/* Lookup and use the current reader to read the next
	   expression. */
	reader = scm_fluid_ref (the_reader);
	if (scm_is_false (reader))
	  form = scm_read (port);
	else
	  form = scm_call_1 (reader, port);

	if (SCM_EOF_OBJECT_P (form))
	  break;

	scm_primitive_eval_x (form);
      }

    scm_dynwind_end ();
    scm_close_port (port);
  }
  return SCM_UNSPECIFIED;
}
#undef FUNC_NAME

SCM
scm_c_primitive_load (const char *filename)
{
  return scm_primitive_load (scm_from_locale_string (filename));
}


/* Builtin path to scheme library files. */
#ifdef SCM_PKGDATA_DIR
SCM_DEFINE (scm_sys_package_data_dir, "%package-data-dir", 0, 0, 0, 
            (),
	    "Return the name of the directory where Scheme packages, modules and\n"
	    "libraries are kept.  On most Unix systems, this will be\n"
	    "@samp{/usr/local/share/guile}.")
#define FUNC_NAME s_scm_sys_package_data_dir
{
  return scm_from_locale_string (SCM_PKGDATA_DIR);
}
#undef FUNC_NAME
#endif /* SCM_PKGDATA_DIR */

#ifdef SCM_LIBRARY_DIR
SCM_DEFINE (scm_sys_library_dir, "%library-dir", 0,0,0,
            (),
	    "Return the directory where the Guile Scheme library files are installed.\n"
	    "E.g., may return \"/usr/share/guile/1.3.5\".")
#define FUNC_NAME s_scm_sys_library_dir
{
  return scm_from_locale_string (SCM_LIBRARY_DIR);
}
#undef FUNC_NAME
#endif /* SCM_LIBRARY_DIR */

#ifdef SCM_SITE_DIR
SCM_DEFINE (scm_sys_site_dir, "%site-dir", 0,0,0,
            (),
	    "Return the directory where users should install Scheme code for use\n"
            "with this version of Guile.\n\n"
	    "E.g., may return \"/usr/share/guile/site/" SCM_EFFECTIVE_VERSION "\".")
#define FUNC_NAME s_scm_sys_site_dir
{
  return scm_from_locale_string (SCM_SITE_DIR);
}
#undef FUNC_NAME
#endif /* SCM_SITE_DIR */

#ifdef SCM_GLOBAL_SITE_DIR
SCM_DEFINE (scm_sys_global_site_dir, "%global-site-dir", 0,0,0,
            (),
	    "Return the directory where users should install Scheme code for use\n"
            "with all versions of Guile.\n\n"
	    "E.g., may return \"/usr/share/guile/site\".")
#define FUNC_NAME s_scm_sys_global_site_dir
{
  return scm_from_locale_string (SCM_GLOBAL_SITE_DIR);
}
#undef FUNC_NAME
#endif /* SCM_GLOBAL_SITE_DIR */



/* Initializing the load path, and searching it.  */

/* List of names of directories we search for files to load.  */
static SCM *scm_loc_load_path;

/* List of extensions we try adding to the filenames.  */
static SCM *scm_loc_load_extensions;

/* Like %load-path and %load-extensions, but for compiled files. */
static SCM *scm_loc_load_compiled_path;
static SCM *scm_loc_load_compiled_extensions;

/* Whether we should try to auto-compile. */
static SCM *scm_loc_load_should_auto_compile;

/* Whether to treat all auto-compiled files as stale. */
static SCM *scm_loc_fresh_auto_compile;

/* The fallback path for auto-compilation */
static SCM *scm_loc_compile_fallback_path;

SCM_DEFINE (scm_parse_path, "parse-path", 1, 1, 0, 
            (SCM path, SCM tail),
	    "Parse @var{path}, which is expected to be a colon-separated\n"
	    "string, into a list and return the resulting list with\n"
	    "@var{tail} appended. If @var{path} is @code{#f}, @var{tail}\n"
	    "is returned.")
#define FUNC_NAME s_scm_parse_path
{
#ifdef __MINGW32__
  SCM sep = SCM_MAKE_CHAR (';');
#else
  SCM sep = SCM_MAKE_CHAR (':');
#endif
  
  if (SCM_UNBNDP (tail))
    tail = SCM_EOL;
  return (scm_is_false (path)
	  ? tail
	  : scm_append_x (scm_list_2 (scm_string_split (path, sep), tail)));
}
#undef FUNC_NAME


/* Initialize the global variable %load-path, given the value of the
   SCM_SITE_DIR and SCM_LIBRARY_DIR preprocessor symbols and the
   GUILE_LOAD_PATH environment variable.  */
void
scm_init_load_path ()
{
  char *env;
  SCM path = SCM_EOL;
  SCM cpath = SCM_EOL;

#ifdef SCM_LIBRARY_DIR
  env = getenv ("GUILE_SYSTEM_PATH");
  if (env && strcmp (env, "") == 0)
    /* special-case interpret system-path=="" as meaning no system path instead
       of '("") */
    ; 
  else if (env)
    path = scm_parse_path (scm_from_locale_string (env), path);
  else
    path = scm_list_4 (scm_from_locale_string (SCM_LIBRARY_DIR),
                       scm_from_locale_string (SCM_SITE_DIR),
                       scm_from_locale_string (SCM_GLOBAL_SITE_DIR),
                       scm_from_locale_string (SCM_PKGDATA_DIR));

  env = getenv ("GUILE_SYSTEM_COMPILED_PATH");
  if (env && strcmp (env, "") == 0)
    /* like above */
    ; 
  else if (env)
    cpath = scm_parse_path (scm_from_locale_string (env), cpath);
  else
    {
      cpath = scm_list_2 (scm_from_locale_string (SCM_CCACHE_DIR),
                          scm_from_locale_string (SCM_SITE_CCACHE_DIR));
    }

#endif /* SCM_LIBRARY_DIR */

  {
    char cachedir[1024];
    char *e;
#ifdef HAVE_GETPWENT
    struct passwd *pwd;
#endif

#define FALLBACK_DIR \
    "guile/ccache/" SCM_EFFECTIVE_VERSION "-" SCM_OBJCODE_MACHINE_VERSION_STRING

    if ((e = getenv ("XDG_CACHE_HOME")))
      snprintf (cachedir, sizeof(cachedir), "%s/" FALLBACK_DIR, e);
    else if ((e = getenv ("HOME")))
      snprintf (cachedir, sizeof(cachedir), "%s/.cache/" FALLBACK_DIR, e);
#ifdef HAVE_GETPWENT
    else if ((pwd = getpwuid (getuid ())) && pwd->pw_dir)
      snprintf (cachedir, sizeof(cachedir), "%s/.cache/" FALLBACK_DIR,
                pwd->pw_dir);
#endif /* HAVE_GETPWENT */
#ifdef __MINGW32__
    else if ((e = getenv ("LOCALAPPDATA")))
      snprintf (cachedir, sizeof (cachedir), "%s/.cache/" FALLBACK_DIR, e);
    else if ((e = getenv ("APPDATA")))
      snprintf (cachedir, sizeof (cachedir), "%s/.cache/" FALLBACK_DIR, e);
#endif /* __MINGW32__ */
    else
      cachedir[0] = 0;

    if (cachedir[0])
      *scm_loc_compile_fallback_path = scm_from_locale_string (cachedir);
  }

  env = getenv ("GUILE_LOAD_PATH");
  if (env)
    path = scm_parse_path (scm_from_locale_string (env), path);

  env = getenv ("GUILE_LOAD_COMPILED_PATH");
  if (env)
    cpath = scm_parse_path (scm_from_locale_string (env), cpath);

  *scm_loc_load_path = path;
  *scm_loc_load_compiled_path = cpath;
}

SCM scm_listofnullstr;

/* Utility functions for assembling C strings in a buffer.
 */

struct stringbuf {
  char *buf, *ptr;
  size_t buf_len;
};

static void
stringbuf_free (void *data)
{
  struct stringbuf *buf = (struct stringbuf *)data;
  free (buf->buf);
}

static void
stringbuf_grow (struct stringbuf *buf)
{
  size_t ptroff = buf->ptr - buf->buf;
  buf->buf_len *= 2; 
  buf->buf = scm_realloc (buf->buf, buf->buf_len);
  buf->ptr = buf->buf + ptroff;
}

static void
stringbuf_cat_locale_string (struct stringbuf *buf, SCM str)
{
  size_t max_len = buf->buf_len - (buf->ptr - buf->buf) - 1;
  size_t len = scm_to_locale_stringbuf (str, buf->ptr, max_len);
  if (len > max_len)
    {
      /* buffer is too small, double its size and try again. 
       */
      stringbuf_grow (buf);
      stringbuf_cat_locale_string (buf, str);
    }
  else
    {
      /* string fits, terminate it and check for embedded '\0'.
       */
      buf->ptr[len] = '\0';
      if (strlen (buf->ptr) != len)
	scm_misc_error (NULL,
			"string contains #\\nul character: ~S",
			scm_list_1 (str));
      buf->ptr += len;
    }
}

static void
stringbuf_cat (struct stringbuf *buf, char *str)
{
  size_t max_len = buf->buf_len - (buf->ptr - buf->buf) - 1;
  size_t len = strlen (str);
  if (len > max_len)
    {
      /* buffer is too small, double its size and try again. 
       */
      stringbuf_grow (buf);
      stringbuf_cat (buf, str);
    }
  else
    {
      /* string fits, copy it into buffer.
       */
      strcpy (buf->ptr, str);
      buf->ptr += len;
    }
}

  
static int
scm_c_string_has_an_ext (char *str, size_t len, SCM extensions)
{
  for (; !scm_is_null (extensions); extensions = SCM_CDR (extensions))
    {
      char *ext;
      size_t extlen;
      int match;
      ext = scm_to_locale_string (SCM_CAR (extensions));
      extlen = strlen (ext);
      match = (len > extlen && str[len - extlen - 1] == '.'
               && strncmp (str + (len - extlen), ext, extlen) == 0);
      free (ext);
      if (match)
        return 1;
    }
  return 0;
}

/* Search PATH for a directory containing a file named FILENAME.
   The file must be readable, and not a directory.
   If we find one, return its full filename; otherwise, return #f.
   If FILENAME is absolute, return it unchanged.
   If given, EXTENSIONS is a list of strings; for each directory 
   in PATH, we search for FILENAME concatenated with each EXTENSION.  */
static SCM
search_path (SCM path, SCM filename, SCM extensions, SCM require_exts,
             struct stat *stat_buf)
{
  struct stringbuf buf;
  char *filename_chars;
  size_t filename_len;
  SCM result = SCM_BOOL_F;

  if (scm_ilength (path) < 0)
    scm_misc_error ("%search-path", "path is not a proper list: ~a",
                    scm_list_1 (path));
  if (scm_ilength (extensions) < 0)
    scm_misc_error ("%search-path", "bad extensions list: ~a",
                    scm_list_1 (extensions));

  scm_dynwind_begin (0);

  filename_chars = scm_to_locale_string (filename);
  filename_len = strlen (filename_chars);
  scm_dynwind_free (filename_chars);

  /* If FILENAME is absolute, return it unchanged.  */
#ifdef __MINGW32__
  if (((filename_len >= 1) && 
       (filename_chars[0] == '/' || filename_chars[0] == '\\')) ||
      ((filename_len >= 3) && filename_chars[1] == ':' &&
       ((filename_chars[0] >= 'a' && filename_chars[0] <= 'z') ||
	(filename_chars[0] >= 'A' && filename_chars[0] <= 'Z')) &&
       (filename_chars[2] == '/' || filename_chars[2] == '\\')))
#else
  if (filename_len >= 1 && filename_chars[0] == '/')
#endif
    {
      SCM res = filename;
      if (scm_is_true (require_exts) &&
          !scm_c_string_has_an_ext (filename_chars, filename_len,
                                    extensions))
        res = SCM_BOOL_F;

      scm_dynwind_end ();
      return res;
    }

  /* If FILENAME has an extension, don't try to add EXTENSIONS to it.  */
  {
    char *endp;

    for (endp = filename_chars + filename_len - 1;
	 endp >= filename_chars;
	 endp--)
      {
	if (*endp == '.')
	  {
            if (scm_is_true (require_exts) &&
                !scm_c_string_has_an_ext (filename_chars, filename_len,
                                          extensions))
              {
                /* This filename has an extension, but not one of the right
                   ones... */
                scm_dynwind_end ();
                return SCM_BOOL_F;
              }
	    /* This filename already has an extension, so cancel the
               list of extensions.  */
	    extensions = SCM_EOL;
	    break;
	  }
#ifdef __MINGW32__
	else if (*endp == '/' || *endp == '\\')
#else
	else if (*endp == '/')
#endif
	  /* This filename has no extension, so keep the current list
             of extensions.  */
	  break;
      }
  }

  /* This simplifies the loop below a bit.
   */
  if (scm_is_null (extensions))
    extensions = scm_listofnullstr;

  buf.buf_len = 512;
  buf.buf = scm_malloc (buf.buf_len);
  scm_dynwind_unwind_handler (stringbuf_free, &buf, SCM_F_WIND_EXPLICITLY);

  /* Try every path element.
   */
  for (; scm_is_pair (path); path = SCM_CDR (path))
    {
      SCM dir = SCM_CAR (path);
      SCM exts;
      size_t sans_ext_len;

      buf.ptr = buf.buf;
      stringbuf_cat_locale_string (&buf, dir);
	
      /* Concatenate the path name and the filename. */
      
#ifdef __MINGW32__
      if ((buf.ptr > buf.buf) && (buf.ptr[-1] != '/') && (buf.ptr[-1] != '\\'))
#else
      if ((buf.ptr > buf.buf) && (buf.ptr[-1] != '/'))
#endif
	stringbuf_cat (&buf, "/");

      stringbuf_cat (&buf, filename_chars);
      sans_ext_len = buf.ptr - buf.buf;

      /* Try every extension. */
      for (exts = extensions; scm_is_pair (exts); exts = SCM_CDR (exts))
	{
	  SCM ext = SCM_CAR (exts);
	  
	  buf.ptr = buf.buf + sans_ext_len;
	  stringbuf_cat_locale_string (&buf, ext);
	  
	  /* If the file exists at all, we should return it.  If the
	     file is inaccessible, then that's an error.  */

	  if (stat (buf.buf, stat_buf) == 0
	      && ! (stat_buf->st_mode & S_IFDIR))
	    {
	      result = scm_from_locale_string (buf.buf);
	      goto end;
	    }
	}
      
      if (!SCM_NULL_OR_NIL_P (exts))
	scm_wrong_type_arg_msg (NULL, 0, extensions, "proper list");
    }

  if (!SCM_NULL_OR_NIL_P (path))
    scm_wrong_type_arg_msg (NULL, 0, path, "proper list");

 end:
  scm_dynwind_end ();
  return result;
}

SCM_DEFINE (scm_search_path, "search-path", 2, 0, 1,
            (SCM path, SCM filename, SCM rest),
	    "Search @var{path} for a directory containing a file named\n"
	    "@var{filename}. The file must be readable, and not a directory.\n"
	    "If we find one, return its full filename; otherwise, return\n"
	    "@code{#f}.  If @var{filename} is absolute, return it unchanged.\n"
	    "If given, @var{extensions} is a list of strings; for each\n"
	    "directory in @var{path}, we search for @var{filename}\n"
	    "concatenated with each @var{extension}.")
#define FUNC_NAME s_scm_search_path
{
  SCM extensions, require_exts;
  struct stat stat_buf;

  if (SCM_UNBNDP (rest) || scm_is_null (rest))
    {
      /* Called either by Scheme code that didn't provide the optional
         arguments, or C code that used the Guile 1.8 signature (2 required,
         1 optional arg) and passed '() or nothing as the EXTENSIONS
	 argument.  */
      extensions = SCM_EOL;
      require_exts = SCM_UNDEFINED;
    }
  else
    {
      if (scm_is_null (SCM_CAR (rest)) || scm_is_pair (SCM_CAR (rest)))
	{
	  /* Called by Scheme code written for 1.9.  */
	  extensions = SCM_CAR (rest);
	  if (scm_is_null (SCM_CDR (rest)))
	    require_exts = SCM_UNDEFINED;
	  else
	    {
	      require_exts = SCM_CADR (rest);
	      if (SCM_UNLIKELY (!scm_is_null (SCM_CDDR (rest))))
		scm_wrong_num_args (scm_from_locale_string (FUNC_NAME));
	    }
	}
      else
	{
	  /* Called by C code that uses the 1.8 signature, i.e., which
	     expects the 3rd argument to be EXTENSIONS.  */
	  extensions = rest;
	  require_exts = SCM_UNDEFINED;
	}
    }

  if (SCM_UNBNDP (extensions))
    extensions = SCM_EOL;

  if (SCM_UNBNDP (require_exts))
    require_exts = SCM_BOOL_F;

  return search_path (path, filename, extensions, require_exts, &stat_buf);
}
#undef FUNC_NAME


/* Search %load-path for a directory containing a file named FILENAME.
   The file must be readable, and not a directory.
   If we find one, return its full filename; otherwise, return #f.
   If FILENAME is absolute, return it unchanged.  */
SCM_DEFINE (scm_sys_search_load_path, "%search-load-path", 1, 0, 0, 
	    (SCM filename),
	    "Search @var{%load-path} for the file named @var{filename},\n"
	    "which must be readable by the current user.  If @var{filename}\n"
	    "is found in the list of paths to search or is an absolute\n"
	    "pathname, return its full pathname.  Otherwise, return\n"
	    "@code{#f}.  Filenames may have any of the optional extensions\n"
	    "in the @code{%load-extensions} list; @code{%search-load-path}\n"
	    "will try each extension automatically.")
#define FUNC_NAME s_scm_sys_search_load_path
{
  struct stat stat_buf;
  
  SCM_VALIDATE_STRING (1, filename);

  return search_path (*scm_loc_load_path, filename, *scm_loc_load_extensions,
                      SCM_BOOL_F, &stat_buf);
}
#undef FUNC_NAME


/* Return true if COMPILED_FILENAME is newer than source file
   FULL_FILENAME, false otherwise.  */
static int
compiled_is_fresh (SCM full_filename, SCM compiled_filename,
                   struct stat *stat_source, struct stat *stat_compiled)
{
  int compiled_is_newer;
  struct timespec source_mtime, compiled_mtime;

  source_mtime = get_stat_mtime (stat_source);
  compiled_mtime = get_stat_mtime (stat_compiled);

  if (source_mtime.tv_sec < compiled_mtime.tv_sec
      || (source_mtime.tv_sec == compiled_mtime.tv_sec
          && source_mtime.tv_nsec <= compiled_mtime.tv_nsec))
    compiled_is_newer = 1;
  else
    {
      compiled_is_newer = 0;
      scm_puts_unlocked (";;; note: source file ", scm_current_error_port ());
      scm_display (full_filename, scm_current_error_port ());
      scm_puts_unlocked ("\n;;;       newer than compiled ", scm_current_error_port ());
      scm_display (compiled_filename, scm_current_error_port ());
      scm_puts_unlocked ("\n", scm_current_error_port ());
    }

  return compiled_is_newer;
}

SCM_KEYWORD (kw_env, "env");
SCM_KEYWORD (kw_opts, "opts");

SCM_SYMBOL (sym_compile_file, "compile-file");
SCM_SYMBOL (sym_auto_compilation_options, "%auto-compilation-options");

static SCM
do_try_auto_compile (void *data)
{
  SCM source = SCM_PACK_POINTER (data);
  SCM comp_mod, compile_file;

  scm_puts_unlocked (";;; compiling ", scm_current_error_port ());
  scm_display (source, scm_current_error_port ());
  scm_newline (scm_current_error_port ());

  comp_mod = scm_c_resolve_module ("system base compile");
  compile_file = scm_module_variable (comp_mod, sym_compile_file);

  if (scm_is_true (compile_file))
    {
      /* Auto-compile in the context of the current module.  */
      SCM res, opts;
      SCM args[5];

      opts = scm_module_variable (scm_the_root_module (),
				  sym_auto_compilation_options);
      if (SCM_VARIABLEP (opts))
	opts = SCM_VARIABLE_REF (opts);
      else
	opts = SCM_EOL;

      args[0] = source;
      args[1] = kw_opts;
      args[2] = opts;
      args[3] = kw_env;
      args[4] = scm_current_module ();

      /* Assume `*current-warning-prefix*' has an appropriate value.  */
      res = scm_call_n (scm_variable_ref (compile_file), args, 5);

      scm_puts_unlocked (";;; compiled ", scm_current_error_port ());
      scm_display (res, scm_current_error_port ());
      scm_newline (scm_current_error_port ());
      return res;
    }
  else
    {
      scm_puts_unlocked (";;; it seems ", scm_current_error_port ());
      scm_display (source, scm_current_error_port ());
      scm_puts_unlocked ("\n;;; is part of the compiler; skipping auto-compilation\n",
                scm_current_error_port ());
      return SCM_BOOL_F;
    }
}

static SCM
auto_compile_catch_handler (void *data, SCM tag, SCM throw_args)
{
  SCM source = SCM_PACK_POINTER (data);
  SCM oport, lines;

  oport = scm_open_output_string ();
  scm_print_exception (oport, SCM_BOOL_F, tag, throw_args);

<<<<<<< HEAD
  scm_puts_unlocked (";;; WARNING: compilation of ", scm_current_error_port ());
  scm_display (source, scm_current_error_port ());
  scm_puts_unlocked (" failed:\n", scm_current_error_port ());
=======
  scm_puts (";;; WARNING: compilation of ", scm_current_warning_port ());
  scm_display (source, scm_current_warning_port ());
  scm_puts (" failed:\n", scm_current_warning_port ());
>>>>>>> 679eea4f

  lines = scm_string_split (scm_get_output_string (oport),
                            SCM_MAKE_CHAR ('\n'));
  for (; scm_is_pair (lines); lines = scm_cdr (lines))
    if (scm_c_string_length (scm_car (lines)))
      {
<<<<<<< HEAD
        scm_puts_unlocked (";;; ", scm_current_error_port ());
        scm_display (scm_car (lines), scm_current_error_port ());
        scm_newline (scm_current_error_port ());
=======
        scm_puts (";;; ", scm_current_warning_port ());
        scm_display (scm_car (lines), scm_current_warning_port ());
        scm_newline (scm_current_warning_port ());
>>>>>>> 679eea4f
      }

  scm_close_port (oport);

  return SCM_BOOL_F;
}

SCM_DEFINE (scm_sys_warn_auto_compilation_enabled, "%warn-auto-compilation-enabled", 0, 0, 0,
	    (void), "")
#define FUNC_NAME s_scm_sys_warn_auto_compilation_enabled
{
  static int message_shown = 0;

  if (!message_shown)
    {
      scm_puts_unlocked (";;; note: auto-compilation is enabled, set GUILE_AUTO_COMPILE=0\n"
                ";;;       or pass the --no-auto-compile argument to disable.\n",
                scm_current_warning_port ());
      message_shown = 1;
    }

  return SCM_UNSPECIFIED;
}
#undef FUNC_NAME

static SCM
scm_try_auto_compile (SCM source)
{
  if (scm_is_false (*scm_loc_load_should_auto_compile))
    return SCM_BOOL_F;

  scm_sys_warn_auto_compilation_enabled ();
  return scm_c_catch (SCM_BOOL_T,
                      do_try_auto_compile,
                      SCM_UNPACK_POINTER (source),
                      auto_compile_catch_handler,
                      SCM_UNPACK_POINTER (source),
                      NULL, NULL);
}

/* See also (system base compile):compiled-file-name. */
static SCM
canonical_suffix (SCM fname)
{
  SCM canon;
  size_t len;

  canon = scm_canonicalize_path (fname);
  len = scm_c_string_length (canon);
  
  if (len > 1 && scm_is_eq (scm_c_string_ref (canon, 0), SCM_MAKE_CHAR ('/')))
    return canon;
  else if (len > 2 && scm_is_eq (scm_c_string_ref (canon, 1), SCM_MAKE_CHAR (':')))
    return scm_string_append (scm_list_3 (scm_from_latin1_string ("/"),
                                          scm_c_substring (canon, 0, 1),
                                          scm_c_substring (canon, 2, len)));
  else
    return canon;
}

SCM_DEFINE (scm_primitive_load_path, "primitive-load-path", 0, 0, 1,
	    (SCM args),
	    "Search @var{%load-path} for the file named @var{filename} and\n"
	    "load it into the top-level environment.  If @var{filename} is a\n"
	    "relative pathname and is not found in the list of search paths,\n"
	    "an error is signalled, unless the optional argument\n"
            "@var{exception_on_not_found} is @code{#f}, in which case\n"
            "@code{#f} is returned instead.")
#define FUNC_NAME s_scm_primitive_load_path
{
  SCM filename, exception_on_not_found;
  SCM full_filename, compiled_filename;
  int compiled_is_fallback = 0;
  SCM hook = *scm_loc_load_hook;
  struct stat stat_source, stat_compiled;

  if (scm_is_true (hook) && scm_is_false (scm_procedure_p (hook)))
    SCM_MISC_ERROR ("value of %load-hook is neither a procedure nor #f",
		    SCM_EOL);

  if (scm_is_string (args))
    {
      /* C code written for 1.8 and earlier expects this function to take a
	 single argument (the file name).  */
      filename = args;
      exception_on_not_found = SCM_UNDEFINED;
    }
  else
    {
      /* Starting from 1.9, this function takes 1 required and 1 optional
	 argument.  */
      long len;

      SCM_VALIDATE_LIST_COPYLEN (SCM_ARG1, args, len);
      if (len < 1 || len > 2)
	scm_error_num_args_subr (FUNC_NAME);

      filename = SCM_CAR (args);
      SCM_VALIDATE_STRING (SCM_ARG1, filename);

      exception_on_not_found = len > 1 ? SCM_CADR (args) : SCM_UNDEFINED;
    }

  if (SCM_UNBNDP (exception_on_not_found))
    exception_on_not_found = SCM_BOOL_T;

  full_filename = search_path (*scm_loc_load_path, filename,
                               *scm_loc_load_extensions, SCM_BOOL_F,
                               &stat_source);

  compiled_filename =
    search_path (*scm_loc_load_compiled_path, filename,
                 *scm_loc_load_compiled_extensions, SCM_BOOL_T,
                 &stat_compiled);

  if (scm_is_false (compiled_filename)
      && scm_is_true (full_filename)
      && scm_is_true (*scm_loc_compile_fallback_path)
      && scm_is_false (*scm_loc_fresh_auto_compile)
      && scm_is_pair (*scm_loc_load_compiled_extensions)
      && scm_is_string (scm_car (*scm_loc_load_compiled_extensions)))
    {
      SCM fallback;
      char *fallback_chars;

      fallback = scm_string_append
        (scm_list_3 (*scm_loc_compile_fallback_path,
                     canonical_suffix (full_filename),
                     scm_car (*scm_loc_load_compiled_extensions)));

      fallback_chars = scm_to_locale_string (fallback);
      if (stat (fallback_chars, &stat_compiled) == 0)
        {
          compiled_filename = fallback;
          compiled_is_fallback = 1;
        }
      free (fallback_chars);
    }
  
  if (scm_is_false (full_filename) && scm_is_false (compiled_filename))
    {
      if (scm_is_true (exception_on_not_found))
        SCM_MISC_ERROR ("Unable to find file ~S in load path",
                        scm_list_1 (filename));
      else
        return SCM_BOOL_F;
    }

  if (!scm_is_false (hook))
    scm_call_1 (hook, (scm_is_true (full_filename)
                       ? full_filename : compiled_filename));

  if (scm_is_false (full_filename)
      || (scm_is_true (compiled_filename)
          && compiled_is_fresh (full_filename, compiled_filename,
                                &stat_source, &stat_compiled)))
    return scm_load_compiled_with_vm (compiled_filename);

  /* Perhaps there was the installed .go that was stale, but our fallback is
     fresh. Let's try that. Duplicating code, but perhaps that's OK. */

  if (!compiled_is_fallback
      && scm_is_true (*scm_loc_compile_fallback_path)
      && scm_is_false (*scm_loc_fresh_auto_compile)
      && scm_is_pair (*scm_loc_load_compiled_extensions)
      && scm_is_string (scm_car (*scm_loc_load_compiled_extensions)))
    {
      SCM fallback;
      char *fallback_chars;
      int stat_ret;
      
      fallback = scm_string_append
        (scm_list_3 (*scm_loc_compile_fallback_path,
                     canonical_suffix (full_filename),
                     scm_car (*scm_loc_load_compiled_extensions)));

      fallback_chars = scm_to_locale_string (fallback);
      stat_ret = stat (fallback_chars, &stat_compiled);
      free (fallback_chars);

      if (stat_ret == 0 && compiled_is_fresh (full_filename, fallback,
                                              &stat_source, &stat_compiled))
        {
<<<<<<< HEAD
          scm_puts_unlocked (";;; found fresh local cache at ", scm_current_error_port ());
          scm_display (fallback, scm_current_error_port ());
          scm_newline (scm_current_error_port ());
=======
          scm_puts (";;; found fresh local cache at ", scm_current_warning_port ());
          scm_display (fallback, scm_current_warning_port ());
          scm_newline (scm_current_warning_port ());
>>>>>>> 679eea4f
          return scm_load_compiled_with_vm (fallback);
        }
    }

  /* Otherwise, we bottom out here. */
  {
    SCM freshly_compiled = scm_try_auto_compile (full_filename);

    if (scm_is_true (freshly_compiled))
      return scm_load_compiled_with_vm (freshly_compiled);
    else
      return scm_primitive_load (full_filename);
  }
}
#undef FUNC_NAME

SCM
scm_c_primitive_load_path (const char *filename)
{
  return scm_primitive_load_path (scm_from_locale_string (filename));
}

void
scm_init_eval_in_scheme (void)
{
  SCM eval_scm, eval_go;
  struct stat stat_source, stat_compiled;

  eval_scm = search_path (*scm_loc_load_path,
                          scm_from_locale_string ("ice-9/eval.scm"),
                          SCM_EOL, SCM_BOOL_F, &stat_source);
  eval_go = search_path (*scm_loc_load_compiled_path,
                         scm_from_locale_string ("ice-9/eval.go"),
                         SCM_EOL, SCM_BOOL_F, &stat_compiled);
  
  if (scm_is_true (eval_scm) && scm_is_true (eval_go)
      && compiled_is_fresh (eval_scm, eval_go,
                            &stat_source, &stat_compiled))
    scm_load_compiled_with_vm (eval_go);
  else
    /* if we have no eval.go, we shouldn't load any compiled code at all */
    *scm_loc_load_compiled_path = SCM_EOL;
}


/* Information about the build environment.  */

SCM_VARIABLE_INIT (sys_host_type, "%host-type",
		   scm_from_locale_string (HOST_TYPE));


/* Initialize the scheme variable %guile-build-info, based on data
   provided by the Makefile, via libpath.h.  */
static void
init_build_info ()
{
  static struct { char *name; char *value; } info[] = SCM_BUILD_INFO;
  SCM *loc = SCM_VARIABLE_LOC (scm_c_define ("%guile-build-info", SCM_EOL));
  unsigned long i;

  for (i = 0; i < (sizeof (info) / sizeof (info[0])); i++)
    {
      SCM key = scm_from_utf8_symbol (info[i].name);
      SCM val = scm_from_locale_string (info[i].value);
      *loc = scm_acons (key, val, *loc);
    }
#ifdef PACKAGE_PACKAGER
  *loc = scm_acons (scm_from_latin1_symbol ("packager"),
                    scm_from_latin1_string (PACKAGE_PACKAGER),
                    *loc);
#endif
#ifdef PACKAGE_PACKAGER_VERSION
  *loc = scm_acons (scm_from_latin1_symbol ("packager-version"),
                    scm_from_latin1_string (PACKAGE_PACKAGER_VERSION),
                    *loc);
#endif
#ifdef PACKAGE_PACKAGER_BUG_REPORTS
  *loc = scm_acons (scm_from_latin1_symbol ("packager-bug-reports"),
                    scm_from_latin1_string (PACKAGE_PACKAGER_BUG_REPORTS),
                    *loc);
#endif
}


void
scm_init_load ()
{
  scm_listofnullstr = scm_list_1 (scm_nullstr);
  scm_loc_load_path = SCM_VARIABLE_LOC (scm_c_define ("%load-path", SCM_EOL));
  scm_loc_load_extensions
    = SCM_VARIABLE_LOC (scm_c_define ("%load-extensions",
				      scm_list_2 (scm_from_locale_string (".scm"),
						  scm_nullstr)));
  scm_loc_load_compiled_path
    = SCM_VARIABLE_LOC (scm_c_define ("%load-compiled-path", SCM_EOL));
  scm_loc_load_compiled_extensions
    = SCM_VARIABLE_LOC (scm_c_define ("%load-compiled-extensions",
				      scm_list_1 (scm_from_locale_string (".go"))));
  scm_loc_load_hook = SCM_VARIABLE_LOC (scm_c_define ("%load-hook", SCM_BOOL_F));

  scm_loc_compile_fallback_path
    = SCM_VARIABLE_LOC (scm_c_define ("%compile-fallback-path", SCM_BOOL_F));
  scm_loc_load_should_auto_compile
    = SCM_VARIABLE_LOC (scm_c_define ("%load-should-auto-compile", SCM_BOOL_F));
  scm_loc_fresh_auto_compile
    = SCM_VARIABLE_LOC (scm_c_define ("%fresh-auto-compile", SCM_BOOL_F));

  the_reader = scm_make_fluid_with_default (SCM_BOOL_F);
  scm_c_define("current-reader", the_reader);

  scm_c_define ("load-compiled",
                scm_c_make_gsubr ("load-compiled/vm", 1, 0, 0,
                                  scm_load_compiled_with_vm));

  init_build_info ();

#include "libguile/load.x"
}

void
scm_init_load_should_auto_compile ()
{
  char *auto_compile = getenv ("GUILE_AUTO_COMPILE");

  if (auto_compile && strcmp (auto_compile, "0") == 0)
    {
      *scm_loc_load_should_auto_compile = SCM_BOOL_F;
      *scm_loc_fresh_auto_compile = SCM_BOOL_F;
    }
  /* Allow "freshen" also.  */
  else if (auto_compile && strncmp (auto_compile, "fresh", 5) == 0)
    {
      *scm_loc_load_should_auto_compile = SCM_BOOL_T;
      *scm_loc_fresh_auto_compile = SCM_BOOL_T;
    }
  else
    {
      *scm_loc_load_should_auto_compile = SCM_BOOL_T;
      *scm_loc_fresh_auto_compile = SCM_BOOL_F;
    }
}
  
  

/*
  Local Variables:
  c-file-style: "gnu"
  End:
*/<|MERGE_RESOLUTION|>--- conflicted
+++ resolved
@@ -742,30 +742,18 @@
   oport = scm_open_output_string ();
   scm_print_exception (oport, SCM_BOOL_F, tag, throw_args);
 
-<<<<<<< HEAD
-  scm_puts_unlocked (";;; WARNING: compilation of ", scm_current_error_port ());
-  scm_display (source, scm_current_error_port ());
-  scm_puts_unlocked (" failed:\n", scm_current_error_port ());
-=======
-  scm_puts (";;; WARNING: compilation of ", scm_current_warning_port ());
+  scm_puts_unlocked (";;; WARNING: compilation of ", scm_current_warning_port ());
   scm_display (source, scm_current_warning_port ());
-  scm_puts (" failed:\n", scm_current_warning_port ());
->>>>>>> 679eea4f
+  scm_puts_unlocked (" failed:\n", scm_current_warning_port ());
 
   lines = scm_string_split (scm_get_output_string (oport),
                             SCM_MAKE_CHAR ('\n'));
   for (; scm_is_pair (lines); lines = scm_cdr (lines))
     if (scm_c_string_length (scm_car (lines)))
       {
-<<<<<<< HEAD
-        scm_puts_unlocked (";;; ", scm_current_error_port ());
-        scm_display (scm_car (lines), scm_current_error_port ());
-        scm_newline (scm_current_error_port ());
-=======
-        scm_puts (";;; ", scm_current_warning_port ());
+        scm_puts_unlocked (";;; ", scm_current_warning_port ());
         scm_display (scm_car (lines), scm_current_warning_port ());
         scm_newline (scm_current_warning_port ());
->>>>>>> 679eea4f
       }
 
   scm_close_port (oport);
@@ -949,15 +937,9 @@
       if (stat_ret == 0 && compiled_is_fresh (full_filename, fallback,
                                               &stat_source, &stat_compiled))
         {
-<<<<<<< HEAD
-          scm_puts_unlocked (";;; found fresh local cache at ", scm_current_error_port ());
-          scm_display (fallback, scm_current_error_port ());
-          scm_newline (scm_current_error_port ());
-=======
-          scm_puts (";;; found fresh local cache at ", scm_current_warning_port ());
+          scm_puts_unlocked (";;; found fresh local cache at ", scm_current_warning_port ());
           scm_display (fallback, scm_current_warning_port ());
           scm_newline (scm_current_warning_port ());
->>>>>>> 679eea4f
           return scm_load_compiled_with_vm (fallback);
         }
     }
