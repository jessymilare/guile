--- conflicted
+++ resolved
@@ -1,11 +1,7 @@
 ;;; srfi-9.scm --- define-record-type
 
-<<<<<<< HEAD
-;; 	Copyright (C) 2001, 2002, 2006, 2009, 2010, 2011, 2012, 2013 Free Software Foundation, Inc.
-=======
 ;; Copyright (C) 2001, 2002, 2006, 2009, 2010, 2011, 2012,
 ;;   2013 Free Software Foundation, Inc.
->>>>>>> 803c087e
 ;;
 ;; This library is free software; you can redistribute it and/or
 ;; modify it under the terms of the GNU Lesser General Public
