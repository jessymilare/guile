;;; TREE-IL -> GLIL compiler

;; Copyright (C) 2001, 2008, 2009, 2010, 2011, 2012 Free Software Foundation, Inc.

;;;; This library is free software; you can redistribute it and/or
;;;; modify it under the terms of the GNU Lesser General Public
;;;; License as published by the Free Software Foundation; either
;;;; version 3 of the License, or (at your option) any later version.
;;;;
;;;; This library is distributed in the hope that it will be useful,
;;;; but WITHOUT ANY WARRANTY; without even the implied warranty of
;;;; MERCHANTABILITY or FITNESS FOR A PARTICULAR PURPOSE.  See the GNU
;;;; Lesser General Public License for more details.
;;;;
;;;; You should have received a copy of the GNU Lesser General Public
;;;; License along with this library; if not, write to the Free Software
;;;; Foundation, Inc., 51 Franklin Street, Fifth Floor, Boston, MA 02110-1301 USA

;;; Code:

(define-module (language tree-il analyze)
  #:use-module (srfi srfi-1)
  #:use-module (srfi srfi-9)
  #:use-module (srfi srfi-11)
  #:use-module (srfi srfi-26)
  #:use-module (ice-9 vlist)
  #:use-module (ice-9 match)
  #:use-module (system base syntax)
  #:use-module (system base message)
  #:use-module (system vm program)
  #:use-module (language tree-il)
  #:use-module (system base pmatch)
  #:export (analyze-lexicals
            analyze-tree
            unused-variable-analysis
            unused-toplevel-analysis
            unbound-variable-analysis
            arity-analysis
            format-analysis))

;; Allocation is the process of assigning storage locations for lexical
;; variables. A lexical variable has a distinct "address", or storage
;; location, for each procedure in which it is referenced.
;;
;; A variable is "local", i.e., allocated on the stack, if it is
;; referenced from within the procedure that defined it. Otherwise it is
;; a "closure" variable. For example:
;;
;;    (lambda (a) a) ; a will be local
;; `a' is local to the procedure.
;;
;;    (lambda (a) (lambda () a))
;; `a' is local to the outer procedure, but a closure variable with
;; respect to the inner procedure.
;;
;; If a variable is ever assigned, it needs to be heap-allocated
;; ("boxed"). This is so that closures and continuations capture the
;; variable's identity, not just one of the values it may have over the
;; course of program execution. If the variable is never assigned, there
;; is no distinction between value and identity, so closing over its
;; identity (whether through closures or continuations) can make a copy
;; of its value instead.
;;
;; Local variables are stored on the stack within a procedure's call
;; frame. Their index into the stack is determined from their linear
;; postion within a procedure's binding path:
;; (let (0 1)
;;   (let (2 3) ...)
;;   (let (2) ...))
;;   (let (2 3 4) ...))
;; etc.
;;
;; This algorithm has the problem that variables are only allocated
;; indices at the end of the binding path. If variables bound early in
;; the path are not used in later portions of the path, their indices
;; will not be recycled. This problem is particularly egregious in the
;; expansion of `or':
;;
;;  (or x y z)
;;    -> (let ((a x)) (if a a (let ((b y)) (if b b z))))
;;
;; As you can see, the `a' binding is only used in the ephemeral
;; `consequent' clause of the first `if', but its index would be
;; reserved for the whole of the `or' expansion. So we have a hack for
;; this specific case. A proper solution would be some sort of liveness
;; analysis, and not our linear allocation algorithm.
;;
;; Closure variables are captured when a closure is created, and stored in a
;; vector inline to the closure object itself. Each closure variable has a
;; unique index into that vector.
;;
;; There is one more complication. Procedures bound by <fix> may, in
;; some cases, be rendered inline to their parent procedure. That is to
;; say,
;;
;;  (letrec ((lp (lambda () (lp)))) (lp))
;;    => (fix ((lp (lambda () (lp)))) (lp))
;;      => goto FIX-BODY; LP: goto LP; FIX-BODY: goto LP;
;;         ^ jump over the loop  ^ the fixpoint lp ^ starting off the loop
;;
;; The upshot is that we don't have to allocate any space for the `lp'
;; closure at all, as it can be rendered inline as a loop. So there is
;; another kind of allocation, "label allocation", in which the
;; procedure is simply a label, placed at the start of the lambda body.
;; The label is the gensym under which the lambda expression is bound.
;;
;; The analyzer checks to see that the label is called with the correct
;; number of arguments. Calls to labels compile to rename + goto.
;; Lambda, the ultimate goto!
;;
;;
;; The return value of `analyze-lexicals' is a hash table, the
;; "allocation".
;;
;; The allocation maps gensyms -- recall that each lexically bound
;; variable has a unique gensym -- to storage locations ("addresses").
;; Since one gensym may have many storage locations, if it is referenced
;; in many procedures, it is a two-level map.
;;
;; The allocation also stored information on how many local variables
;; need to be allocated for each procedure, lexicals that have been
;; translated into labels, and information on what free variables to
;; capture from its lexical parent procedure.
;;
;; In addition, we have a conflation: while we're traversing the code,
;; recording information to pass to the compiler, we take the
;; opportunity to generate labels for each lambda-case clause, so that
;; generated code can skip argument checks at runtime if they match at
;; compile-time.
;;
;; Also, while we're a-traversing and an-allocating, we check prompt
;; handlers to see if the "continuation" argument is used. If not, we
;; mark the prompt as being "escape-only". This allows us to implement
;; `catch' and `throw' using `prompt' and `control', but without causing
;; a continuation to be reified. Heh heh.
;;
;; That is:
;;
;;  sym -> {lambda -> address}
;;  lambda -> (labels . free-locs)
;;  lambda-case -> (gensym . nlocs)
;;  prompt -> escape-only?
;;
;; address ::= (local? boxed? . index)
;; labels ::= ((sym . lambda) ...)
;; free-locs ::= ((sym0 . address0) (sym1 . address1) ...)
;; free variable addresses are relative to parent proc.

(define (make-hashq k v)
  (let ((res (make-hash-table)))
    (hashq-set! res k v)
    res))

(define (analyze-lexicals x)
  ;; bound-vars: lambda -> (sym ...)
  ;;  all identifiers bound within a lambda
  (define bound-vars (make-hash-table))
  ;; free-vars: lambda -> (sym ...)
  ;;  all identifiers referenced in a lambda, but not bound
  ;;  NB, this includes identifiers referenced by contained lambdas
  (define free-vars (make-hash-table))
  ;; assigned: sym -> #t
  ;;  variables that are assigned
  (define assigned (make-hash-table))
  ;; refcounts: sym -> count
  ;;  allows us to detect the or-expansion in O(1) time
  (define refcounts (make-hash-table))
  ;; labels: sym -> lambda
  ;;  for determining if fixed-point procedures can be rendered as
  ;;  labels.
  (define labels (make-hash-table))

  ;; returns variables referenced in expr
  (define (analyze! x proc labels-in-proc tail? tail-call-args)
    (define (step y) (analyze! y proc '() #f #f))
    (define (step-tail y) (analyze! y proc labels-in-proc tail? #f))
    (define (step-tail-call y args) (analyze! y proc labels-in-proc #f
                                              (and tail? args)))
    (define (recur/labels x new-proc labels)
      (analyze! x new-proc (append labels labels-in-proc) #t #f))
    (define (recur x new-proc) (analyze! x new-proc '() tail? #f))
    (record-case x
      ((<call> proc args)
       (apply lset-union eq? (step-tail-call proc args)
              (map step args)))

      ((<primcall> args)
       (apply lset-union eq? (map step args)))

      ((<conditional> test consequent alternate)
       (lset-union eq? (step test) (step-tail consequent) (step-tail alternate)))

      ((<lexical-ref> gensym)
       (hashq-set! refcounts gensym (1+ (hashq-ref refcounts gensym 0)))
       (if (not (and tail-call-args
                     (memq gensym labels-in-proc)
                     (let ((p (hashq-ref labels gensym)))
                       (and p
                            (let lp ((c (lambda-body p)))
                              (and c (lambda-case? c)
                                   (or 
                                    ;; for now prohibit optional &
                                    ;; keyword arguments; can relax this
                                    ;; restriction later
                                    (and (= (length (lambda-case-req c))
                                            (length tail-call-args))
                                         (not (lambda-case-opt c))
                                         (not (lambda-case-kw c))
                                         (not (lambda-case-rest c)))
                                    (lp (lambda-case-alternate c)))))))))
           (hashq-set! labels gensym #f))
       (list gensym))
      
      ((<lexical-set> gensym exp)
       (hashq-set! assigned gensym #t)
       (hashq-set! labels gensym #f)
       (lset-adjoin eq? (step exp) gensym))
      
      ((<module-set> exp)
       (step exp))
      
      ((<toplevel-set> exp)
       (step exp))
      
      ((<toplevel-define> exp)
       (step exp))
      
      ((<seq> head tail)
       (lset-union eq? (step head) (step-tail tail)))
      
      ((<lambda> body)
       ;; order is important here
       (hashq-set! bound-vars x '())
       (let ((free (recur body x)))
         (hashq-set! bound-vars x (reverse! (hashq-ref bound-vars x)))
         (hashq-set! free-vars x free)
         free))
      
      ((<lambda-case> opt kw inits gensyms body alternate)
       (hashq-set! bound-vars proc
                   (append (reverse gensyms) (hashq-ref bound-vars proc)))
       (lset-union
        eq?
        (lset-difference eq?
                         (lset-union eq?
                                     (apply lset-union eq? (map step inits))
                                     (step-tail body))
                         gensyms)
        (if alternate (step-tail alternate) '())))
      
      ((<let> gensyms vals body)
       (hashq-set! bound-vars proc
                   (append (reverse gensyms) (hashq-ref bound-vars proc)))
       (lset-difference eq?
                        (apply lset-union eq? (step-tail body) (map step vals))
                        gensyms))
      
      ((<letrec> gensyms vals body)
       (hashq-set! bound-vars proc
                   (append (reverse gensyms) (hashq-ref bound-vars proc)))
       (for-each (lambda (sym) (hashq-set! assigned sym #t)) gensyms)
       (lset-difference eq?
                        (apply lset-union eq? (step-tail body) (map step vals))
                        gensyms))
      
      ((<fix> gensyms vals body)
       ;; Try to allocate these procedures as labels.
       (for-each (lambda (sym val) (hashq-set! labels sym val))
                 gensyms vals)
       (hashq-set! bound-vars proc
                   (append (reverse gensyms) (hashq-ref bound-vars proc)))
       ;; Step into subexpressions.
       (let* ((var-refs
               (map
                ;; Since we're trying to label-allocate the lambda,
                ;; pretend it's not a closure, and just recurse into its
                ;; body directly. (Otherwise, recursing on a closure
                ;; that references one of the fix's bound vars would
                ;; prevent label allocation.)
                (lambda (x)
                  (record-case x
                    ((<lambda> body)
                     ;; just like the closure case, except here we use
                     ;; recur/labels instead of recur
                     (hashq-set! bound-vars x '())
                     (let ((free (recur/labels body x gensyms)))
                       (hashq-set! bound-vars x (reverse! (hashq-ref bound-vars x)))
                       (hashq-set! free-vars x free)
                       free))))
                vals))
              (vars-with-refs (map cons gensyms var-refs))
              (body-refs (recur/labels body proc gensyms)))
         (define (delabel-dependents! sym)
           (let ((refs (assq-ref vars-with-refs sym)))
             (if refs
                 (for-each (lambda (sym)
                             (if (hashq-ref labels sym)
                                 (begin
                                   (hashq-set! labels sym #f)
                                   (delabel-dependents! sym))))
                           refs))))
         ;; Stepping into the lambdas and the body might have made some
         ;; procedures not label-allocatable -- which might have
         ;; knock-on effects. For example:
         ;;   (fix ((a (lambda () (b)))
         ;;         (b (lambda () a)))
         ;;     (a))
         ;; As far as `a' is concerned, both `a' and `b' are
         ;; label-allocatable. But `b' references `a' not in a proc-tail
         ;; position, which makes `a' not label-allocatable. The
         ;; knock-on effect is that, when back-propagating this
         ;; information to `a', `b' will also become not
         ;; label-allocatable, as it is referenced within `a', which is
         ;; allocated as a closure. This is a transitive relationship.
         (for-each (lambda (sym)
                     (if (not (hashq-ref labels sym))
                         (delabel-dependents! sym)))
                   gensyms)
         ;; Now lift bound variables with label-allocated lambdas to the
         ;; parent procedure.
         (for-each
          (lambda (sym val)
            (if (hashq-ref labels sym)
                ;; Remove traces of the label-bound lambda. The free
                ;; vars will propagate up via the return val.
                (begin
                  (hashq-set! bound-vars proc
                              (append (hashq-ref bound-vars val)
                                      (hashq-ref bound-vars proc)))
                  (hashq-remove! bound-vars val)
                  (hashq-remove! free-vars val))))
          gensyms vals)
         (lset-difference eq?
                          (apply lset-union eq? body-refs var-refs)
                          gensyms)))
      
      ((<let-values> exp body)
       (lset-union eq? (step exp) (step body)))
      
      ((<dynwind> winder pre body post unwinder)
       (lset-union eq? (step winder) (step pre)
                   (step body)
                   (step post) (step unwinder)))
      
      ((<dynlet> fluids vals body)
       (apply lset-union eq? (step body) (map step (append fluids vals))))
      
      ((<dynref> fluid)
       (step fluid))
      
      ((<dynset> fluid exp)
       (lset-union eq? (step fluid) (step exp)))
      
      ((<prompt> tag body handler)
       (lset-union eq? (step tag) (step body) (step-tail handler)))
      
      ((<abort> tag args tail)
       (apply lset-union eq? (step tag) (step tail) (map step args)))
      
      (else '())))
  
  ;; allocation: sym -> {lambda -> address}
  ;;             lambda -> (labels . free-locs)
  ;;             lambda-case -> (gensym . nlocs)
  (define allocation (make-hash-table))
  
  (define (allocate! x proc n)
    (define (recur y) (allocate! y proc n))
    (record-case x
      ((<call> proc args)
       (apply max (recur proc) (map recur args)))

      ((<primcall> args)
       (apply max n (map recur args)))

      ((<conditional> test consequent alternate)
       (max (recur test) (recur consequent) (recur alternate)))

      ((<lexical-set> exp)
       (recur exp))
      
      ((<module-set> exp)
       (recur exp))
      
      ((<toplevel-set> exp)
       (recur exp))
      
      ((<toplevel-define> exp)
       (recur exp))
      
      ((<seq> head tail)
       (max (recur head)
            (recur tail)))
      
      ((<lambda> body)
       ;; allocate closure vars in order
       (let lp ((c (hashq-ref free-vars x)) (n 0))
         (if (pair? c)
             (begin
               (hashq-set! (hashq-ref allocation (car c))
                           x
                           `(#f ,(hashq-ref assigned (car c)) . ,n))
               (lp (cdr c) (1+ n)))))
      
       (let ((nlocs (allocate! body x 0))
             (free-addresses
              (map (lambda (v)
                     (hashq-ref (hashq-ref allocation v) proc))
                   (hashq-ref free-vars x)))
             (labels (filter cdr
                             (map (lambda (sym)
                                    (cons sym (hashq-ref labels sym)))
                                  (hashq-ref bound-vars x)))))
         ;; set procedure allocations
         (hashq-set! allocation x (cons labels free-addresses)))
       n)

      ((<lambda-case> opt kw inits gensyms body alternate)
       (max
        (let lp ((gensyms gensyms) (n n))
          (if (null? gensyms)
              (let ((nlocs (apply
                            max
                            (allocate! body proc n)
                            ;; inits not logically at the end, but they
                            ;; are the list...
                            (map (lambda (x) (allocate! x proc n)) inits))))
                ;; label and nlocs for the case
                (hashq-set! allocation x (cons (gensym ":LCASE") nlocs))
                nlocs)
              (begin
                (hashq-set! allocation (car gensyms)
                            (make-hashq
                             proc `(#t ,(hashq-ref assigned (car gensyms)) . ,n)))
                (lp (cdr gensyms) (1+ n)))))
        (if alternate (allocate! alternate proc n) n)))
      
      ((<let> gensyms vals body)
       (let ((nmax (apply max (map recur vals))))
         (cond
          ;; the `or' hack
          ((and (conditional? body)
                (= (length gensyms) 1)
                (let ((v (car gensyms)))
                  (and (not (hashq-ref assigned v))
                       (= (hashq-ref refcounts v 0) 2)
                       (lexical-ref? (conditional-test body))
                       (eq? (lexical-ref-gensym (conditional-test body)) v)
                       (lexical-ref? (conditional-consequent body))
                       (eq? (lexical-ref-gensym (conditional-consequent body)) v))))
           (hashq-set! allocation (car gensyms)
                       (make-hashq proc `(#t #f . ,n)))
           ;; the 1+ for this var
           (max nmax (1+ n) (allocate! (conditional-alternate body) proc n)))
          (else
           (let lp ((gensyms gensyms) (n n))
             (if (null? gensyms)
                 (max nmax (allocate! body proc n))
                 (let ((v (car gensyms)))
                   (hashq-set!
                    allocation v
                    (make-hashq proc
                                `(#t ,(hashq-ref assigned v) . ,n)))
                   (lp (cdr gensyms) (1+ n)))))))))
      
      ((<letrec> gensyms vals body)
       (let lp ((gensyms gensyms) (n n))
         (if (null? gensyms)
             (let ((nmax (apply max
                                (map (lambda (x)
                                       (allocate! x proc n))
                                     vals))))
               (max nmax (allocate! body proc n)))
             (let ((v (car gensyms)))
               (hashq-set!
                allocation v
                (make-hashq proc
                            `(#t ,(hashq-ref assigned v) . ,n)))
               (lp (cdr gensyms) (1+ n))))))

      ((<fix> gensyms vals body)
       (let lp ((in gensyms) (n n))
         (if (null? in)
             (let lp ((gensyms gensyms) (vals vals) (nmax n))
               (cond
                ((null? gensyms)
                 (max nmax (allocate! body proc n)))
                ((hashq-ref labels (car gensyms))                 
                 ;; allocate lambda body inline to proc
                 (lp (cdr gensyms)
                     (cdr vals)
                     (record-case (car vals)
                       ((<lambda> body)
                        (max nmax (allocate! body proc n))))))
                (else
                 ;; allocate closure
                 (lp (cdr gensyms)
                     (cdr vals)
                     (max nmax (allocate! (car vals) proc n))))))
             
             (let ((v (car in)))
               (cond
                ((hashq-ref assigned v)
                 (error "fixpoint procedures may not be assigned" x))
                ((hashq-ref labels v)
                 ;; no binding, it's a label
                 (lp (cdr in) n))
                (else
                 ;; allocate closure binding
                 (hashq-set! allocation v (make-hashq proc `(#t #f . ,n)))
                 (lp (cdr in) (1+ n))))))))

      ((<let-values> exp body)
       (max (recur exp) (recur body)))
      
      ((<dynwind> winder pre body post unwinder)
       (max (recur winder) (recur pre)
            (recur body)
            (recur post) (recur unwinder)))
      
      ((<dynlet> fluids vals body)
       (apply max (recur body) (map recur (append fluids vals))))
      
      ((<dynref> fluid)
       (recur fluid))
      
      ((<dynset> fluid exp)
       (max (recur fluid) (recur exp)))
      
      ((<prompt> tag body handler)
       (let ((cont-var (and (lambda-case? handler)
                            (pair? (lambda-case-gensyms handler))
                            (car (lambda-case-gensyms handler)))))
         (hashq-set! allocation x
                     (and cont-var (zero? (hashq-ref refcounts cont-var 0))))
         (max (recur tag) (recur body) (recur handler))))
      
      ((<abort> tag args tail)
       (apply max (recur tag) (recur tail) (map recur args)))
      
      (else n)))

  (analyze! x #f '() #t #f)
  (allocate! x #f 0)

  allocation)


;;;
;;; Tree analyses for warnings.
;;;

(define-record-type <tree-analysis>
  (make-tree-analysis leaf down up post init)
  tree-analysis?
  (leaf tree-analysis-leaf)  ;; (lambda (x result env locs) ...)
  (down tree-analysis-down)  ;; (lambda (x result env locs) ...)
  (up   tree-analysis-up)    ;; (lambda (x result env locs) ...)
  (post tree-analysis-post)  ;; (lambda (result env) ...)
  (init tree-analysis-init)) ;; arbitrary value

(define (analyze-tree analyses tree env)
  "Run all tree analyses listed in ANALYSES on TREE for ENV, using
`tree-il-fold'.  Return TREE.  The leaf/down/up procedures of each analysis are
passed a ``location stack', which is the stack of `tree-il-src' values for each
parent tree (a list); it can be used to approximate source location when
accurate information is missing from a given `tree-il' element."

  (define (traverse proc update-locs)
    ;; Return a tree traversing procedure that returns a list of analysis
    ;; results prepended by the location stack.
    (lambda (x results)
      (let ((locs (update-locs x (car results))))
        (cons locs ;; the location stack
              (map (lambda (analysis result)
                     ((proc analysis) x result env locs))
                   analyses
                   (cdr results))))))

  ;; Keeping/extending/shrinking the location stack.
  (define (keep-locs x locs)   locs)
  (define (extend-locs x locs) (cons (tree-il-src x) locs))
  (define (shrink-locs x locs) (cdr locs))

  (let ((results
         (tree-il-fold (traverse tree-analysis-leaf keep-locs)
                       (traverse tree-analysis-down extend-locs)
                       (traverse tree-analysis-up   shrink-locs)
                       (cons '() ;; empty location stack
                             (map tree-analysis-init analyses))
                       tree)))

    (for-each (lambda (analysis result)
                ((tree-analysis-post analysis) result env))
              analyses
              (cdr results)))

  tree)


;;;
;;; Unused variable analysis.
;;;

;; <binding-info> records are used during tree traversals in
;; `unused-variable-analysis'.  They contain a list of the local vars
;; currently in scope, and a list of locals vars that have been referenced.
(define-record-type <binding-info>
  (make-binding-info vars refs)
  binding-info?
  (vars binding-info-vars)  ;; ((GENSYM NAME LOCATION) ...)
  (refs binding-info-refs)) ;; (GENSYM ...)

(define (gensym? sym)
  ;; Return #t if SYM is (likely) a generated symbol.
  (string-any #\space (symbol->string sym)))

(define unused-variable-analysis
  ;; Report unused variables in the given tree.
  (make-tree-analysis
   (lambda (x info env locs)
     ;; X is a leaf: extend INFO's refs accordingly.
     (let ((refs (binding-info-refs info))
           (vars (binding-info-vars info)))
       (record-case x
         ((<lexical-ref> gensym)
          (make-binding-info vars (vhash-consq gensym #t refs)))
         (else info))))

   (lambda (x info env locs)
     ;; Going down into X: extend INFO's variable list
     ;; accordingly.
     (let ((refs (binding-info-refs info))
           (vars (binding-info-vars info))
           (src  (tree-il-src x)))
       (define (extend inner-vars inner-names)
         (fold (lambda (var name vars)
                 (vhash-consq var (list name src) vars))
               vars
               inner-vars
               inner-names))

       (record-case x
         ((<lexical-set> gensym)
          (make-binding-info vars (vhash-consq gensym #t refs)))
         ((<lambda-case> req opt inits rest kw gensyms)
          (let ((names `(,@req
                         ,@(or opt '())
                         ,@(if rest (list rest) '())
                         ,@(if kw (map cadr (cdr kw)) '()))))
            (make-binding-info (extend gensyms names) refs)))
         ((<let> gensyms names)
          (make-binding-info (extend gensyms names) refs))
         ((<letrec> gensyms names)
          (make-binding-info (extend gensyms names) refs))
         ((<fix> gensyms names)
          (make-binding-info (extend gensyms names) refs))
         (else info))))

   (lambda (x info env locs)
     ;; Leaving X's scope: shrink INFO's variable list
     ;; accordingly and reported unused nested variables.
     (let ((refs (binding-info-refs info))
           (vars (binding-info-vars info)))
       (define (shrink inner-vars refs)
         (vlist-for-each
          (lambda (var)
            (let ((gensym (car var)))
              ;; Don't report lambda parameters as unused.
              (if (and (memq gensym inner-vars)
                       (not (vhash-assq gensym refs))
                       (not (lambda-case? x)))
                  (let ((name (cadr var))
                        ;; We can get approximate source location by going up
                        ;; the LOCS location stack.
                        (loc  (or (caddr var)
                                  (find pair? locs))))
                    (if (and (not (gensym? name))
                             (not (eq? name '_)))
                        (warning 'unused-variable loc name))))))
          vars)
         (vlist-drop vars (length inner-vars)))

       ;; For simplicity, we leave REFS untouched, i.e., with
       ;; names of variables that are now going out of scope.
       ;; It doesn't hurt as these are unique names, it just
       ;; makes REFS unnecessarily fat.
       (record-case x
         ((<lambda-case> gensyms)
          (make-binding-info (shrink gensyms refs) refs))
         ((<let> gensyms)
          (make-binding-info (shrink gensyms refs) refs))
         ((<letrec> gensyms)
          (make-binding-info (shrink gensyms refs) refs))
         ((<fix> gensyms)
          (make-binding-info (shrink gensyms refs) refs))
         (else info))))

   (lambda (result env) #t)
   (make-binding-info vlist-null vlist-null)))


;;;
;;; Unused top-level variable analysis.
;;;

;; <reference-graph> record top-level definitions that are made, references to
;; top-level definitions and their context (the top-level definition in which
;; the reference appears), as well as the current context (the top-level
;; definition we're currently in).  The second part (`refs' below) is
;; effectively a graph from which we can determine unused top-level definitions.
(define-record-type <reference-graph>
  (make-reference-graph refs defs toplevel-context)
  reference-graph?
  (defs             reference-graph-defs) ;; ((NAME . LOC) ...)
  (refs             reference-graph-refs) ;; ((REF-CONTEXT REF ...) ...)
  (toplevel-context reference-graph-toplevel-context)) ;; NAME | #f

(define (graph-reachable-nodes root refs reachable)
  ;; Add to REACHABLE the nodes reachable from ROOT in graph REFS.  REFS is a
  ;; vhash mapping nodes to the list of their children: for instance,
  ;; ((A -> (B C)) (B -> (A)) (C -> ())) corresponds to
  ;;
  ;;  ,-------.
  ;;  v       |
  ;;  A ----> B
  ;;  |
  ;;  v
  ;;  C
  ;;
  ;; REACHABLE is a vhash of nodes known to be otherwise reachable.

  (let loop ((root   root)
             (path   vlist-null)
             (result reachable))
    (if (or (vhash-assq root path)
            (vhash-assq root result))
        result
        (let* ((children (or (and=> (vhash-assq root refs) cdr) '()))
               (path     (vhash-consq root #t path))
               (result   (fold (lambda (kid result)
                                 (loop kid path result))
                               result
                               children)))
          (fold (lambda (kid result)
                  (vhash-consq kid #t result))
                result
                children)))))

(define (graph-reachable-nodes* roots refs)
  ;; Return the list of nodes in REFS reachable from the nodes listed in ROOTS.
  (vlist-fold (lambda (root+true result)
                (let* ((root      (car root+true))
                       (reachable (graph-reachable-nodes root refs result)))
                  (vhash-consq root #t reachable)))
              vlist-null
              roots))

(define (partition* pred vhash)
  ;; Partition VHASH according to PRED.  Return the two resulting vhashes.
  (let ((result
         (vlist-fold (lambda (k+v result)
                       (let ((k  (car k+v))
                             (v  (cdr k+v))
                             (r1 (car result))
                             (r2 (cdr result)))
                         (if (pred k)
                             (cons (vhash-consq k v r1) r2)
                             (cons r1 (vhash-consq k v r2)))))
                     (cons vlist-null vlist-null)
                     vhash)))
    (values (car result) (cdr result))))

(define unused-toplevel-analysis
  ;; Report unused top-level definitions that are not exported.
  (let ((add-ref-from-context
         (lambda (graph name)
           ;; Add an edge CTX -> NAME in GRAPH.
           (let* ((refs     (reference-graph-refs graph))
                  (defs     (reference-graph-defs graph))
                  (ctx      (reference-graph-toplevel-context graph))
                  (ctx-refs (or (and=> (vhash-assq ctx refs) cdr) '())))
             (make-reference-graph (vhash-consq ctx (cons name ctx-refs) refs)
                                   defs ctx)))))
    (define (macro-variable? name env)
      (and (module? env)
           (let ((var (module-variable env name)))
             (and var (variable-bound? var)
                  (macro? (variable-ref var))))))

    (make-tree-analysis
     (lambda (x graph env locs)
       ;; X is a leaf.
       (let ((ctx (reference-graph-toplevel-context graph)))
         (record-case x
           ((<toplevel-ref> name src)
            (add-ref-from-context graph name))
           (else graph))))

     (lambda (x graph env locs)
       ;; Going down into X.
       (let ((ctx  (reference-graph-toplevel-context graph))
             (refs (reference-graph-refs graph))
             (defs (reference-graph-defs graph)))
         (record-case x
           ((<toplevel-define> name src)
            (let ((refs refs)
                  (defs (vhash-consq name (or src (find pair? locs))
                                     defs)))
              (make-reference-graph refs defs name)))
           ((<toplevel-set> name src)
            (add-ref-from-context graph name))
           (else graph))))

     (lambda (x graph env locs)
       ;; Leaving X's scope.
       (record-case x
         ((<toplevel-define>)
          (let ((refs (reference-graph-refs graph))
                (defs (reference-graph-defs graph)))
            (make-reference-graph refs defs #f)))
         (else graph)))

     (lambda (graph env)
       ;; Process the resulting reference graph: determine all private definitions
       ;; not reachable from any public definition.  Macros
       ;; (syntax-transformers), which are globally bound, never considered
       ;; unused since we can't tell whether a macro is actually used; in
       ;; addition, macros are considered roots of the graph since they may use
       ;; private bindings.  FIXME: The `make-syntax-transformer' calls don't
       ;; contain any literal `toplevel-ref' of the global bindings they use so
       ;; this strategy fails.
       (define (exported? name)
         (if (module? env)
             (module-variable (module-public-interface env) name)
             #t))

       (let-values (((public-defs private-defs)
                     (partition* (lambda (name)
                                   (or (exported? name)
                                       (macro-variable? name env)))
                                 (reference-graph-defs graph))))
         (let* ((roots     (vhash-consq #f #t public-defs))
                (refs      (reference-graph-refs graph))
                (reachable (graph-reachable-nodes* roots refs))
                (unused    (vlist-filter (lambda (name+src)
                                           (not (vhash-assq (car name+src)
                                                            reachable)))
                                         private-defs)))
           (vlist-for-each (lambda (name+loc)
                             (let ((name (car name+loc))
                                   (loc  (cdr name+loc)))
                               (if (not (gensym? name))
                                   (warning 'unused-toplevel loc name))))
                           unused))))

     (make-reference-graph vlist-null vlist-null #f))))


;;;
;;; Unbound variable analysis.
;;;

;; <toplevel-info> records are used during tree traversal in search of
;; possibly unbound variable.  They contain a list of references to
;; potentially unbound top-level variables, and a list of the top-level
;; defines that have been encountered.
(define-record-type <toplevel-info>
  (make-toplevel-info refs defs)
  toplevel-info?
  (refs  toplevel-info-refs)  ;; ((VARIABLE-NAME . LOCATION) ...)
  (defs  toplevel-info-defs)) ;; (VARIABLE-NAME ...)

(define (goops-toplevel-definition proc args env)
  ;; If call of PROC to ARGS is a GOOPS top-level definition, return
  ;; the name of the variable being defined; otherwise return #f.  This
  ;; assumes knowledge of the current implementation of `define-class' et al.
  (define (toplevel-define-arg args)
    (match args
      ((($ <const> _ (and (? symbol?) exp)) _)
       exp)
      (_ #f)))

  (match proc
    (($ <module-ref> _ '(oop goops) 'toplevel-define! #f)
     (toplevel-define-arg args))
    (($ <toplevel-ref> _ 'toplevel-define!)
     ;; This may be the result of expanding one of the GOOPS macros within
     ;; `oop/goops.scm'.
     (and (eq? env (resolve-module '(oop goops)))
          (toplevel-define-arg args)))
    (_ #f)))

(define unbound-variable-analysis
  ;; Report possibly unbound variables in the given tree.
  (make-tree-analysis
   (lambda (x info env locs)
     ;; X is a leaf: extend INFO's refs accordingly.
     (let ((refs (toplevel-info-refs info))
           (defs (toplevel-info-defs info)))
       (define (bound? name)
         (or (and (module? env)
                  (module-variable env name))
             (vhash-assq name defs)))

       (record-case x
         ((<toplevel-ref> name src)
          (if (bound? name)
              info
              (let ((src (or src (find pair? locs))))
                (make-toplevel-info (vhash-consq name src refs)
                                    defs))))
         (else info))))

   (lambda (x info env locs)
     ;; Going down into X.
     (let* ((refs (toplevel-info-refs info))
            (defs (toplevel-info-defs info))
            (src  (tree-il-src x)))
       (define (bound? name)
         (or (and (module? env)
                  (module-variable env name))
             (vhash-assq name defs)))

       (record-case x
         ((<toplevel-set> name src)
          (if (bound? name)
              (make-toplevel-info refs defs)
              (let ((src (find pair? locs)))
                (make-toplevel-info (vhash-consq name src refs)
                                    defs))))
         ((<toplevel-define> name)
          (make-toplevel-info (vhash-delq name refs)
                              (vhash-consq name #t defs)))

         ((<call> proc args)
          ;; Check for a dynamic top-level definition, as is
          ;; done by code expanded from GOOPS macros.
          (let ((name (goops-toplevel-definition proc args
                                                 env)))
            (if (symbol? name)
                (make-toplevel-info (vhash-delq name refs)
                                    (vhash-consq name #t defs))
                (make-toplevel-info refs defs))))
         (else
          (make-toplevel-info refs defs)))))

   (lambda (x info env locs)
     ;; Leaving X's scope.
     info)

   (lambda (toplevel env)
     ;; Post-process the result.
     (vlist-for-each (lambda (name+loc)
                       (let ((name (car name+loc))
                             (loc  (cdr name+loc)))
                         (warning 'unbound-variable loc name)))
                     (vlist-reverse (toplevel-info-refs toplevel))))

   (make-toplevel-info vlist-null vlist-null)))


;;;
;;; Arity analysis.
;;;

;; <arity-info> records contain information about lexical definitions of
;; procedures currently in scope, top-level procedure definitions that have
;; been encountered, and calls to top-level procedures that have been
;; encountered.
(define-record-type <arity-info>
  (make-arity-info toplevel-calls lexical-lambdas toplevel-lambdas)
  arity-info?
  (toplevel-calls   toplevel-procedure-calls) ;; ((NAME . CALL) ...)
  (lexical-lambdas  lexical-lambdas)          ;; ((GENSYM . DEFINITION) ...)
  (toplevel-lambdas toplevel-lambdas))        ;; ((NAME . DEFINITION) ...)

(define (validate-arity proc call lexical?)
  ;; Validate the argument count of CALL, a tree-il call of
  ;; PROC, emitting a warning in case of argument count mismatch.

  (define (filter-keyword-args keywords allow-other-keys? args)
    ;; Filter keyword arguments from ARGS and return the resulting list.
    ;; KEYWORDS is the list of allowed keywords, and ALLOW-OTHER-KEYS?
    ;; specified whethere keywords not listed in KEYWORDS are allowed.
    (let loop ((args   args)
               (result '()))
      (if (null? args)
          (reverse result)
          (let ((arg (car args)))
            (if (and (const? arg)
                     (or (memq (const-exp arg) keywords)
                         (and allow-other-keys?
                              (keyword? (const-exp arg)))))
                (loop (if (pair? (cdr args))
                          (cddr args)
                          '())
                      result)
                (loop (cdr args)
                      (cons arg result)))))))

  (define (arities proc)
    ;; Return the arities of PROC, which can be either a tree-il or a
    ;; procedure.
    (define (len x)
      (or (and (or (null? x) (pair? x))
               (length x))
          0))
    (cond ((program? proc)
           (values (procedure-name proc)
                   (map (lambda (a)
                          (list (arity:nreq a) (arity:nopt a) (arity:rest? a)
                                (map car (arity:kw a))
                                (arity:allow-other-keys? a)))
                        (program-arities proc))))
          ((procedure? proc)
           (let ((arity (procedure-minimum-arity proc)))
             (values (procedure-name proc)
                     (list (list (car arity) (cadr arity) (caddr arity)
                                 #f #f)))))
          (else
           (let loop ((name    #f)
                      (proc    proc)
                      (arities '()))
             (if (not proc)
                 (values name (reverse arities))
                 (record-case proc
                   ((<lambda-case> req opt rest kw alternate)
                    (loop name alternate
                          (cons (list (len req) (len opt) rest
                                      (and (pair? kw) (map car (cdr kw)))
                                      (and (pair? kw) (car kw)))
                                arities)))
                   ((<lambda> meta body)
                    (loop (assoc-ref meta 'name) body arities))
                   (else
                    (values #f #f))))))))

  (let ((args (call-args call))
        (src  (tree-il-src call)))
    (call-with-values (lambda () (arities proc))
      (lambda (name arities)
        (define matches?
          (find (lambda (arity)
                  (pmatch arity
                    ((,req ,opt ,rest? ,kw ,aok?)
                     (let ((args (if (pair? kw)
                                     (filter-keyword-args kw aok? args)
                                     args)))
                       (if (and req opt)
                           (let ((count (length args)))
                             (and (>= count req)
                                  (or rest?
                                      (<= count (+ req opt)))))
                           #t)))
                    (else #t)))
                arities))

        (if (not matches?)
            (warning 'arity-mismatch src
                     (or name (with-output-to-string (lambda () (write proc))))
                     lexical?)))))
  #t)

(define arity-analysis
  ;; Report arity mismatches in the given tree.
  (make-tree-analysis
   (lambda (x info env locs)
     ;; X is a leaf.
     info)
   (lambda (x info env locs)
     ;; Down into X.
     (define (extend lexical-name val info)
       ;; If VAL is a lambda, add NAME to the lexical-lambdas of INFO.
       (let ((toplevel-calls   (toplevel-procedure-calls info))
             (lexical-lambdas  (lexical-lambdas info))
             (toplevel-lambdas (toplevel-lambdas info)))
         (record-case val
           ((<lambda> body)
            (make-arity-info toplevel-calls
                             (vhash-consq lexical-name val
                                          lexical-lambdas)
                             toplevel-lambdas))
           ((<lexical-ref> gensym)
            ;; lexical alias
            (let ((val* (vhash-assq gensym lexical-lambdas)))
              (if (pair? val*)
                  (extend lexical-name (cdr val*) info)
                  info)))
           ((<toplevel-ref> name)
            ;; top-level alias
            (make-arity-info toplevel-calls
                             (vhash-consq lexical-name val
                                          lexical-lambdas)
                             toplevel-lambdas))
           (else info))))

     (let ((toplevel-calls   (toplevel-procedure-calls info))
           (lexical-lambdas  (lexical-lambdas info))
           (toplevel-lambdas (toplevel-lambdas info)))

       (record-case x
         ((<toplevel-define> name exp)
          (record-case exp
            ((<lambda> body)
             (make-arity-info toplevel-calls
                              lexical-lambdas
                              (vhash-consq name exp toplevel-lambdas)))
            ((<toplevel-ref> name)
             ;; alias for another toplevel
             (let ((proc (vhash-assq name toplevel-lambdas)))
               (make-arity-info toplevel-calls
                                lexical-lambdas
                                (vhash-consq (toplevel-define-name x)
                                             (if (pair? proc)
                                                 (cdr proc)
                                                 exp)
                                             toplevel-lambdas))))
            (else info)))
         ((<let> gensyms vals)
          (fold extend info gensyms vals))
         ((<letrec> gensyms vals)
          (fold extend info gensyms vals))
         ((<fix> gensyms vals)
          (fold extend info gensyms vals))

         ((<call> proc args src)
          (record-case proc
            ((<lambda> body)
             (validate-arity proc x #t)
             info)
            ((<toplevel-ref> name)
             (make-arity-info (vhash-consq name x toplevel-calls)
                              lexical-lambdas
                              toplevel-lambdas))
            ((<lexical-ref> gensym)
             (let ((proc (vhash-assq gensym lexical-lambdas)))
               (if (pair? proc)
                   (record-case (cdr proc)
                     ((<toplevel-ref> name)
                      ;; alias to toplevel
                      (make-arity-info (vhash-consq name x toplevel-calls)
                                       lexical-lambdas
                                       toplevel-lambdas))
                     (else
                      (validate-arity (cdr proc) x #t)
                      info))

                   ;; If GENSYM wasn't found, it may be because it's an
                   ;; argument of the procedure being compiled.
                   info)))
            (else info)))
         (else info))))

   (lambda (x info env locs)
     ;; Up from X.
     (define (shrink name val info)
       ;; Remove NAME from the lexical-lambdas of INFO.
       (let ((toplevel-calls   (toplevel-procedure-calls info))
             (lexical-lambdas  (lexical-lambdas info))
             (toplevel-lambdas (toplevel-lambdas info)))
         (make-arity-info toplevel-calls
                          (if (vhash-assq name lexical-lambdas)
                              (vlist-tail lexical-lambdas)
                              lexical-lambdas)
                          toplevel-lambdas)))

     (let ((toplevel-calls   (toplevel-procedure-calls info))
           (lexical-lambdas  (lexical-lambdas info))
           (toplevel-lambdas (toplevel-lambdas info)))
       (record-case x
         ((<let> gensyms vals)
          (fold shrink info gensyms vals))
         ((<letrec> gensyms vals)
          (fold shrink info gensyms vals))
         ((<fix> gensyms vals)
          (fold shrink info gensyms vals))

         (else info))))

   (lambda (result env)
     ;; Post-processing: check all top-level procedure calls that have been
     ;; encountered.
     (let ((toplevel-calls   (toplevel-procedure-calls result))
           (toplevel-lambdas (toplevel-lambdas result)))
       (vlist-for-each
        (lambda (name+call)
          (let* ((name (car name+call))
                 (call (cdr name+call))
                 (proc
                  (or (and=> (vhash-assq name toplevel-lambdas) cdr)
                      (and (module? env)
                           (false-if-exception
                            (module-ref env name)))))
                 (proc*
                  ;; handle toplevel aliases
                  (if (toplevel-ref? proc)
                      (let ((name (toplevel-ref-name proc)))
                        (and (module? env)
                             (false-if-exception
                              (module-ref env name))))
                      proc)))
            (if (or (lambda? proc*) (procedure? proc*))
                (validate-arity proc* call (lambda? proc*)))))
        toplevel-calls)))

   (make-arity-info vlist-null vlist-null vlist-null)))


;;;
;;; `format' argument analysis.
;;;

(define &syntax-error
  ;; The `throw' key for syntax errors.
  (gensym "format-string-syntax-error"))

(define (format-string-argument-count fmt)
  ;; Return the minimum and maxium number of arguments that should
  ;; follow format string FMT (or, ahem, a good estimate thereof) or
  ;; `any' if the format string can be followed by any number of
  ;; arguments.

  (define (drop-group chars end)
    ;; Drop characters from CHARS until "~END" is encountered.
    (let loop ((chars  chars)
               (tilde? #f))
      (if (null? chars)
          (throw &syntax-error 'unterminated-iteration)
          (if tilde?
              (if (eq? (car chars) end)
                  (cdr chars)
                  (loop (cdr chars) #f))
              (if (eq? (car chars) #\~)
                  (loop (cdr chars) #t)
                  (loop (cdr chars) #f))))))

  (define (digit? char)
    ;; Return true if CHAR is a digit, #f otherwise.
    (memq char '(#\0 #\1 #\2 #\3 #\4 #\5 #\6 #\7 #\8 #\9)))

  (define (previous-number chars)
    ;; Return the previous series of digits found in CHARS.
    (let ((numbers (take-while digit? chars)))
      (and (not (null? numbers))
           (string->number (list->string (reverse numbers))))))

  (let loop ((chars       (string->list fmt))
             (state       'literal)
             (params      '())
             (conditions  '())
             (end-group   #f)
             (min-count 0)
             (max-count 0))
    (if (null? chars)
        (if end-group
            (throw &syntax-error 'unterminated-conditional)
            (values min-count max-count))
        (case state
          ((tilde)
           (case (car chars)
             ((#\~ #\% #\& #\t #\_ #\newline #\( #\))
                        (loop (cdr chars) 'literal '()
                              conditions end-group
                              min-count max-count))
             ((#\0 #\1 #\2 #\3 #\4 #\5 #\6 #\7 #\8 #\9 #\, #\: #\@)
                        (loop (cdr chars)
                              'tilde (cons (car chars) params)
                              conditions end-group
                              min-count max-count))
             ((#\v #\V) (loop (cdr chars)
                              'tilde (cons (car chars) params)
                              conditions end-group
                              (+ 1 min-count)
                              (+ 1 max-count)))
             ((#\[)
              (loop chars 'literal '() '()
                    (let ((selector (previous-number params))
                          (at?      (memq #\@ params)))
                      (lambda (chars conds)
                        ;; end of group
                        (let ((mins (map car conds))
                              (maxs (map cdr conds))
                              (sel? (and selector
                                         (< selector (length conds)))))
                          (if (and (every number? mins)
                                   (every number? maxs))
                              (loop chars 'literal '() conditions end-group
                                    (+ min-count
                                       (if sel?
                                           (car (list-ref conds selector))
                                           (+ (if at? 0 1)
                                              (if (null? mins)
                                                  0
                                                  (apply min mins)))))
                                    (+ max-count
                                       (if sel?
                                           (cdr (list-ref conds selector))
                                           (+ (if at? 0 1)
                                              (if (null? maxs)
                                                  0
                                                  (apply max maxs))))))
                              (values 'any 'any))))) ;; XXX: approximation
                    0 0))
             ((#\;)
              (if end-group
                  (loop (cdr chars) 'literal '()
                        (cons (cons min-count max-count) conditions)
                        end-group
                        0 0)
                  (throw &syntax-error 'unexpected-semicolon)))
             ((#\])
              (if end-group
                  (end-group (cdr chars)
                             (reverse (cons (cons min-count max-count)
                                            conditions)))
                  (throw &syntax-error 'unexpected-conditional-termination)))
             ((#\{)     (if (memq #\@ params)
                            (values min-count 'any)
                            (loop (drop-group (cdr chars) #\})
                                  'literal '()
                                  conditions end-group
                                  (+ 1 min-count) (+ 1 max-count))))
             ((#\*)     (if (memq #\@ params)
                            (values 'any 'any) ;; it's unclear what to do here
                            (loop (cdr chars)
                                  'literal '()
                                  conditions end-group
                                  (+ (or (previous-number params) 1)
                                     min-count)
                                  (+ (or (previous-number params) 1)
                                     max-count))))
             ((#\? #\k)
              ;; We don't have enough info to determine the exact number
              ;; of args, but we could determine a lower bound (TODO).
              (values 'any 'any))
             ((#\h #\H)
                        (let ((argc (if (memq #\: params) 2 1)))
                          (loop (cdr chars) 'literal '()
                                conditions end-group
                                (+ argc min-count)
                                (+ argc max-count))))
             (else      (loop (cdr chars) 'literal '()
                              conditions end-group
                              (+ 1 min-count) (+ 1 max-count)))))
          ((literal)
           (case (car chars)
             ((#\~)     (loop (cdr chars) 'tilde '()
                              conditions end-group
                              min-count max-count))
             (else      (loop (cdr chars) 'literal '()
                              conditions end-group
                              min-count max-count))))
          (else (error "computer bought the farm" state))))))

(define (proc-ref? exp proc special-name env)
  "Return #t when EXP designates procedure PROC in ENV.  As a last
resort, return #t when EXP refers to the global variable SPECIAL-NAME."
  (match exp
    (($ <toplevel-ref> _ name)
     (let ((var (false-if-exception (module-variable env name))))
       (if var
           (eq? (variable-ref var) proc)
           (eq? name special-name))))      ; special hack to support local aliases
    (($ <module-ref> _ module name public?)
     (let ((m (false-if-exception (if public?
                                      (resolve-interface module)
                                      (resolve-module module)))))
       (and m (eq? (false-if-exception (module-ref module name)) proc))))
    (_ #f)))

(define gettext? (cut proc-ref? <> gettext '_ <>))
(define ngettext? (cut proc-ref? <> ngettext 'N_ <>))

(define (const-fmt x env)
  ;; Return the literal format string for X, or #f.
  (match x
    (($ <const> _ (? string? exp))
     exp)
<<<<<<< HEAD
    (($ <call> _
        (or ($ <toplevel-ref> _ '_) ($ <module-ref> _ '_))
        (($ <const> _ (and (? string?) fmt))))
=======
    (($ <application> _ (? (cut gettext? <> env))
        (($ <const> _ (? string? fmt))))
>>>>>>> a2e946f1
     ;; Gettexted literals, like `(_ "foo")'.
     fmt)
    (($ <application> _ (? (cut ngettext? <> env))
        (($ <const> _ (? string? fmt)) ($ <const> _ (? string?)) _ ..1))
     ;; Plural gettextized literals, like `(N_ "singular" "plural" n)'.

     ;; TODO: Check whether the singular and plural strings have the
     ;; same format escapes.
     fmt)
    (_ #f)))

(define format-analysis
  ;; Report arity mismatches in the given tree.
  (make-tree-analysis
   (lambda (x _ env locs)
     ;; X is a leaf.
     #t)

   (lambda (x _ env locs)
     ;; Down into X.
     (define (check-format-args args loc)
       (pmatch args
         ((,port ,fmt . ,rest)
          (guard (const-fmt fmt env))
          (if (and (const? port)
                   (not (boolean? (const-exp port))))
              (warning 'format loc 'wrong-port (const-exp port)))
          (let ((fmt   (const-fmt fmt env))
                (count (length rest)))
            (catch &syntax-error
              (lambda ()
                (let-values (((min max)
                              (format-string-argument-count fmt)))
                  (and min max
                       (or (and (or (eq? min 'any) (>= count min))
                                (or (eq? max 'any) (<= count max)))
                           (warning 'format loc 'wrong-format-arg-count
                                    fmt min max count)))))
              (lambda (_ key)
                (warning 'format loc 'syntax-error key fmt)))))
         ((,port ,fmt . ,rest)
          (if (and (const? port)
                   (not (boolean? (const-exp port))))
              (warning 'format loc 'wrong-port (const-exp port)))

          (match fmt
            (($ <const> loc* (? (negate string?) fmt))
             (warning 'format (or loc* loc) 'wrong-format-string fmt))

            ;; Warn on non-literal format strings, unless they refer to
            ;; a lexical variable named "fmt".
            (($ <lexical-ref> _ fmt)
             #t)
            ((? (negate const?))
             (warning 'format loc 'non-literal-format-string))))
         (else
          (warning 'format loc 'wrong-num-args (length args)))))

     (define (check-simple-format-args args loc)
       ;; Check the arguments to the `simple-format' procedure, which is
       ;; less capable than that of (ice-9 format).

       (define allowed-chars
         '(#\A #\S #\a #\s #\~ #\%))

       (define (format-chars fmt)
         (let loop ((chars  (string->list fmt))
                    (result '()))
           (match chars
             (()
              (reverse result))
             ((#\~ opt rest ...)
              (loop rest (cons opt result)))
             ((_ rest ...)
              (loop rest result)))))

       (match args
         ((port ($ <const> _ (? string? fmt)) _ ...)
          (let ((opts (format-chars fmt)))
            (or (every (cut memq <> allowed-chars) opts)
                (begin
                  (warning 'format loc 'simple-format fmt
                           (find (negate (cut memq <> allowed-chars)) opts))
                  #f))))
         ((port (= (cut const-fmt <> env) (? string? fmt)) args ...)
          (check-simple-format-args `(,port ,(make-const loc fmt) ,args) loc))
         (_ #t)))

     (define (resolve-toplevel name)
       (and (module? env)
            (false-if-exception (module-ref env name))))

     (match x
       (($ <call> src ($ <toplevel-ref> _ name) args)
        (let ((proc (resolve-toplevel name)))
          (if (or (and (eq? proc (@ (guile) simple-format))
                       (check-simple-format-args args
                                                 (or src (find pair? locs))))
                  (eq? proc (@ (ice-9 format) format)))
              (check-format-args args (or src (find pair? locs))))))
       (($ <call> src ($ <module-ref> _ '(ice-9 format) 'format) args)
        (check-format-args args (or src (find pair? locs))))
       (($ <call> src ($ <module-ref> _ '(guile)
                         (or 'format 'simple-format))
           args)
        (and (check-simple-format-args args
                                       (or src (find pair? locs)))
             (check-format-args args (or src (find pair? locs)))))
       (_ #t))
     #t)

   (lambda (x _ env locs)
     ;; Up from X.
     #t)

   (lambda (_ env)
     ;; Post-processing.
     #t)

   #t))<|MERGE_RESOLUTION|>--- conflicted
+++ resolved
@@ -1383,17 +1383,11 @@
   (match x
     (($ <const> _ (? string? exp))
      exp)
-<<<<<<< HEAD
-    (($ <call> _
-        (or ($ <toplevel-ref> _ '_) ($ <module-ref> _ '_))
-        (($ <const> _ (and (? string?) fmt))))
-=======
-    (($ <application> _ (? (cut gettext? <> env))
+    (($ <call> _ (? (cut gettext? <> env))
         (($ <const> _ (? string? fmt))))
->>>>>>> a2e946f1
      ;; Gettexted literals, like `(_ "foo")'.
      fmt)
-    (($ <application> _ (? (cut ngettext? <> env))
+    (($ <call> _ (? (cut ngettext? <> env))
         (($ <const> _ (? string? fmt)) ($ <const> _ (? string?)) _ ..1))
      ;; Plural gettextized literals, like `(N_ "singular" "plural" n)'.
 
