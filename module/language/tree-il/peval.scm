;;; Tree-IL partial evaluator

;; Copyright (C) 2011 Free Software Foundation, Inc.

;;;; This library is free software; you can redistribute it and/or
;;;; modify it under the terms of the GNU Lesser General Public
;;;; License as published by the Free Software Foundation; either
;;;; version 3 of the License, or (at your option) any later version.
;;;; 
;;;; This library is distributed in the hope that it will be useful,
;;;; but WITHOUT ANY WARRANTY; without even the implied warranty of
;;;; MERCHANTABILITY or FITNESS FOR A PARTICULAR PURPOSE.  See the GNU
;;;; Lesser General Public License for more details.
;;;; 
;;;; You should have received a copy of the GNU Lesser General Public
;;;; License along with this library; if not, write to the Free Software
;;;; Foundation, Inc., 51 Franklin Street, Fifth Floor, Boston, MA 02110-1301 USA

(define-module (language tree-il peval)
  #:use-module (language tree-il)
  #:use-module (language tree-il primitives)
  #:use-module (ice-9 vlist)
  #:use-module (ice-9 match)
  #:use-module (srfi srfi-1)
  #:use-module (srfi srfi-9)
  #:use-module (srfi srfi-11)
  #:use-module (srfi srfi-26)
  #:export (peval))

;;;
;;; Partial evaluation is Guile's most important source-to-source
;;; optimization pass.  It performs copy propagation, dead code
;;; elimination, inlining, and constant folding, all while preserving
;;; the order of effects in the residual program.
;;;
;;; For more on partial evaluation, see William Cook’s excellent
;;; tutorial on partial evaluation at DSL 2011, called “Build your own
;;; partial evaluator in 90 minutes”[0].
;;;
;;; Our implementation of this algorithm was heavily influenced by
;;; Waddell and Dybvig's paper, "Fast and Effective Procedure Inlining",
;;; IU CS Dept. TR 484.
;;;
;;; [0] http://www.cs.utexas.edu/~wcook/tutorial/.  
;;;

;; First, some helpers.
;;
(define-syntax *logging* (identifier-syntax #f))

;; For efficiency we define *logging* to inline to #f, so that the call
;; to log* gets optimized out.  If you want to log, uncomment these
;; lines:
;;
;; (define %logging #f)
;; (define-syntax *logging* (identifier-syntax %logging))
;;
;; Then you can change %logging at runtime.

(define-syntax log
  (syntax-rules (quote)
    ((log 'event arg ...)
     (if (and *logging*
              (or (eq? *logging* #t)
                  (memq 'event *logging*)))
         (log* 'event arg ...)))))

(define (log* event . args)
  (let ((pp (module-ref (resolve-interface '(ice-9 pretty-print))
                        'pretty-print)))
    (pp `(log ,event . ,args))
    (newline)
    (values)))

(define-syntax-rule (let/ec k e e* ...)
  (let ((tag (make-prompt-tag)))
    (call-with-prompt
     tag
     (lambda ()
       (let ((k (lambda args (apply abort-to-prompt tag args))))
         e e* ...))
     (lambda (_ res) res))))

(define (tree-il-any proc exp)
  (let/ec k
    (tree-il-fold (lambda (exp res)
                    (let ((res (proc exp)))
                      (if res (k res) #f)))
                  (lambda (exp res)
                    (let ((res (proc exp)))
                      (if res (k res) #f)))
                  (lambda (exp res) #f)
                  #f exp)))

(define (vlist-any proc vlist)
  (let ((len (vlist-length vlist)))
    (let lp ((i 0))
      (and (< i len)
           (or (proc (vlist-ref vlist i))
               (lp (1+ i)))))))

(define (singly-valued-expression? exp)
  (match exp
    (($ <const>) #t)
    (($ <lexical-ref>) #t)
    (($ <void>) #t)
    (($ <lexical-ref>) #t)
    (($ <primitive-ref>) #t)
    (($ <module-ref>) #t)
    (($ <toplevel-ref>) #t)
    (($ <primcall> _ (? singly-valued-primitive?)) #t)
    (($ <primcall> _ 'values (val)) #t)
    (($ <lambda>) #t)
    (else #f)))

(define (truncate-values x)
  "Discard all but the first value of X."
  (if (singly-valued-expression? x)
      x
      (make-primcall (tree-il-src x) 'values (list x))))

;; Peval will do a one-pass analysis on the source program to determine
;; the set of assigned lexicals, and to identify unreferenced and
;; singly-referenced lexicals.
;;
(define-record-type <var>
  (make-var name gensym refcount set?)
  var?
  (name var-name)
  (gensym var-gensym)
  (refcount var-refcount set-var-refcount!)
  (set? var-set? set-var-set?!))

(define* (build-var-table exp #:optional (table vlist-null))
  (tree-il-fold
   (lambda (exp res)
     (match exp
       (($ <lexical-ref> src name gensym)
        (let ((var (cdr (vhash-assq gensym res))))
          (set-var-refcount! var (1+ (var-refcount var)))
          res))
       (_ res)))
   (lambda (exp res)
     (match exp
       (($ <lambda-case> src req opt rest kw init gensyms body alt)
        (fold (lambda (name sym res)
                (vhash-consq sym (make-var name sym 0 #f) res))
              res
              (append req (or opt '()) (if rest (list rest) '())
                      (match kw
                        ((aok? (kw name sym) ...) name)
                        (_ '())))
              gensyms))
       (($ <let> src names gensyms vals body)
        (fold (lambda (name sym res)
                (vhash-consq sym (make-var name sym 0 #f) res))
              res names gensyms))
       (($ <letrec> src in-order? names gensyms vals body)
        (fold (lambda (name sym res)
                (vhash-consq sym (make-var name sym 0 #f) res))
              res names gensyms))
       (($ <fix> src names gensyms vals body)
        (fold (lambda (name sym res)
                (vhash-consq sym (make-var name sym 0 #f) res))
              res names gensyms))
       (($ <lexical-set> src name gensym exp)
        (set-var-set?! (cdr (vhash-assq gensym res)) #t)
        res)
       (_ res)))
   (lambda (exp res) res)
   table exp))

;; Counters are data structures used to limit the effort that peval
;; spends on particular inlining attempts.  Each call site in the source
;; program is allocated some amount of effort.  If peval exceeds the
;; effort counter while attempting to inline a call site, it aborts the
;; inlining attempt and residualizes a call instead.
;;
;; As there is a fixed number of call sites, that makes `peval' O(N) in
;; the number of call sites in the source program.
;;
;; Counters should limit the size of the residual program as well, but
;; currently this is not implemented.
;;
;; At the top level, before seeing any peval call, there is no counter,
;; because inlining will terminate as there is no recursion.  When peval
;; sees a call at the top level, it will make a new counter, allocating
;; it some amount of effort and size.
;;
;; This top-level effort counter effectively "prints money".  Within a
;; toplevel counter, no more effort is printed ex nihilo; for a nested
;; inlining attempt to proceed, effort must be transferred from the
;; toplevel counter to the nested counter.
;;
;; Via `data' and `prev', counters form a linked list, terminating in a
;; toplevel counter.  In practice `data' will be the a pointer to the
;; source expression of the procedure being inlined.
;;
;; In this way peval can detect a recursive inlining attempt, by walking
;; back on the `prev' links looking for matching `data'.  Recursive
;; counters receive a more limited effort allocation, as we don't want
;; to spend all of the effort for a toplevel inlining site on loops.
;; Also, recursive counters don't need a prompt at each inlining site:
;; either the call chain folds entirely, or it will be residualized at
;; its original call.
;;
(define-record-type <counter>
  (%make-counter effort size continuation recursive? data prev)
  counter?
  (effort effort-counter)
  (size size-counter)
  (continuation counter-continuation)
  (recursive? counter-recursive? set-counter-recursive?!)
  (data counter-data)
  (prev counter-prev))

(define (abort-counter c)
  ((counter-continuation c)))

(define (record-effort! c)
  (let ((e (effort-counter c)))
    (if (zero? (variable-ref e))
        (abort-counter c)
        (variable-set! e (1- (variable-ref e))))))

(define (record-size! c)
  (let ((s (size-counter c)))
    (if (zero? (variable-ref s))
        (abort-counter c)
        (variable-set! s (1- (variable-ref s))))))

(define (find-counter data counter)
  (and counter
       (if (eq? data (counter-data counter))
           counter
           (find-counter data (counter-prev counter)))))

(define* (transfer! from to #:optional
                    (effort (variable-ref (effort-counter from)))
                    (size (variable-ref (size-counter from))))
  (define (transfer-counter! from-v to-v amount)
    (let* ((from-balance (variable-ref from-v))
           (to-balance (variable-ref to-v))
           (amount (min amount from-balance)))
      (variable-set! from-v (- from-balance amount))
      (variable-set! to-v (+ to-balance amount))))

  (transfer-counter! (effort-counter from) (effort-counter to) effort)
  (transfer-counter! (size-counter from) (size-counter to) size))

(define (make-top-counter effort-limit size-limit continuation data)
  (%make-counter (make-variable effort-limit)
                 (make-variable size-limit)
                 continuation
                 #t
                 data
                 #f))

(define (make-nested-counter continuation data current)
  (let ((c (%make-counter (make-variable 0)
                          (make-variable 0)
                          continuation
                          #f
                          data
                          current)))
    (transfer! current c)
    c))

(define (make-recursive-counter effort-limit size-limit orig current)
  (let ((c (%make-counter (make-variable 0)
                          (make-variable 0)
                          (counter-continuation orig)
                          #t
                          (counter-data orig)
                          current)))
    (transfer! current c effort-limit size-limit)
    c))

;; Operand structures allow bindings to be processed lazily instead of
;; eagerly.  By doing so, hopefully we can get process them in a way
;; appropriate to their use contexts.  Operands also prevent values from
;; being visited multiple times, wasting effort.
;;
;; TODO: Record value size in operand structure?
;; 
(define-record-type <operand>
  (%make-operand var sym visit source visit-count residualize?
                 copyable? residual-value constant-value)
  operand?
  (var operand-var)
  (sym operand-sym)
  (visit %operand-visit)
  (source operand-source)
  (visit-count operand-visit-count set-operand-visit-count!)
  (residualize? operand-residualize? set-operand-residualize?!)
  (copyable? operand-copyable? set-operand-copyable?!)
  (residual-value operand-residual-value %set-operand-residual-value!)
  (constant-value operand-constant-value set-operand-constant-value!))

(define* (make-operand var sym #:optional source visit)
  ;; Bind SYM to VAR, with value SOURCE.  Bound operands are considered
  ;; copyable until we prove otherwise.  If we have a source expression,
  ;; truncate it to one value.  Copy propagation does not work on
  ;; multiply-valued expressions.
  (let ((source (and=> source truncate-values)))
    (%make-operand var sym visit source 0 #f (and source #t) #f #f)))

(define (make-bound-operands vars syms sources visit)
  (map (lambda (x y z) (make-operand x y z visit)) vars syms sources))

(define (make-unbound-operands vars syms)
  (map make-operand vars syms))

(define (set-operand-residual-value! op val)
  (%set-operand-residual-value!
   op
   (match val
    (($ <primcall> src 'values (first))
     ;; The continuation of a residualized binding does not need the
     ;; introduced `values' node, so undo the effects of truncation.
     first)
    (else
     val))))

(define* (visit-operand op counter ctx #:optional effort-limit size-limit)
  ;; Peval is O(N) in call sites of the source program.  However,
  ;; visiting an operand can introduce new call sites.  If we visit an
  ;; operand outside a counter -- i.e., outside an inlining attempt --
  ;; this can lead to divergence.  So, if we are visiting an operand to
  ;; try to copy it, and there is no counter, make a new one.
  ;;
  ;; This will only happen at most as many times as there are lexical
  ;; references in the source program.
  (and (zero? (operand-visit-count op))
       (dynamic-wind
         (lambda ()
           (set-operand-visit-count! op (1+ (operand-visit-count op))))
         (lambda ()
           (and (operand-source op)
                (if (or counter (and (not effort-limit) (not size-limit)))
                    ((%operand-visit op) (operand-source op) counter ctx)
                    (let/ec k
                      (define (abort) (k #f))
                      ((%operand-visit op)
                       (operand-source op) 
                       (make-top-counter effort-limit size-limit abort op)
                       ctx)))))
         (lambda ()
           (set-operand-visit-count! op (1- (operand-visit-count op)))))))

;; A helper for constant folding.
;;
(define (types-check? primitive-name args)
  (case primitive-name
    ((values) #t)
    ((not pair? null? list? symbol? vector? struct?)
     (= (length args) 1))
    ((eq? eqv? equal?)
     (= (length args) 2))
    ;; FIXME: add more cases?
    (else #f)))

(define* (peval exp #:optional (cenv (current-module)) (env vlist-null)
                #:key
                (operator-size-limit 40)
                (operand-size-limit 20)
                (value-size-limit 10)
                (effort-limit 500)
                (recursive-effort-limit 100))
  "Partially evaluate EXP in compilation environment CENV, with
top-level bindings from ENV and return the resulting expression."

  ;; This is a simple partial evaluator.  It effectively performs
  ;; constant folding, copy propagation, dead code elimination, and
  ;; inlining.

  ;; TODO:
  ;;
  ;; Propagate copies across toplevel bindings, if we can prove the
  ;; bindings to be immutable.
  ;;
  ;; Specialize lambda expressions with invariant arguments.

  (define local-toplevel-env
    ;; The top-level environment of the module being compiled.
    (let ()
      (define (env-folder x env)
        (match x
          (($ <toplevel-define> _ name)
           (vhash-consq name #t env))
          (($ <seq> _ head tail)
           (env-folder tail (env-folder head env)))
          (_ env)))
      (env-folder exp vlist-null)))

  (define (local-toplevel? name)
    (vhash-assq name local-toplevel-env))

  ;; gensym -> <var>
  ;; renamed-term -> original-term
  ;;
  (define store (build-var-table exp))

  (define (record-new-temporary! name sym refcount)
    (set! store (vhash-consq sym (make-var name sym refcount #f) store)))

  (define (lookup-var sym)
    (let ((v (vhash-assq sym store)))
      (if v (cdr v) (error "unbound var" sym (vlist->list store)))))

  (define (fresh-gensyms vars)
    (map (lambda (var)
           (let ((new (gensym (string-append (symbol->string (var-name var))
                                             " "))))
             (set! store (vhash-consq new var store))
             new))
         vars))

  (define (assigned-lexical? sym)
    (var-set? (lookup-var sym)))

  (define (lexical-refcount sym)
    (var-refcount (lookup-var sym)))

  ;; ORIG has been alpha-renamed to NEW.  Analyze NEW and record a link
  ;; from it to ORIG.
  ;;
  (define (record-source-expression! orig new)
    (set! store (vhash-consq new (source-expression orig) store))
    new)

  ;; Find the source expression corresponding to NEW.  Used to detect
  ;; recursive inlining attempts.
  ;;
  (define (source-expression new)
    (let ((x (vhash-assq new store)))
      (if x (cdr x) new)))

  (define* (residualize-lexical op #:optional ctx val)
    (log 'residualize op)
    (set-operand-residualize?! op #t)
    (if (memq ctx '(value values))
        (set-operand-residual-value! op val))
    (make-lexical-ref #f (var-name (operand-var op)) (operand-sym op)))

  (define (fold-constants src name args ctx)
    (define (apply-primitive name args)
      ;; todo: further optimize commutative primitives
      (catch #t
        (lambda ()
          (call-with-values
              (lambda ()
                (apply (module-ref the-scm-module name) args))
            (lambda results
              (values #t results))))
        (lambda _
          (values #f '()))))
    (define (make-values src values)
      (match values
        ((single) single)               ; 1 value
        ((_ ...)                        ; 0, or 2 or more values
         (make-primcall src 'values values))))
    (define (residualize-call)
      (make-primcall src name args))
    (cond
     ((every const? args)
      (let-values (((success? values)
                    (apply-primitive name (map const-exp args))))
        (log 'fold success? values name args)
        (if success?
            (case ctx
              ((effect) (make-void src))
              ((test)
               ;; Values truncation: only take the first
               ;; value.
               (if (pair? values)
                   (make-const src (car values))
                   (make-values src '())))
              (else
               (make-values src (map (cut make-const src <>) values))))
            (residualize-call))))
     ((and (eq? ctx 'effect) (types-check? name args))
      (make-void #f))
     (else
      (residualize-call))))

  (define (inline-values exp src names gensyms body)
    (let loop ((exp exp))
      (match exp
        ;; Some expression types are always singly-valued.
        ((or ($ <const>)
             ($ <void>)
             ($ <lambda>)
             ($ <lexical-ref>)
             ($ <toplevel-ref>)
             ($ <module-ref>)
             ($ <primitive-ref>)
             ($ <dynref>)
             ($ <lexical-set>)          ; FIXME: these set! expressions
             ($ <toplevel-set>)         ; could return zero values in
             ($ <toplevel-define>)      ; the future
             ($ <module-set>)           ;
             ($ <dynset>))              ; 
         (and (= (length names) 1)
              (make-let src names gensyms (list exp) body)))
        (($ <primcall> src (? singly-valued-primitive? name))
         (and (= (length names) 1)
              (make-let src names gensyms (list exp) body)))

        ;; Statically-known number of values.
        (($ <primcall> src 'values vals)
         (and (= (length names) (length vals))
              (make-let src names gensyms vals body)))

        ;; Not going to copy code into both branches.
        (($ <conditional>) #f)

        ;; Bail on other applications.
        (($ <call>) #f)
        (($ <primcall>) #f)

        ;; Bail on prompt and abort.
        (($ <prompt>) #f)
        (($ <abort>) #f)
        
        ;; Propagate to tail positions.
        (($ <let> src names gensyms vals body)
         (let ((body (loop body)))
           (and body
                (make-let src names gensyms vals body))))
        (($ <letrec> src in-order? names gensyms vals body)
         (let ((body (loop body)))
           (and body
                (make-letrec src in-order? names gensyms vals body))))
        (($ <fix> src names gensyms vals body)
         (let ((body (loop body)))
           (and body
                (make-fix src names gensyms vals body))))
        (($ <let-values> src exp
            ($ <lambda-case> src2 req opt rest kw inits gensyms body #f))
         (let ((body (loop body)))
           (and body
                (make-let-values src exp
                                 (make-lambda-case src2 req opt rest kw
                                                   inits gensyms body #f)))))
        (($ <dynwind> src winder pre body post unwinder)
         (let ((body (loop body)))
           (and body
                (make-dynwind src winder pre body post unwinder))))
        (($ <dynlet> src fluids vals body)
         (let ((body (loop body)))
           (and body
                (make-dynlet src fluids vals body))))
        (($ <seq> src head tail)
         (let ((tail (loop tail)))
           (and tail (make-seq src head tail)))))))

  (define (constant-expression? x)
    ;; Return true if X is constant, for the purposes of copying or
    ;; elision---i.e., if it is known to have no effects, does not
    ;; allocate storage for a mutable object, and does not access
    ;; mutable data (like `car' or toplevel references).
    (let loop ((x x))
      (match x
        (($ <void>) #t)
        (($ <const>) #t)
        (($ <lambda>) #t)
        (($ <lambda-case> _ req opt rest kw inits syms body alternate)
         (and (not (any assigned-lexical? syms))
              (every loop inits) (loop body)
              (or (not alternate) (loop alternate))))
        (($ <lexical-ref> _ _ gensym)
         (not (assigned-lexical? gensym)))
        (($ <primitive-ref>) #t)
        (($ <conditional> _ condition subsequent alternate)
         (and (loop condition) (loop subsequent) (loop alternate)))
        (($ <primcall> _ 'values exps)
         (and (not (null? exps))
              (every loop exps)))
        (($ <primcall> _ name args)
         (and (effect-free-primitive? name)
              (not (constructor-primitive? name))
              (types-check? name args)
              (if (accessor-primitive? name)
                  (every const? args)
                  (every loop args))))
        (($ <call> _ ($ <lambda> _ _ body) args)
         (and (loop body) (every loop args)))
        (($ <seq> _ head tail)
         (and (loop head) (loop tail)))
        (($ <let> _ _ syms vals body)
         (and (not (any assigned-lexical? syms))
              (every loop vals) (loop body)))
        (($ <letrec> _ _ _ syms vals body)
         (and (not (any assigned-lexical? syms))
              (every loop vals) (loop body)))
        (($ <fix> _ _ _ vals body)
         (and (every loop vals) (loop body)))
        (($ <let-values> _ exp body)
         (and (loop exp) (loop body)))
        (($ <prompt> _ tag body handler)
         (and (loop tag) (loop body) (loop handler)))
        (_ #f))))

  (define (prune-bindings ops in-order? body counter ctx build-result)
    ;; This helper handles both `let' and `letrec'/`fix'.  In the latter
    ;; cases we need to make sure that if referenced binding A needs
    ;; as-yet-unreferenced binding B, that B is processed for value.
    ;; Likewise if C, when processed for effect, needs otherwise
    ;; unreferenced D, then D needs to be processed for value too.
    ;;
    (define (referenced? op)
      ;; When we visit lambdas in operator context, we just copy them,
      ;; as we will process their body later.  However this does have
      ;; the problem that any free var referenced by the lambda is not
      ;; marked as needing residualization.  Here we hack around this
      ;; and treat all bindings as referenced if we are in operator
      ;; context.
      (or (eq? ctx 'operator) (operand-residualize? op)))
    
    ;; values := (op ...)
    ;; effects := (op ...)
    (define (residualize values effects)
      ;; Note, values and effects are reversed.
      (cond
       (in-order?
        (let ((values (filter operand-residual-value ops)))
          (if (null? values)
              body
              (build-result (map (compose var-name operand-var) values)
                            (map operand-sym values)
                            (map operand-residual-value values)
                            body))))
       (else
        (let ((body
               (if (null? effects)
                   body
                   (let ((effect-vals (map operand-residual-value effects)))
                     (list->seq #f (reverse (cons body effect-vals)))))))
          (if (null? values)
              body
              (let ((values (reverse values)))
                (build-result (map (compose var-name operand-var) values)
                              (map operand-sym values)
                              (map operand-residual-value values)
                              body)))))))

    ;; old := (bool ...)
    ;; values := (op ...)
    ;; effects := ((op . value) ...)
    (let prune ((old (map referenced? ops)) (values '()) (effects '()))
      (let lp ((ops* ops) (values values) (effects effects))
        (cond
         ((null? ops*)
          (let ((new (map referenced? ops)))
            (if (not (equal? new old))
                (prune new values '())
                (residualize values
                             (map (lambda (op val)
                                    (set-operand-residual-value! op val)
                                    op)
                                  (map car effects) (map cdr effects))))))
         (else
          (let ((op (car ops*)))
            (cond
             ((memq op values)
              (lp (cdr ops*) values effects))
             ((operand-residual-value op)
              (lp (cdr ops*) (cons op values) effects))
             ((referenced? op)
              (set-operand-residual-value! op (visit-operand op counter 'value))
              (lp (cdr ops*) (cons op values) effects))
             (else
              (lp (cdr ops*)
                  values
                  (let ((effect (visit-operand op counter 'effect)))
                    (if (void? effect)
                        effects
                        (acons op effect effects))))))))))))
  
  (define (small-expression? x limit)
    (let/ec k
      (tree-il-fold
       (lambda (x res)                  ; leaf
         (1+ res))
       (lambda (x res)                  ; down
         (1+ res))
       (lambda (x res)                  ; up
         (if (< res limit)
             res
             (k #f)))
       0 x)
      #t))
  
  (define (extend-env sym op env)
    (vhash-consq (operand-sym op) op (vhash-consq sym op env)))
      
  (let loop ((exp   exp)
             (env   vlist-null)         ; vhash of gensym -> <operand>
             (counter #f)               ; inlined call stack
             (ctx 'values))   ; effect, value, values, test, operator, or call
    (define (lookup var)
      (cond 
       ((vhash-assq var env) => cdr)
       (else (error "unbound var" var))))

    (define (visit exp ctx)
      (loop exp env counter ctx))

    (define (for-value exp)    (visit exp 'value))
    (define (for-values exp)   (visit exp 'values))
    (define (for-test exp)     (visit exp 'test))
    (define (for-effect exp)   (visit exp 'effect))
    (define (for-call exp)     (visit exp 'call))
    (define (for-tail exp)     (visit exp ctx))

    (if counter
        (record-effort! counter))

    (log 'visit ctx (and=> counter effort-counter)
         (unparse-tree-il exp))

    (match exp
      (($ <const>)
       (case ctx
         ((effect) (make-void #f))
         (else exp)))
      (($ <void>)
       (case ctx
         ((test) (make-const #f #t))
         (else exp)))
      (($ <lexical-ref> _ _ gensym)
       (log 'begin-copy gensym)
       (let ((op (lookup gensym)))
         (cond
          ((eq? ctx 'effect)
           (log 'lexical-for-effect gensym)
           (make-void #f))
          ((eq? ctx 'call)
           ;; Don't propagate copies if we are residualizing a call.
           (log 'residualize-lexical-call gensym op)
           (residualize-lexical op))
          ((var-set? (operand-var op))
           ;; Assigned lexicals don't copy-propagate.
           (log 'assigned-var gensym op)
           (residualize-lexical op))
          ((not (operand-copyable? op))
           ;; We already know that this operand is not copyable.
           (log 'not-copyable gensym op)
           (residualize-lexical op))
          ((and=> (operand-constant-value op)
                  (lambda (x) (or (const? x) (void? x) (primitive-ref? x))))
           ;; A cache hit.
           (let ((val (operand-constant-value op)))
             (log 'memoized-constant gensym val)
             (for-tail val)))
          ((visit-operand op counter (if (eq? ctx 'values) 'value ctx)
                          recursive-effort-limit operand-size-limit)
           =>
           ;; If we end up deciding to residualize this value instead of
           ;; copying it, save that residualized value.
           (lambda (val)
             (cond
              ((not (constant-expression? val))
               (log 'not-constant gensym op)
               ;; At this point, ctx is operator, test, or value.  A
               ;; value that is non-constant in one context will be
               ;; non-constant in the others, so it's safe to record
               ;; that here, and avoid future visits.
               (set-operand-copyable?! op #f)
               (residualize-lexical op ctx val))
              ((or (const? val)
                   (void? val)
                   (primitive-ref? val))
               ;; Always propagate simple values that cannot lead to
               ;; code bloat.
               (log 'copy-simple gensym val)
               ;; It could be this constant is the result of folding.
               ;; If that is the case, cache it.  This helps loop
               ;; unrolling get farther.
               (if (or (eq? ctx 'value) (eq? ctx 'values))
                   (begin
                     (log 'memoize-constant gensym val)
                     (set-operand-constant-value! op val)))
               val)
              ((= 1 (var-refcount (operand-var op)))
               ;; Always propagate values referenced only once.
               (log 'copy-single gensym val)
               val)
              ;; FIXME: do demand-driven size accounting rather than
              ;; these heuristics.
              ((eq? ctx 'operator)
               ;; A pure expression in the operator position.  Inline
               ;; if it's a lambda that's small enough.
               (if (and (lambda? val)
                        (small-expression? val operator-size-limit))
                   (begin
                     (log 'copy-operator gensym val)
                     val)
                   (begin
                     (log 'too-big-for-operator gensym val)
                     (residualize-lexical op ctx val))))
              (else
               ;; A pure expression, processed for call or for value.
               ;; Don't inline lambdas, because they will probably won't
               ;; fold because we don't know the operator.
               (if (and (small-expression? val value-size-limit)
                        (not (tree-il-any lambda? val)))
                   (begin
                     (log 'copy-value gensym val)
                     val)
                   (begin
                     (log 'too-big-or-has-lambda gensym val)
                     (residualize-lexical op ctx val)))))))
          (else
           ;; Visit failed.  Either the operand isn't bound, as in
           ;; lambda formal parameters, or the copy was aborted.
           (log 'unbound-or-aborted gensym op)
           (residualize-lexical op)))))
      (($ <lexical-set> src name gensym exp)
       (let ((op (lookup gensym)))
         (if (zero? (var-refcount (operand-var op)))
             (let ((exp (for-effect exp)))
               (if (void? exp)
                   exp
                   (make-seq src exp (make-void #f))))
             (begin
               (set-operand-residualize?! op #t)
               (make-lexical-set src name (operand-sym op) (for-value exp))))))
      (($ <let> src names gensyms vals body)
       (let* ((vars (map lookup-var gensyms))
              (new (fresh-gensyms vars))
              (ops (make-bound-operands vars new vals
                                        (lambda (exp counter ctx)
                                          (loop exp env counter ctx))))
              (env (fold extend-env env gensyms ops))
              (body (loop body env counter ctx)))
         (cond
          ((const? body)
           (for-tail (list->seq src (append vals (list body)))))
          ((and (lexical-ref? body)
                (memq (lexical-ref-gensym body) new))
           (let ((sym (lexical-ref-gensym body))
                 (pairs (map cons new vals)))
             ;; (let ((x foo) (y bar) ...) x) => (begin bar ... foo)
             (for-tail
              (list->seq
               src
               (append (map cdr (alist-delete sym pairs eq?))
                       (list (assq-ref pairs sym)))))))
          (else
           ;; Only include bindings for which lexical references
           ;; have been residualized.
           (prune-bindings ops #f body counter ctx
                           (lambda (names gensyms vals body)
                             (if (null? names) (error "what!" names))
                             (make-let src names gensyms vals body)))))))
      (($ <letrec> src in-order? names gensyms vals body)
       ;; Note the difference from the `let' case: here we use letrec*
       ;; so that the `visit' procedure for the new operands closes over
       ;; an environment that includes the operands.
       (letrec* ((visit (lambda (exp counter ctx)
                          (loop exp env* counter ctx)))
                 (vars (map lookup-var gensyms))
                 (new (fresh-gensyms vars))
                 (ops (make-bound-operands vars new vals visit))
                 (env* (fold extend-env env gensyms ops))
                 (body* (visit body counter ctx)))
         (if (and (const? body*) (every constant-expression? vals))
             ;; We may have folded a loop completely, even though there
             ;; might be cyclical references between the bound values.
             ;; Handle this degenerate case specially.
             body*
             (prune-bindings ops in-order? body* counter ctx
                             (lambda (names gensyms vals body)
                               (make-letrec src in-order?
                                            names gensyms vals body))))))
      (($ <fix> src names gensyms vals body)
       (letrec* ((visit (lambda (exp counter ctx)
                          (loop exp env* counter ctx)))
                 (vars (map lookup-var gensyms))
                 (new (fresh-gensyms vars))
                 (ops (make-bound-operands vars new vals visit))
                 (env* (fold extend-env env gensyms ops))
                 (body* (visit body counter ctx)))
         (if (const? body*)
             body*
             (prune-bindings ops #f body* counter ctx
                             (lambda (names gensyms vals body)
                               (make-fix src names gensyms vals body))))))
      (($ <let-values> lv-src producer consumer)
       ;; Peval the producer, then try to inline the consumer into
       ;; the producer.  If that succeeds, peval again.  Otherwise
       ;; reconstruct the let-values, pevaling the consumer.
       (let ((producer (for-values producer)))
         (or (match consumer
               (($ <lambda-case> src req #f #f #f () gensyms body #f)
                (cond
                 ((inline-values producer src req gensyms body)
                  => for-tail)
                 (else #f)))
               (_ #f))
             (make-let-values lv-src producer (for-tail consumer)))))
      (($ <dynwind> src winder pre body post unwinder)
       (make-dynwind src (for-value winder) (for-effect pre)
                     (for-tail body)
                     (for-effect post) (for-value unwinder)))
      (($ <dynlet> src fluids vals body)
       (make-dynlet src (map for-value fluids) (map for-value vals)
                    (for-tail body)))
      (($ <dynref> src fluid)
       (make-dynref src (for-value fluid)))
      (($ <dynset> src fluid exp)
       (make-dynset src (for-value fluid) (for-value exp)))
      (($ <toplevel-ref> src (? effect-free-primitive? name))
       exp)
      (($ <toplevel-ref>)
       ;; todo: open private local bindings.
       exp)
      (($ <module-ref> src module (? effect-free-primitive? name) #f)
       (let ((module (false-if-exception
                      (resolve-module module #:ensure #f))))
         (if (module? module)
             (let ((var (module-variable module name)))
               (if (eq? var (module-variable the-scm-module name))
                   (make-primitive-ref src name)
                   exp))
             exp)))
      (($ <module-ref>)
       exp)
      (($ <module-set> src mod name public? exp)
       (make-module-set src mod name public? (for-value exp)))
      (($ <toplevel-define> src name exp)
       (make-toplevel-define src name (for-value exp)))
      (($ <toplevel-set> src name exp)
       (make-toplevel-set src name (for-value exp)))
      (($ <primitive-ref>)
       (case ctx
         ((effect) (make-void #f))
         ((test) (make-const #f #t))
         (else exp)))
      (($ <conditional> src condition subsequent alternate)
       (let ((condition (for-test condition)))
         (if (const? condition)
             (if (const-exp condition)
                 (for-tail subsequent)
                 (for-tail alternate))
             (make-conditional src condition
                               (for-tail subsequent)
                               (for-tail alternate)))))
      (($ <primcall> src '@call-with-values
          (producer
           ($ <lambda> _ _
              (and consumer
                   ;; No optional or kwargs.
                   ($ <lambda-case>
                      _ req #f rest #f () gensyms body #f)))))
       (for-tail (make-let-values src (make-call src producer '())
                                  consumer)))
      (($ <primcall> src 'dynamic-wind (w thunk u))
       (for-tail
        (cond
         ((not (constant-expression? w))
          (cond
           ((not (constant-expression? u))
            (let ((w-sym (gensym "w ")) (u-sym (gensym "u ")))
              (record-new-temporary! 'w w-sym 2)
              (record-new-temporary! 'u u-sym 2)
              (make-let src '(w u) (list w-sym u-sym) (list w u)
                        (make-dynwind
                         src
                         (make-lexical-ref #f 'w w-sym)
                         (make-call #f (make-lexical-ref #f 'w w-sym) '())
                         (make-call #f thunk '())
                         (make-call #f (make-lexical-ref #f 'u u-sym) '())
                         (make-lexical-ref #f 'u u-sym)))))
           (else
            (let ((w-sym (gensym "w ")))
              (record-new-temporary! 'w w-sym 2)
              (make-let src '(w) (list w-sym) (list w)
                        (make-dynwind
                         src
                         (make-lexical-ref #f 'w w-sym)
                         (make-call #f (make-lexical-ref #f 'w w-sym) '())
                         (make-call #f thunk '())
                         (make-call #f u '())
                         u))))))
         ((not (constant-expression? u))
          (let ((u-sym (gensym "u ")))
            (record-new-temporary! 'u u-sym 2)
            (make-let src '(u) (list u-sym) (list u)
                      (make-dynwind
                       src
                       w
                       (make-call #f w '())
                       (make-call #f thunk '())
                       (make-call #f (make-lexical-ref #f 'u u-sym) '())
                       (make-lexical-ref #f 'u u-sym)))))
         (else
          (make-dynwind src w (make-call #f w '()) (make-call #f thunk '())
                        (make-call #f u '()) u)))))

      (($ <primcall> src 'values exps)
       (cond
        ((null? exps)
         (if (eq? ctx 'effect)
             (make-void #f)
             exp))
        (else
         (let ((vals (map for-value exps)))
           (if (and (memq ctx '(value test effect))
                    (every singly-valued-expression? vals))
               (for-tail (list->seq src (append (cdr vals) (list (car vals)))))
               (make-primcall src 'values vals))))))

      (($ <primcall> src (? constructor-primitive? name) args)
       (cond
        ((and (memq ctx '(effect test))
              (match (cons name args)
                ((or ('cons _ _)
                     ('list . _)
                     ('vector . _)
                     ('make-prompt-tag)
                     ('make-prompt-tag ($ <const> _ (? string?))))
                 #t)
                (_ #f)))
         ;; Some expressions can be folded without visiting the
         ;; arguments for value.
         (let ((res (if (eq? ctx 'effect)
                        (make-void #f)
                        (make-const #f #t))))
           (for-tail (list->seq src (append args (list res))))))
        (else
         (match (cons name (map for-value args))
           (('cons x ($ <const> _ ()))
            (make-primcall src 'list (list x)))
           (('cons x ($ <primcall> _ 'list elts))
            (make-primcall src 'list (cons x elts)))
           ((name . args)
            (make-primcall src name args))))))

      (($ <primcall> src (? accessor-primitive? name) args)
       (match (cons name (map for-value args))
         ;; FIXME: these for-tail recursions could take place outside
         ;; an effort counter.
         (('car ($ <primcall> src 'cons (head tail)))
          (for-tail (make-seq src tail head)))
         (('cdr ($ <primcall> src 'cons (head tail)))
          (for-tail (make-seq src head tail)))
         (('car ($ <primcall> src 'list (head . tail)))
          (for-tail (list->seq src (append tail (list head)))))
         (('cdr ($ <primcall> src 'list (head . tail)))
          (for-tail (make-seq src head (make-primcall #f 'list tail))))
                  
         (('car ($ <const> src (head . tail)))
          (for-tail (make-const src head)))
         (('cdr ($ <const> src (head . tail)))
          (for-tail (make-const src tail)))
         (((or 'memq 'memv) k ($ <const> _ (elts ...)))
          ;; FIXME: factor 
          (case ctx
            ((effect)
             (for-tail
              (make-seq src k (make-void #f))))
            ((test)
             (cond
              ((const? k)
               ;; A shortcut.  The `else' case would handle it, but
               ;; this way is faster.
               (let ((member (case name ((memq) memq) ((memv) memv))))
                 (make-const #f (and (member (const-exp k) elts) #t))))
              ((null? elts)
               (for-tail
                (make-seq src k (make-const #f #f))))
              (else
               (let ((t (gensym "t "))
                     (eq (if (eq? name 'memq) 'eq? 'eqv?)))
                 (record-new-temporary! 't t (length elts))
                 (for-tail
                  (make-let
                   src (list 't) (list t) (list k)
                   (let lp ((elts elts))
                     (define test
                       (make-primcall #f eq
                                      (list (make-lexical-ref #f 't t)
                                            (make-const #f (car elts)))))
                     (if (null? (cdr elts))
                         test
                         (make-conditional src test
                                           (make-const #f #t)
                                           (lp (cdr elts)))))))))))
            (else
             (cond
              ((const? k)
               (let ((member (case name ((memq) memq) ((memv) memv))))
                 (make-const #f (member (const-exp k) elts))))
              ((null? elts)
               (for-tail (make-seq src k (make-const #f #f))))
              (else
               (make-primcall src name (list k (make-const #f elts))))))))
         ((name . args)
          (fold-constants src name args ctx))))

      (($ <primcall> src (? effect-free-primitive? name) args)
       (fold-constants src name (map for-value args) ctx))

      (($ <primcall> src name args)
       (make-primcall src name (map for-value args)))

      (($ <call> src orig-proc orig-args)
       ;; todo: augment the global env with specialized functions
       (let ((proc (visit orig-proc 'operator)))
         (match proc
<<<<<<< HEAD
           (($ <primitive-ref> _ name)
            (for-tail (make-primcall src name orig-args)))
=======
           (($ <primitive-ref> _ (? constructor-primitive? name))
            (cond
             ((and (memq ctx '(effect test))
                   (match (cons name orig-args)
                     ((or ('cons _ _)
                          ('list . _)
                          ('vector . _)
                          ('make-prompt-tag)
                          ('make-prompt-tag ($ <const> _ (? string?))))
                      #t)
                     (_ #f)))
              ;; Some expressions can be folded without visiting the
              ;; arguments for value.
              (let ((res (if (eq? ctx 'effect)
                             (make-void #f)
                             (make-const #f #t))))
                (for-tail (make-sequence src (append orig-args (list res))))))
             (else
              (match (cons name (map for-value orig-args))
                (('cons head tail)
                 (match tail
                   (($ <const> src (? (cut eq? <> '())))
                    (make-application src (make-primitive-ref #f 'list)
                                      (list head)))
                   (($ <application> src ($ <primitive-ref> _ 'list) elts)
                    (make-application src (make-primitive-ref #f 'list)
                                      (cons head elts)))
                   (_ (make-application src proc (list head tail)))))
                ((_ . args)
                 (make-application src proc args))))))
           (($ <primitive-ref> _ (? accessor-primitive? name))
            (match (cons name (map for-value orig-args))
              ;; FIXME: these for-tail recursions could take place outside
              ;; an effort counter.
              (('car ($ <application> src ($ <primitive-ref> _ 'cons) (head tail)))
               (for-tail (make-sequence src (list tail head))))
              (('cdr ($ <application> src ($ <primitive-ref> _ 'cons) (head tail)))
               (for-tail (make-sequence src (list head tail))))
              (('car ($ <application> src ($ <primitive-ref> _ 'list) (head . tail)))
               (for-tail (make-sequence src (append tail (list head)))))
              (('cdr ($ <application> src ($ <primitive-ref> _ 'list) (head . tail)))
               (for-tail (make-sequence
                          src
                          (list head
                                (make-application
                                 src (make-primitive-ref #f 'list) tail)))))
                  
              (('car ($ <const> src (head . tail)))
               (for-tail (make-const src head)))
              (('cdr ($ <const> src (head . tail)))
               (for-tail (make-const src tail)))
              (((or 'memq 'memv) k ($ <const> _ (elts ...)))
               ;; FIXME: factor 
               (case ctx
                 ((effect)
                  (for-tail
                   (make-sequence src (list k (make-void #f)))))
                 ((test)
                  (cond
                   ((const? k)
                    ;; A shortcut.  The `else' case would handle it, but
                    ;; this way is faster.
                    (let ((member (case name ((memq) memq) ((memv) memv))))
                      (make-const #f (and (member (const-exp k) elts) #t))))
                   ((null? elts)
                    (for-tail
                     (make-sequence src (list k (make-const #f #f)))))
                   (else
                    (let ((t (gensym "t "))
                          (eq (if (eq? name 'memq) 'eq? 'eqv?)))
                      (record-new-temporary! 't t (length elts))
                      (for-tail
                       (make-let
                        src (list 't) (list t) (list k)
                        (let lp ((elts elts))
                          (define test
                            (make-application
                             #f (make-primitive-ref #f eq)
                             (list (make-lexical-ref #f 't t)
                                   (make-const #f (car elts)))))
                          (if (null? (cdr elts))
                              test
                              (make-conditional src test
                                                (make-const #f #t)
                                                (lp (cdr elts)))))))))))
                 (else
                  (cond
                   ((const? k)
                    (let ((member (case name ((memq) memq) ((memv) memv))))
                      (make-const #f (member (const-exp k) elts))))
                   ((null? elts)
                    (for-tail (make-sequence src (list k (make-const #f #f)))))
                   (else
                    (make-application src proc (list k (make-const #f elts))))))))
              ((_ . args)
               (or (fold-constants src name args ctx)
                   (make-application src proc args)))))
           (($ <primitive-ref> _ (? effect-free-primitive? name))
            (let ((args (map for-value orig-args)))
              (or (fold-constants src name args ctx)
                  (make-application src proc args))))
>>>>>>> cc8afa2b
           (($ <lambda> _ _
               ($ <lambda-case> _ req opt #f #f inits gensyms body #f))
            ;; Simple case: no rest, no keyword arguments.
            ;; todo: handle the more complex cases
            (let* ((nargs (length orig-args))
                   (nreq (length req))
                   (nopt (if opt (length opt) 0))
                   (key (source-expression proc)))
              (cond
               ((or (< nargs nreq) (> nargs (+ nreq nopt)))
                ;; An error, or effecting arguments.
                (make-call src (for-call orig-proc) (map for-value orig-args)))
               ((or (and=> (find-counter key counter) counter-recursive?)
                    (lambda? orig-proc))
                ;; A recursive call, or a lambda in the operator
                ;; position of the source expression.  Process again in
                ;; tail context.
                ;;
                ;; In the recursive case, mark intervening counters as
                ;; recursive, so we can handle a toplevel counter that
                ;; recurses mutually with some other procedure.
                ;; Otherwise, the next time we see the other procedure,
                ;; the effort limit would be clamped to 100.
                ;;
                (let ((found (find-counter key counter)))
                  (if (and found (counter-recursive? found))
                      (let lp ((counter counter))
                        (if (not (eq? counter found))
                            (begin
                              (set-counter-recursive?! counter #t)
                              (lp (counter-prev counter)))))))

                (log 'inline-recurse key)
                (loop (make-let src (append req (or opt '()))
                                gensyms
                                (append orig-args
                                        (drop inits (- nargs nreq)))
                                body)
                  env counter ctx))
               (else
                ;; An integration at the top-level, the first
                ;; recursion of a recursive procedure, or a nested
                ;; integration of a procedure that hasn't been seen
                ;; yet.
                (log 'inline-begin exp)
                (let/ec k
                  (define (abort)
                    (log 'inline-abort exp)
                    (k (make-call src (for-call orig-proc)
                                  (map for-value orig-args))))
                  (define new-counter
                    (cond
                     ;; These first two cases will transfer effort
                     ;; from the current counter into the new
                     ;; counter.
                     ((find-counter key counter)
                      => (lambda (prev)
                           (make-recursive-counter recursive-effort-limit
                                                   operand-size-limit
                                                   prev counter)))
                     (counter
                      (make-nested-counter abort key counter))
                     ;; This case opens a new account, effectively
                     ;; printing money.  It should only do so once
                     ;; for each call site in the source program.
                     (else
                      (make-top-counter effort-limit operand-size-limit
                                        abort key))))
                  (define result
                    (loop (make-let src (append req (or opt '()))
                                    gensyms
                                    (append orig-args
                                            (drop inits (- nargs nreq)))
                                    body)
                      env new-counter ctx))
                      
                  (if counter
                      ;; The nested inlining attempt succeeded.
                      ;; Deposit the unspent effort and size back
                      ;; into the current counter.
                      (transfer! new-counter counter))

                  (log 'inline-end result exp)
                  result)))))
           (_
            (make-call src (for-call orig-proc) (map for-value orig-args))))))
      (($ <lambda> src meta body)
       (case ctx
         ((effect) (make-void #f))
         ((test) (make-const #f #t))
         ((operator) exp)
         (else (record-source-expression!
                exp
                (make-lambda src meta (for-values body))))))
      (($ <lambda-case> src req opt rest kw inits gensyms body alt)
       (let* ((vars (map lookup-var gensyms))
              (new (fresh-gensyms vars))
              (env (fold extend-env env gensyms
                         (make-unbound-operands vars new)))
              (new-sym (lambda (old)
                         (operand-sym (cdr (vhash-assq old env))))))
         (make-lambda-case src req opt rest
                           (match kw
                             ((aok? (kw name old) ...)
                              (cons aok? (map list kw name (map new-sym old))))
                             (_ #f))
                           (map (cut loop <> env counter 'value) inits)
                           new
                           (loop body env counter ctx)
                           (and alt (for-tail alt)))))
      (($ <seq> src head tail)
       (let ((head (for-effect head))
             (tail (for-tail tail)))
         (if (void? head)
             tail
             (make-seq src
                       (if (and (seq? head)
                                (void? (seq-tail head)))
                           (seq-head head)
                           head)
                       tail))))
      (($ <prompt> src tag body handler)
       (define (singly-used-definition x)
         (cond
          ((and (lexical-ref? x)
                ;; Only fetch definitions with single uses.
                (= (lexical-refcount (lexical-ref-gensym x)) 1)
                (lookup (lexical-ref-gensym x)))
           => (lambda (x)
                (singly-used-definition (visit-operand x counter 'value 10 10))))
          (else x)))
       (match (singly-used-definition tag)
         (($ <primcall> _ 'make-prompt-tag (or () ((? constant-expression?))))
          ;; There is no way that an <abort> could know the tag
          ;; for this <prompt>, so we can elide the <prompt>
          ;; entirely.
          (for-tail body))
         (_
          (make-prompt src (for-value tag) (for-tail body)
                       (for-value handler)))))
      (($ <abort> src tag args tail)
       (make-abort src (for-value tag) (map for-value args)
                   (for-value tail))))))<|MERGE_RESOLUTION|>--- conflicted
+++ resolved
@@ -1,6 +1,6 @@
 ;;; Tree-IL partial evaluator
 
-;; Copyright (C) 2011 Free Software Foundation, Inc.
+;; Copyright (C) 2011, 2012 Free Software Foundation, Inc.
 
 ;;;; This library is free software; you can redistribute it and/or
 ;;;; modify it under the terms of the GNU Lesser General Public
@@ -439,7 +439,7 @@
   (define* (residualize-lexical op #:optional ctx val)
     (log 'residualize op)
     (set-operand-residualize?! op #t)
-    (if (memq ctx '(value values))
+    (if (eq? ctx 'value)
         (set-operand-residual-value! op val))
     (make-lexical-ref #f (var-name (operand-var op)) (operand-sym op)))
 
@@ -1032,7 +1032,7 @@
            (for-tail (list->seq src (append args (list res))))))
         (else
          (match (cons name (map for-value args))
-           (('cons x ($ <const> _ ()))
+           (('cons x ($ <const> _ (? (cut eq? <> '()))))
             (make-primcall src 'list (list x)))
            (('cons x ($ <primcall> _ 'list elts))
             (make-primcall src 'list (cons x elts)))
@@ -1111,112 +1111,8 @@
        ;; todo: augment the global env with specialized functions
        (let ((proc (visit orig-proc 'operator)))
          (match proc
-<<<<<<< HEAD
            (($ <primitive-ref> _ name)
             (for-tail (make-primcall src name orig-args)))
-=======
-           (($ <primitive-ref> _ (? constructor-primitive? name))
-            (cond
-             ((and (memq ctx '(effect test))
-                   (match (cons name orig-args)
-                     ((or ('cons _ _)
-                          ('list . _)
-                          ('vector . _)
-                          ('make-prompt-tag)
-                          ('make-prompt-tag ($ <const> _ (? string?))))
-                      #t)
-                     (_ #f)))
-              ;; Some expressions can be folded without visiting the
-              ;; arguments for value.
-              (let ((res (if (eq? ctx 'effect)
-                             (make-void #f)
-                             (make-const #f #t))))
-                (for-tail (make-sequence src (append orig-args (list res))))))
-             (else
-              (match (cons name (map for-value orig-args))
-                (('cons head tail)
-                 (match tail
-                   (($ <const> src (? (cut eq? <> '())))
-                    (make-application src (make-primitive-ref #f 'list)
-                                      (list head)))
-                   (($ <application> src ($ <primitive-ref> _ 'list) elts)
-                    (make-application src (make-primitive-ref #f 'list)
-                                      (cons head elts)))
-                   (_ (make-application src proc (list head tail)))))
-                ((_ . args)
-                 (make-application src proc args))))))
-           (($ <primitive-ref> _ (? accessor-primitive? name))
-            (match (cons name (map for-value orig-args))
-              ;; FIXME: these for-tail recursions could take place outside
-              ;; an effort counter.
-              (('car ($ <application> src ($ <primitive-ref> _ 'cons) (head tail)))
-               (for-tail (make-sequence src (list tail head))))
-              (('cdr ($ <application> src ($ <primitive-ref> _ 'cons) (head tail)))
-               (for-tail (make-sequence src (list head tail))))
-              (('car ($ <application> src ($ <primitive-ref> _ 'list) (head . tail)))
-               (for-tail (make-sequence src (append tail (list head)))))
-              (('cdr ($ <application> src ($ <primitive-ref> _ 'list) (head . tail)))
-               (for-tail (make-sequence
-                          src
-                          (list head
-                                (make-application
-                                 src (make-primitive-ref #f 'list) tail)))))
-                  
-              (('car ($ <const> src (head . tail)))
-               (for-tail (make-const src head)))
-              (('cdr ($ <const> src (head . tail)))
-               (for-tail (make-const src tail)))
-              (((or 'memq 'memv) k ($ <const> _ (elts ...)))
-               ;; FIXME: factor 
-               (case ctx
-                 ((effect)
-                  (for-tail
-                   (make-sequence src (list k (make-void #f)))))
-                 ((test)
-                  (cond
-                   ((const? k)
-                    ;; A shortcut.  The `else' case would handle it, but
-                    ;; this way is faster.
-                    (let ((member (case name ((memq) memq) ((memv) memv))))
-                      (make-const #f (and (member (const-exp k) elts) #t))))
-                   ((null? elts)
-                    (for-tail
-                     (make-sequence src (list k (make-const #f #f)))))
-                   (else
-                    (let ((t (gensym "t "))
-                          (eq (if (eq? name 'memq) 'eq? 'eqv?)))
-                      (record-new-temporary! 't t (length elts))
-                      (for-tail
-                       (make-let
-                        src (list 't) (list t) (list k)
-                        (let lp ((elts elts))
-                          (define test
-                            (make-application
-                             #f (make-primitive-ref #f eq)
-                             (list (make-lexical-ref #f 't t)
-                                   (make-const #f (car elts)))))
-                          (if (null? (cdr elts))
-                              test
-                              (make-conditional src test
-                                                (make-const #f #t)
-                                                (lp (cdr elts)))))))))))
-                 (else
-                  (cond
-                   ((const? k)
-                    (let ((member (case name ((memq) memq) ((memv) memv))))
-                      (make-const #f (member (const-exp k) elts))))
-                   ((null? elts)
-                    (for-tail (make-sequence src (list k (make-const #f #f)))))
-                   (else
-                    (make-application src proc (list k (make-const #f elts))))))))
-              ((_ . args)
-               (or (fold-constants src name args ctx)
-                   (make-application src proc args)))))
-           (($ <primitive-ref> _ (? effect-free-primitive? name))
-            (let ((args (map for-value orig-args)))
-              (or (fold-constants src name args ctx)
-                  (make-application src proc args))))
->>>>>>> cc8afa2b
            (($ <lambda> _ _
                ($ <lambda-case> _ req opt #f #f inits gensyms body #f))
             ;; Simple case: no rest, no keyword arguments.
